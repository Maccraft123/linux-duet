--- conflicted
+++ resolved
@@ -221,15 +221,6 @@
 		return ERR_PTR(-ENOMEM);
 	if (ext4_buffer_uptodate(bh))
 		return bh;
-<<<<<<< HEAD
-	clear_buffer_verified(bh);
-	ll_rw_block(REQ_OP_READ, REQ_META | op_flags, 1, &bh);
-	wait_on_buffer(bh);
-	if (buffer_uptodate(bh))
-		return bh;
-	put_bh(bh);
-	return ERR_PTR(-EIO);
-=======
 
 	ret = ext4_read_bh_lock(bh, REQ_META | op_flags, true);
 	if (ret) {
@@ -259,7 +250,6 @@
 		ext4_read_bh_lock(bh, REQ_RAHEAD, false);
 		brelse(bh);
 	}
->>>>>>> 3650b228
 }
 
 static int ext4_verify_csum_type(struct super_block *sb,
