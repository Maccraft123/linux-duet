// SPDX-License-Identifier: GPL-2.0
/*
 *  linux/fs/ext4/inode.c
 *
 * Copyright (C) 1992, 1993, 1994, 1995
 * Remy Card (card@masi.ibp.fr)
 * Laboratoire MASI - Institut Blaise Pascal
 * Universite Pierre et Marie Curie (Paris VI)
 *
 *  from
 *
 *  linux/fs/minix/inode.c
 *
 *  Copyright (C) 1991, 1992  Linus Torvalds
 *
 *  64-bit file support on 64-bit platforms by Jakub Jelinek
 *	(jj@sunsite.ms.mff.cuni.cz)
 *
 *  Assorted race fixes, rewrite of ext4_get_block() by Al Viro, 2000
 */

#include <linux/fs.h>
#include <linux/time.h>
#include <linux/highuid.h>
#include <linux/pagemap.h>
#include <linux/dax.h>
#include <linux/quotaops.h>
#include <linux/string.h>
#include <linux/buffer_head.h>
#include <linux/writeback.h>
#include <linux/pagevec.h>
#include <linux/mpage.h>
#include <linux/namei.h>
#include <linux/uio.h>
#include <linux/bio.h>
#include <linux/workqueue.h>
#include <linux/kernel.h>
#include <linux/printk.h>
#include <linux/slab.h>
#include <linux/bitops.h>
#include <linux/iomap.h>
#include <linux/iversion.h>

#include "ext4_jbd2.h"
#include "xattr.h"
#include "acl.h"
#include "truncate.h"

#include <trace/events/ext4.h>

static __u32 ext4_inode_csum(struct inode *inode, struct ext4_inode *raw,
			      struct ext4_inode_info *ei)
{
	struct ext4_sb_info *sbi = EXT4_SB(inode->i_sb);
	__u32 csum;
	__u16 dummy_csum = 0;
	int offset = offsetof(struct ext4_inode, i_checksum_lo);
	unsigned int csum_size = sizeof(dummy_csum);

	csum = ext4_chksum(sbi, ei->i_csum_seed, (__u8 *)raw, offset);
	csum = ext4_chksum(sbi, csum, (__u8 *)&dummy_csum, csum_size);
	offset += csum_size;
	csum = ext4_chksum(sbi, csum, (__u8 *)raw + offset,
			   EXT4_GOOD_OLD_INODE_SIZE - offset);

	if (EXT4_INODE_SIZE(inode->i_sb) > EXT4_GOOD_OLD_INODE_SIZE) {
		offset = offsetof(struct ext4_inode, i_checksum_hi);
		csum = ext4_chksum(sbi, csum, (__u8 *)raw +
				   EXT4_GOOD_OLD_INODE_SIZE,
				   offset - EXT4_GOOD_OLD_INODE_SIZE);
		if (EXT4_FITS_IN_INODE(raw, ei, i_checksum_hi)) {
			csum = ext4_chksum(sbi, csum, (__u8 *)&dummy_csum,
					   csum_size);
			offset += csum_size;
		}
		csum = ext4_chksum(sbi, csum, (__u8 *)raw + offset,
				   EXT4_INODE_SIZE(inode->i_sb) - offset);
	}

	return csum;
}

static int ext4_inode_csum_verify(struct inode *inode, struct ext4_inode *raw,
				  struct ext4_inode_info *ei)
{
	__u32 provided, calculated;

	if (EXT4_SB(inode->i_sb)->s_es->s_creator_os !=
	    cpu_to_le32(EXT4_OS_LINUX) ||
	    !ext4_has_metadata_csum(inode->i_sb))
		return 1;

	provided = le16_to_cpu(raw->i_checksum_lo);
	calculated = ext4_inode_csum(inode, raw, ei);
	if (EXT4_INODE_SIZE(inode->i_sb) > EXT4_GOOD_OLD_INODE_SIZE &&
	    EXT4_FITS_IN_INODE(raw, ei, i_checksum_hi))
		provided |= ((__u32)le16_to_cpu(raw->i_checksum_hi)) << 16;
	else
		calculated &= 0xFFFF;

	return provided == calculated;
}

void ext4_inode_csum_set(struct inode *inode, struct ext4_inode *raw,
			 struct ext4_inode_info *ei)
{
	__u32 csum;

	if (EXT4_SB(inode->i_sb)->s_es->s_creator_os !=
	    cpu_to_le32(EXT4_OS_LINUX) ||
	    !ext4_has_metadata_csum(inode->i_sb))
		return;

	csum = ext4_inode_csum(inode, raw, ei);
	raw->i_checksum_lo = cpu_to_le16(csum & 0xFFFF);
	if (EXT4_INODE_SIZE(inode->i_sb) > EXT4_GOOD_OLD_INODE_SIZE &&
	    EXT4_FITS_IN_INODE(raw, ei, i_checksum_hi))
		raw->i_checksum_hi = cpu_to_le16(csum >> 16);
}

static inline int ext4_begin_ordered_truncate(struct inode *inode,
					      loff_t new_size)
{
	trace_ext4_begin_ordered_truncate(inode, new_size);
	/*
	 * If jinode is zero, then we never opened the file for
	 * writing, so there's no need to call
	 * jbd2_journal_begin_ordered_truncate() since there's no
	 * outstanding writes we need to flush.
	 */
	if (!EXT4_I(inode)->jinode)
		return 0;
	return jbd2_journal_begin_ordered_truncate(EXT4_JOURNAL(inode),
						   EXT4_I(inode)->jinode,
						   new_size);
}

static void ext4_invalidatepage(struct page *page, unsigned int offset,
				unsigned int length);
static int __ext4_journalled_writepage(struct page *page, unsigned int len);
static int ext4_bh_delay_or_unwritten(handle_t *handle, struct buffer_head *bh);
static int ext4_meta_trans_blocks(struct inode *inode, int lblocks,
				  int pextents);

/*
 * Test whether an inode is a fast symlink.
 * A fast symlink has its symlink data stored in ext4_inode_info->i_data.
 */
int ext4_inode_is_fast_symlink(struct inode *inode)
{
	if (!(EXT4_I(inode)->i_flags & EXT4_EA_INODE_FL)) {
		int ea_blocks = EXT4_I(inode)->i_file_acl ?
				EXT4_CLUSTER_SIZE(inode->i_sb) >> 9 : 0;

		if (ext4_has_inline_data(inode))
			return 0;

		return (S_ISLNK(inode->i_mode) && inode->i_blocks - ea_blocks == 0);
	}
	return S_ISLNK(inode->i_mode) && inode->i_size &&
	       (inode->i_size < EXT4_N_BLOCKS * 4);
}

/*
 * Called at the last iput() if i_nlink is zero.
 */
void ext4_evict_inode(struct inode *inode)
{
	handle_t *handle;
	int err;
	/*
	 * Credits for final inode cleanup and freeing:
	 * sb + inode (ext4_orphan_del()), block bitmap, group descriptor
	 * (xattr block freeing), bitmap, group descriptor (inode freeing)
	 */
	int extra_credits = 6;
	struct ext4_xattr_inode_array *ea_inode_array = NULL;

	trace_ext4_evict_inode(inode);

	if (inode->i_nlink) {
		/*
		 * When journalling data dirty buffers are tracked only in the
		 * journal. So although mm thinks everything is clean and
		 * ready for reaping the inode might still have some pages to
		 * write in the running transaction or waiting to be
		 * checkpointed. Thus calling jbd2_journal_invalidatepage()
		 * (via truncate_inode_pages()) to discard these buffers can
		 * cause data loss. Also even if we did not discard these
		 * buffers, we would have no way to find them after the inode
		 * is reaped and thus user could see stale data if he tries to
		 * read them before the transaction is checkpointed. So be
		 * careful and force everything to disk here... We use
		 * ei->i_datasync_tid to store the newest transaction
		 * containing inode's data.
		 *
		 * Note that directories do not have this problem because they
		 * don't use page cache.
		 */
		if (inode->i_ino != EXT4_JOURNAL_INO &&
		    ext4_should_journal_data(inode) &&
		    (S_ISLNK(inode->i_mode) || S_ISREG(inode->i_mode)) &&
		    inode->i_data.nrpages) {
			journal_t *journal = EXT4_SB(inode->i_sb)->s_journal;
			tid_t commit_tid = EXT4_I(inode)->i_datasync_tid;

			jbd2_complete_transaction(journal, commit_tid);
			filemap_write_and_wait(&inode->i_data);
		}
		truncate_inode_pages_final(&inode->i_data);

		goto no_delete;
	}

	if (is_bad_inode(inode))
		goto no_delete;
	dquot_initialize(inode);

	if (ext4_should_order_data(inode))
		ext4_begin_ordered_truncate(inode, 0);
	truncate_inode_pages_final(&inode->i_data);

	/*
	 * For inodes with journalled data, transaction commit could have
	 * dirtied the inode. Flush worker is ignoring it because of I_FREEING
	 * flag but we still need to remove the inode from the writeback lists.
	 */
	if (!list_empty_careful(&inode->i_io_list)) {
		WARN_ON_ONCE(!ext4_should_journal_data(inode));
		inode_io_list_del(inode);
	}

	/*
	 * Protect us against freezing - iput() caller didn't have to have any
	 * protection against it
	 */
	sb_start_intwrite(inode->i_sb);

	if (!IS_NOQUOTA(inode))
		extra_credits += EXT4_MAXQUOTAS_DEL_BLOCKS(inode->i_sb);

	/*
	 * Block bitmap, group descriptor, and inode are accounted in both
	 * ext4_blocks_for_truncate() and extra_credits. So subtract 3.
	 */
	handle = ext4_journal_start(inode, EXT4_HT_TRUNCATE,
			 ext4_blocks_for_truncate(inode) + extra_credits - 3);
	if (IS_ERR(handle)) {
		ext4_std_error(inode->i_sb, PTR_ERR(handle));
		/*
		 * If we're going to skip the normal cleanup, we still need to
		 * make sure that the in-core orphan linked list is properly
		 * cleaned up.
		 */
		ext4_orphan_del(NULL, inode);
		sb_end_intwrite(inode->i_sb);
		goto no_delete;
	}

	if (IS_SYNC(inode))
		ext4_handle_sync(handle);

	/*
	 * Set inode->i_size to 0 before calling ext4_truncate(). We need
	 * special handling of symlinks here because i_size is used to
	 * determine whether ext4_inode_info->i_data contains symlink data or
	 * block mappings. Setting i_size to 0 will remove its fast symlink
	 * status. Erase i_data so that it becomes a valid empty block map.
	 */
	if (ext4_inode_is_fast_symlink(inode))
		memset(EXT4_I(inode)->i_data, 0, sizeof(EXT4_I(inode)->i_data));
	inode->i_size = 0;
	err = ext4_mark_inode_dirty(handle, inode);
	if (err) {
		ext4_warning(inode->i_sb,
			     "couldn't mark inode dirty (err %d)", err);
		goto stop_handle;
	}
	if (inode->i_blocks) {
		err = ext4_truncate(inode);
		if (err) {
			ext4_error_err(inode->i_sb, -err,
				       "couldn't truncate inode %lu (err %d)",
				       inode->i_ino, err);
			goto stop_handle;
		}
	}

	/* Remove xattr references. */
	err = ext4_xattr_delete_inode(handle, inode, &ea_inode_array,
				      extra_credits);
	if (err) {
		ext4_warning(inode->i_sb, "xattr delete (err %d)", err);
stop_handle:
		ext4_journal_stop(handle);
		ext4_orphan_del(NULL, inode);
		sb_end_intwrite(inode->i_sb);
		ext4_xattr_inode_array_free(ea_inode_array);
		goto no_delete;
	}

	/*
	 * Kill off the orphan record which ext4_truncate created.
	 * AKPM: I think this can be inside the above `if'.
	 * Note that ext4_orphan_del() has to be able to cope with the
	 * deletion of a non-existent orphan - this is because we don't
	 * know if ext4_truncate() actually created an orphan record.
	 * (Well, we could do this if we need to, but heck - it works)
	 */
	ext4_orphan_del(handle, inode);
	EXT4_I(inode)->i_dtime	= (__u32)ktime_get_real_seconds();

	/*
	 * One subtle ordering requirement: if anything has gone wrong
	 * (transaction abort, IO errors, whatever), then we can still
	 * do these next steps (the fs will already have been marked as
	 * having errors), but we can't free the inode if the mark_dirty
	 * fails.
	 */
	if (ext4_mark_inode_dirty(handle, inode))
		/* If that failed, just do the required in-core inode clear. */
		ext4_clear_inode(inode);
	else
		ext4_free_inode(handle, inode);
	ext4_journal_stop(handle);
	sb_end_intwrite(inode->i_sb);
	ext4_xattr_inode_array_free(ea_inode_array);
	return;
no_delete:
	ext4_clear_inode(inode);	/* We must guarantee clearing of inode... */
}

#ifdef CONFIG_QUOTA
qsize_t *ext4_get_reserved_space(struct inode *inode)
{
	return &EXT4_I(inode)->i_reserved_quota;
}
#endif

/*
 * Called with i_data_sem down, which is important since we can call
 * ext4_discard_preallocations() from here.
 */
void ext4_da_update_reserve_space(struct inode *inode,
					int used, int quota_claim)
{
	struct ext4_sb_info *sbi = EXT4_SB(inode->i_sb);
	struct ext4_inode_info *ei = EXT4_I(inode);

	spin_lock(&ei->i_block_reservation_lock);
	trace_ext4_da_update_reserve_space(inode, used, quota_claim);
	if (unlikely(used > ei->i_reserved_data_blocks)) {
		ext4_warning(inode->i_sb, "%s: ino %lu, used %d "
			 "with only %d reserved data blocks",
			 __func__, inode->i_ino, used,
			 ei->i_reserved_data_blocks);
		WARN_ON(1);
		used = ei->i_reserved_data_blocks;
	}

	/* Update per-inode reservations */
	ei->i_reserved_data_blocks -= used;
	percpu_counter_sub(&sbi->s_dirtyclusters_counter, used);

	spin_unlock(&EXT4_I(inode)->i_block_reservation_lock);

	/* Update quota subsystem for data blocks */
	if (quota_claim)
		dquot_claim_block(inode, EXT4_C2B(sbi, used));
	else {
		/*
		 * We did fallocate with an offset that is already delayed
		 * allocated. So on delayed allocated writeback we should
		 * not re-claim the quota for fallocated blocks.
		 */
		dquot_release_reservation_block(inode, EXT4_C2B(sbi, used));
	}

	/*
	 * If we have done all the pending block allocations and if
	 * there aren't any writers on the inode, we can discard the
	 * inode's preallocations.
	 */
	if ((ei->i_reserved_data_blocks == 0) &&
	    !inode_is_open_for_write(inode))
		ext4_discard_preallocations(inode, 0);
}

static int __check_block_validity(struct inode *inode, const char *func,
				unsigned int line,
				struct ext4_map_blocks *map)
{
	if (ext4_has_feature_journal(inode->i_sb) &&
	    (inode->i_ino ==
	     le32_to_cpu(EXT4_SB(inode->i_sb)->s_es->s_journal_inum)))
		return 0;
	if (!ext4_inode_block_valid(inode, map->m_pblk, map->m_len)) {
		ext4_error_inode(inode, func, line, map->m_pblk,
				 "lblock %lu mapped to illegal pblock %llu "
				 "(length %d)", (unsigned long) map->m_lblk,
				 map->m_pblk, map->m_len);
		return -EFSCORRUPTED;
	}
	return 0;
}

int ext4_issue_zeroout(struct inode *inode, ext4_lblk_t lblk, ext4_fsblk_t pblk,
		       ext4_lblk_t len)
{
	int ret;

	if (IS_ENCRYPTED(inode) && S_ISREG(inode->i_mode))
		return fscrypt_zeroout_range(inode, lblk, pblk, len);

	ret = sb_issue_zeroout(inode->i_sb, pblk, len, GFP_NOFS);
	if (ret > 0)
		ret = 0;

	return ret;
}

#define check_block_validity(inode, map)	\
	__check_block_validity((inode), __func__, __LINE__, (map))

#ifdef ES_AGGRESSIVE_TEST
static void ext4_map_blocks_es_recheck(handle_t *handle,
				       struct inode *inode,
				       struct ext4_map_blocks *es_map,
				       struct ext4_map_blocks *map,
				       int flags)
{
	int retval;

	map->m_flags = 0;
	/*
	 * There is a race window that the result is not the same.
	 * e.g. xfstests #223 when dioread_nolock enables.  The reason
	 * is that we lookup a block mapping in extent status tree with
	 * out taking i_data_sem.  So at the time the unwritten extent
	 * could be converted.
	 */
	down_read(&EXT4_I(inode)->i_data_sem);
	if (ext4_test_inode_flag(inode, EXT4_INODE_EXTENTS)) {
		retval = ext4_ext_map_blocks(handle, inode, map, 0);
	} else {
		retval = ext4_ind_map_blocks(handle, inode, map, 0);
	}
	up_read((&EXT4_I(inode)->i_data_sem));

	/*
	 * We don't check m_len because extent will be collpased in status
	 * tree.  So the m_len might not equal.
	 */
	if (es_map->m_lblk != map->m_lblk ||
	    es_map->m_flags != map->m_flags ||
	    es_map->m_pblk != map->m_pblk) {
		printk("ES cache assertion failed for inode: %lu "
		       "es_cached ex [%d/%d/%llu/%x] != "
		       "found ex [%d/%d/%llu/%x] retval %d flags %x\n",
		       inode->i_ino, es_map->m_lblk, es_map->m_len,
		       es_map->m_pblk, es_map->m_flags, map->m_lblk,
		       map->m_len, map->m_pblk, map->m_flags,
		       retval, flags);
	}
}
#endif /* ES_AGGRESSIVE_TEST */

/*
 * The ext4_map_blocks() function tries to look up the requested blocks,
 * and returns if the blocks are already mapped.
 *
 * Otherwise it takes the write lock of the i_data_sem and allocate blocks
 * and store the allocated blocks in the result buffer head and mark it
 * mapped.
 *
 * If file type is extents based, it will call ext4_ext_map_blocks(),
 * Otherwise, call with ext4_ind_map_blocks() to handle indirect mapping
 * based files
 *
 * On success, it returns the number of blocks being mapped or allocated.  if
 * create==0 and the blocks are pre-allocated and unwritten, the resulting @map
 * is marked as unwritten. If the create == 1, it will mark @map as mapped.
 *
 * It returns 0 if plain look up failed (blocks have not been allocated), in
 * that case, @map is returned as unmapped but we still do fill map->m_len to
 * indicate the length of a hole starting at map->m_lblk.
 *
 * It returns the error in case of allocation failure.
 */
int ext4_map_blocks(handle_t *handle, struct inode *inode,
		    struct ext4_map_blocks *map, int flags)
{
	struct extent_status es;
	int retval;
	int ret = 0;
#ifdef ES_AGGRESSIVE_TEST
	struct ext4_map_blocks orig_map;

	memcpy(&orig_map, map, sizeof(*map));
#endif

	map->m_flags = 0;
	ext_debug(inode, "flag 0x%x, max_blocks %u, logical block %lu\n",
		  flags, map->m_len, (unsigned long) map->m_lblk);

	/*
	 * ext4_map_blocks returns an int, and m_len is an unsigned int
	 */
	if (unlikely(map->m_len > INT_MAX))
		map->m_len = INT_MAX;

	/* We can handle the block number less than EXT_MAX_BLOCKS */
	if (unlikely(map->m_lblk >= EXT_MAX_BLOCKS))
		return -EFSCORRUPTED;

	/* Lookup extent status tree firstly */
	if (!(EXT4_SB(inode->i_sb)->s_mount_state & EXT4_FC_REPLAY) &&
	    ext4_es_lookup_extent(inode, map->m_lblk, NULL, &es)) {
		if (ext4_es_is_written(&es) || ext4_es_is_unwritten(&es)) {
			map->m_pblk = ext4_es_pblock(&es) +
					map->m_lblk - es.es_lblk;
			map->m_flags |= ext4_es_is_written(&es) ?
					EXT4_MAP_MAPPED : EXT4_MAP_UNWRITTEN;
			retval = es.es_len - (map->m_lblk - es.es_lblk);
			if (retval > map->m_len)
				retval = map->m_len;
			map->m_len = retval;
		} else if (ext4_es_is_delayed(&es) || ext4_es_is_hole(&es)) {
			map->m_pblk = 0;
			retval = es.es_len - (map->m_lblk - es.es_lblk);
			if (retval > map->m_len)
				retval = map->m_len;
			map->m_len = retval;
			retval = 0;
		} else {
			BUG();
		}
#ifdef ES_AGGRESSIVE_TEST
		ext4_map_blocks_es_recheck(handle, inode, map,
					   &orig_map, flags);
#endif
		goto found;
	}

	/*
	 * Try to see if we can get the block without requesting a new
	 * file system block.
	 */
	down_read(&EXT4_I(inode)->i_data_sem);
	if (ext4_test_inode_flag(inode, EXT4_INODE_EXTENTS)) {
		retval = ext4_ext_map_blocks(handle, inode, map, 0);
	} else {
		retval = ext4_ind_map_blocks(handle, inode, map, 0);
	}
	if (retval > 0) {
		unsigned int status;

		if (unlikely(retval != map->m_len)) {
			ext4_warning(inode->i_sb,
				     "ES len assertion failed for inode "
				     "%lu: retval %d != map->m_len %d",
				     inode->i_ino, retval, map->m_len);
			WARN_ON(1);
		}

		status = map->m_flags & EXT4_MAP_UNWRITTEN ?
				EXTENT_STATUS_UNWRITTEN : EXTENT_STATUS_WRITTEN;
		if (!(flags & EXT4_GET_BLOCKS_DELALLOC_RESERVE) &&
		    !(status & EXTENT_STATUS_WRITTEN) &&
		    ext4_es_scan_range(inode, &ext4_es_is_delayed, map->m_lblk,
				       map->m_lblk + map->m_len - 1))
			status |= EXTENT_STATUS_DELAYED;
		ret = ext4_es_insert_extent(inode, map->m_lblk,
					    map->m_len, map->m_pblk, status);
		if (ret < 0)
			retval = ret;
	}
	up_read((&EXT4_I(inode)->i_data_sem));

found:
	if (retval > 0 && map->m_flags & EXT4_MAP_MAPPED) {
		ret = check_block_validity(inode, map);
		if (ret != 0)
			return ret;
	}

	/* If it is only a block(s) look up */
	if ((flags & EXT4_GET_BLOCKS_CREATE) == 0)
		return retval;

	/*
	 * Returns if the blocks have already allocated
	 *
	 * Note that if blocks have been preallocated
	 * ext4_ext_get_block() returns the create = 0
	 * with buffer head unmapped.
	 */
	if (retval > 0 && map->m_flags & EXT4_MAP_MAPPED)
		/*
		 * If we need to convert extent to unwritten
		 * we continue and do the actual work in
		 * ext4_ext_map_blocks()
		 */
		if (!(flags & EXT4_GET_BLOCKS_CONVERT_UNWRITTEN))
			return retval;

	/*
	 * Here we clear m_flags because after allocating an new extent,
	 * it will be set again.
	 */
	map->m_flags &= ~EXT4_MAP_FLAGS;

	/*
	 * New blocks allocate and/or writing to unwritten extent
	 * will possibly result in updating i_data, so we take
	 * the write lock of i_data_sem, and call get_block()
	 * with create == 1 flag.
	 */
	down_write(&EXT4_I(inode)->i_data_sem);

	/*
	 * We need to check for EXT4 here because migrate
	 * could have changed the inode type in between
	 */
	if (ext4_test_inode_flag(inode, EXT4_INODE_EXTENTS)) {
		retval = ext4_ext_map_blocks(handle, inode, map, flags);
	} else {
		retval = ext4_ind_map_blocks(handle, inode, map, flags);

		if (retval > 0 && map->m_flags & EXT4_MAP_NEW) {
			/*
			 * We allocated new blocks which will result in
			 * i_data's format changing.  Force the migrate
			 * to fail by clearing migrate flags
			 */
			ext4_clear_inode_state(inode, EXT4_STATE_EXT_MIGRATE);
		}

		/*
		 * Update reserved blocks/metadata blocks after successful
		 * block allocation which had been deferred till now. We don't
		 * support fallocate for non extent files. So we can update
		 * reserve space here.
		 */
		if ((retval > 0) &&
			(flags & EXT4_GET_BLOCKS_DELALLOC_RESERVE))
			ext4_da_update_reserve_space(inode, retval, 1);
	}

	if (retval > 0) {
		unsigned int status;

		if (unlikely(retval != map->m_len)) {
			ext4_warning(inode->i_sb,
				     "ES len assertion failed for inode "
				     "%lu: retval %d != map->m_len %d",
				     inode->i_ino, retval, map->m_len);
			WARN_ON(1);
		}

		/*
		 * We have to zeroout blocks before inserting them into extent
		 * status tree. Otherwise someone could look them up there and
		 * use them before they are really zeroed. We also have to
		 * unmap metadata before zeroing as otherwise writeback can
		 * overwrite zeros with stale data from block device.
		 */
		if (flags & EXT4_GET_BLOCKS_ZERO &&
		    map->m_flags & EXT4_MAP_MAPPED &&
		    map->m_flags & EXT4_MAP_NEW) {
			ret = ext4_issue_zeroout(inode, map->m_lblk,
						 map->m_pblk, map->m_len);
			if (ret) {
				retval = ret;
				goto out_sem;
			}
		}

		/*
		 * If the extent has been zeroed out, we don't need to update
		 * extent status tree.
		 */
		if ((flags & EXT4_GET_BLOCKS_PRE_IO) &&
		    ext4_es_lookup_extent(inode, map->m_lblk, NULL, &es)) {
			if (ext4_es_is_written(&es))
				goto out_sem;
		}
		status = map->m_flags & EXT4_MAP_UNWRITTEN ?
				EXTENT_STATUS_UNWRITTEN : EXTENT_STATUS_WRITTEN;
		if (!(flags & EXT4_GET_BLOCKS_DELALLOC_RESERVE) &&
		    !(status & EXTENT_STATUS_WRITTEN) &&
		    ext4_es_scan_range(inode, &ext4_es_is_delayed, map->m_lblk,
				       map->m_lblk + map->m_len - 1))
			status |= EXTENT_STATUS_DELAYED;
		ret = ext4_es_insert_extent(inode, map->m_lblk, map->m_len,
					    map->m_pblk, status);
		if (ret < 0) {
			retval = ret;
			goto out_sem;
		}
	}

out_sem:
	up_write((&EXT4_I(inode)->i_data_sem));
	if (retval > 0 && map->m_flags & EXT4_MAP_MAPPED) {
		ret = check_block_validity(inode, map);
		if (ret != 0)
			return ret;

		/*
		 * Inodes with freshly allocated blocks where contents will be
		 * visible after transaction commit must be on transaction's
		 * ordered data list.
		 */
		if (map->m_flags & EXT4_MAP_NEW &&
		    !(map->m_flags & EXT4_MAP_UNWRITTEN) &&
		    !(flags & EXT4_GET_BLOCKS_ZERO) &&
		    !ext4_is_quota_file(inode) &&
		    ext4_should_order_data(inode)) {
			loff_t start_byte =
				(loff_t)map->m_lblk << inode->i_blkbits;
			loff_t length = (loff_t)map->m_len << inode->i_blkbits;

			if (flags & EXT4_GET_BLOCKS_IO_SUBMIT)
				ret = ext4_jbd2_inode_add_wait(handle, inode,
						start_byte, length);
			else
				ret = ext4_jbd2_inode_add_write(handle, inode,
						start_byte, length);
			if (ret)
				return ret;
		}
		ext4_fc_track_range(inode, map->m_lblk,
			    map->m_lblk + map->m_len - 1);
	}

	if (retval < 0)
		ext_debug(inode, "failed with err %d\n", retval);
	return retval;
}

/*
 * Update EXT4_MAP_FLAGS in bh->b_state. For buffer heads attached to pages
 * we have to be careful as someone else may be manipulating b_state as well.
 */
static void ext4_update_bh_state(struct buffer_head *bh, unsigned long flags)
{
	unsigned long old_state;
	unsigned long new_state;

	flags &= EXT4_MAP_FLAGS;

	/* Dummy buffer_head? Set non-atomically. */
	if (!bh->b_page) {
		bh->b_state = (bh->b_state & ~EXT4_MAP_FLAGS) | flags;
		return;
	}
	/*
	 * Someone else may be modifying b_state. Be careful! This is ugly but
	 * once we get rid of using bh as a container for mapping information
	 * to pass to / from get_block functions, this can go away.
	 */
	do {
		old_state = READ_ONCE(bh->b_state);
		new_state = (old_state & ~EXT4_MAP_FLAGS) | flags;
	} while (unlikely(
		 cmpxchg(&bh->b_state, old_state, new_state) != old_state));
}

static int _ext4_get_block(struct inode *inode, sector_t iblock,
			   struct buffer_head *bh, int flags)
{
	struct ext4_map_blocks map;
	int ret = 0;

	if (ext4_has_inline_data(inode))
		return -ERANGE;

	map.m_lblk = iblock;
	map.m_len = bh->b_size >> inode->i_blkbits;

	ret = ext4_map_blocks(ext4_journal_current_handle(), inode, &map,
			      flags);
	if (ret > 0) {
		map_bh(bh, inode->i_sb, map.m_pblk);
		ext4_update_bh_state(bh, map.m_flags);
		bh->b_size = inode->i_sb->s_blocksize * map.m_len;
		ret = 0;
	} else if (ret == 0) {
		/* hole case, need to fill in bh->b_size */
		bh->b_size = inode->i_sb->s_blocksize * map.m_len;
	}
	return ret;
}

int ext4_get_block(struct inode *inode, sector_t iblock,
		   struct buffer_head *bh, int create)
{
	return _ext4_get_block(inode, iblock, bh,
			       create ? EXT4_GET_BLOCKS_CREATE : 0);
}

/*
 * Get block function used when preparing for buffered write if we require
 * creating an unwritten extent if blocks haven't been allocated.  The extent
 * will be converted to written after the IO is complete.
 */
int ext4_get_block_unwritten(struct inode *inode, sector_t iblock,
			     struct buffer_head *bh_result, int create)
{
	ext4_debug("ext4_get_block_unwritten: inode %lu, create flag %d\n",
		   inode->i_ino, create);
	return _ext4_get_block(inode, iblock, bh_result,
			       EXT4_GET_BLOCKS_IO_CREATE_EXT);
}

/* Maximum number of blocks we map for direct IO at once. */
#define DIO_MAX_BLOCKS 4096

/*
 * `handle' can be NULL if create is zero
 */
struct buffer_head *ext4_getblk(handle_t *handle, struct inode *inode,
				ext4_lblk_t block, int map_flags)
{
	struct ext4_map_blocks map;
	struct buffer_head *bh;
	int create = map_flags & EXT4_GET_BLOCKS_CREATE;
	int err;

	J_ASSERT((EXT4_SB(inode->i_sb)->s_mount_state & EXT4_FC_REPLAY)
		 || handle != NULL || create == 0);

	map.m_lblk = block;
	map.m_len = 1;
	err = ext4_map_blocks(handle, inode, &map, map_flags);

	if (err == 0)
		return create ? ERR_PTR(-ENOSPC) : NULL;
	if (err < 0)
		return ERR_PTR(err);

	bh = sb_getblk(inode->i_sb, map.m_pblk);
	if (unlikely(!bh))
		return ERR_PTR(-ENOMEM);
	if (map.m_flags & EXT4_MAP_NEW) {
		J_ASSERT(create != 0);
		J_ASSERT((EXT4_SB(inode->i_sb)->s_mount_state & EXT4_FC_REPLAY)
			 || (handle != NULL));

		/*
		 * Now that we do not always journal data, we should
		 * keep in mind whether this should always journal the
		 * new buffer as metadata.  For now, regular file
		 * writes use ext4_get_block instead, so it's not a
		 * problem.
		 */
		lock_buffer(bh);
		BUFFER_TRACE(bh, "call get_create_access");
		err = ext4_journal_get_create_access(handle, bh);
		if (unlikely(err)) {
			unlock_buffer(bh);
			goto errout;
		}
		if (!buffer_uptodate(bh)) {
			memset(bh->b_data, 0, inode->i_sb->s_blocksize);
			set_buffer_uptodate(bh);
		}
		unlock_buffer(bh);
		BUFFER_TRACE(bh, "call ext4_handle_dirty_metadata");
		err = ext4_handle_dirty_metadata(handle, inode, bh);
		if (unlikely(err))
			goto errout;
	} else
		BUFFER_TRACE(bh, "not a new buffer");
	return bh;
errout:
	brelse(bh);
	return ERR_PTR(err);
}

struct buffer_head *ext4_bread(handle_t *handle, struct inode *inode,
			       ext4_lblk_t block, int map_flags)
{
	struct buffer_head *bh;
	int ret;

	bh = ext4_getblk(handle, inode, block, map_flags);
	if (IS_ERR(bh))
		return bh;
	if (!bh || ext4_buffer_uptodate(bh))
		return bh;
<<<<<<< HEAD
	clear_buffer_verified(bh);
	ll_rw_block(REQ_OP_READ, REQ_META | REQ_PRIO, 1, &bh);
	wait_on_buffer(bh);
	if (buffer_uptodate(bh))
		return bh;
	put_bh(bh);
	return ERR_PTR(-EIO);
=======

	ret = ext4_read_bh_lock(bh, REQ_META | REQ_PRIO, true);
	if (ret) {
		put_bh(bh);
		return ERR_PTR(ret);
	}
	return bh;
>>>>>>> 3650b228
}

/* Read a contiguous batch of blocks. */
int ext4_bread_batch(struct inode *inode, ext4_lblk_t block, int bh_count,
		     bool wait, struct buffer_head **bhs)
{
	int i, err;

	for (i = 0; i < bh_count; i++) {
		bhs[i] = ext4_getblk(NULL, inode, block + i, 0 /* map_flags */);
		if (IS_ERR(bhs[i])) {
			err = PTR_ERR(bhs[i]);
			bh_count = i;
			goto out_brelse;
		}
	}

	for (i = 0; i < bh_count; i++)
		/* Note that NULL bhs[i] is valid because of holes. */
<<<<<<< HEAD
		if (bhs[i] && !ext4_buffer_uptodate(bhs[i])) {
			clear_buffer_verified(bhs[i]);
			ll_rw_block(REQ_OP_READ, REQ_META | REQ_PRIO, 1,
				    &bhs[i]);
		}
=======
		if (bhs[i] && !ext4_buffer_uptodate(bhs[i]))
			ext4_read_bh_lock(bhs[i], REQ_META | REQ_PRIO, false);
>>>>>>> 3650b228

	if (!wait)
		return 0;

	for (i = 0; i < bh_count; i++)
		if (bhs[i])
			wait_on_buffer(bhs[i]);

	for (i = 0; i < bh_count; i++) {
		if (bhs[i] && !buffer_uptodate(bhs[i])) {
			err = -EIO;
			goto out_brelse;
		}
	}
	return 0;

out_brelse:
	for (i = 0; i < bh_count; i++) {
		brelse(bhs[i]);
		bhs[i] = NULL;
	}
	return err;
}

int ext4_walk_page_buffers(handle_t *handle,
			   struct buffer_head *head,
			   unsigned from,
			   unsigned to,
			   int *partial,
			   int (*fn)(handle_t *handle,
				     struct buffer_head *bh))
{
	struct buffer_head *bh;
	unsigned block_start, block_end;
	unsigned blocksize = head->b_size;
	int err, ret = 0;
	struct buffer_head *next;

	for (bh = head, block_start = 0;
	     ret == 0 && (bh != head || !block_start);
	     block_start = block_end, bh = next) {
		next = bh->b_this_page;
		block_end = block_start + blocksize;
		if (block_end <= from || block_start >= to) {
			if (partial && !buffer_uptodate(bh))
				*partial = 1;
			continue;
		}
		err = (*fn)(handle, bh);
		if (!ret)
			ret = err;
	}
	return ret;
}

/*
 * To preserve ordering, it is essential that the hole instantiation and
 * the data write be encapsulated in a single transaction.  We cannot
 * close off a transaction and start a new one between the ext4_get_block()
 * and the commit_write().  So doing the jbd2_journal_start at the start of
 * prepare_write() is the right place.
 *
 * Also, this function can nest inside ext4_writepage().  In that case, we
 * *know* that ext4_writepage() has generated enough buffer credits to do the
 * whole page.  So we won't block on the journal in that case, which is good,
 * because the caller may be PF_MEMALLOC.
 *
 * By accident, ext4 can be reentered when a transaction is open via
 * quota file writes.  If we were to commit the transaction while thus
 * reentered, there can be a deadlock - we would be holding a quota
 * lock, and the commit would never complete if another thread had a
 * transaction open and was blocking on the quota lock - a ranking
 * violation.
 *
 * So what we do is to rely on the fact that jbd2_journal_stop/journal_start
 * will _not_ run commit under these circumstances because handle->h_ref
 * is elevated.  We'll still have enough credits for the tiny quotafile
 * write.
 */
int do_journal_get_write_access(handle_t *handle,
				struct buffer_head *bh)
{
	int dirty = buffer_dirty(bh);
	int ret;

	if (!buffer_mapped(bh) || buffer_freed(bh))
		return 0;
	/*
	 * __block_write_begin() could have dirtied some buffers. Clean
	 * the dirty bit as jbd2_journal_get_write_access() could complain
	 * otherwise about fs integrity issues. Setting of the dirty bit
	 * by __block_write_begin() isn't a real problem here as we clear
	 * the bit before releasing a page lock and thus writeback cannot
	 * ever write the buffer.
	 */
	if (dirty)
		clear_buffer_dirty(bh);
	BUFFER_TRACE(bh, "get write access");
	ret = ext4_journal_get_write_access(handle, bh);
	if (!ret && dirty)
		ret = ext4_handle_dirty_metadata(handle, NULL, bh);
	return ret;
}

#ifdef CONFIG_FS_ENCRYPTION
static int ext4_block_write_begin(struct page *page, loff_t pos, unsigned len,
				  get_block_t *get_block)
{
	unsigned from = pos & (PAGE_SIZE - 1);
	unsigned to = from + len;
	struct inode *inode = page->mapping->host;
	unsigned block_start, block_end;
	sector_t block;
	int err = 0;
	unsigned blocksize = inode->i_sb->s_blocksize;
	unsigned bbits;
	struct buffer_head *bh, *head, *wait[2];
	int nr_wait = 0;
	int i;

	BUG_ON(!PageLocked(page));
	BUG_ON(from > PAGE_SIZE);
	BUG_ON(to > PAGE_SIZE);
	BUG_ON(from > to);

	if (!page_has_buffers(page))
		create_empty_buffers(page, blocksize, 0);
	head = page_buffers(page);
	bbits = ilog2(blocksize);
	block = (sector_t)page->index << (PAGE_SHIFT - bbits);

	for (bh = head, block_start = 0; bh != head || !block_start;
	    block++, block_start = block_end, bh = bh->b_this_page) {
		block_end = block_start + blocksize;
		if (block_end <= from || block_start >= to) {
			if (PageUptodate(page)) {
				if (!buffer_uptodate(bh))
					set_buffer_uptodate(bh);
			}
			continue;
		}
		if (buffer_new(bh))
			clear_buffer_new(bh);
		if (!buffer_mapped(bh)) {
			WARN_ON(bh->b_size != blocksize);
			err = get_block(inode, block, bh, 1);
			if (err)
				break;
			if (buffer_new(bh)) {
				if (PageUptodate(page)) {
					clear_buffer_new(bh);
					set_buffer_uptodate(bh);
					mark_buffer_dirty(bh);
					continue;
				}
				if (block_end > to || block_start < from)
					zero_user_segments(page, to, block_end,
							   block_start, from);
				continue;
			}
		}
		if (PageUptodate(page)) {
			if (!buffer_uptodate(bh))
				set_buffer_uptodate(bh);
			continue;
		}
		if (!buffer_uptodate(bh) && !buffer_delay(bh) &&
		    !buffer_unwritten(bh) &&
		    (block_start < from || block_end > to)) {
			ext4_read_bh_lock(bh, 0, false);
			wait[nr_wait++] = bh;
		}
	}
	/*
	 * If we issued read requests, let them complete.
	 */
	for (i = 0; i < nr_wait; i++) {
		wait_on_buffer(wait[i]);
		if (!buffer_uptodate(wait[i]))
			err = -EIO;
	}
	if (unlikely(err)) {
		page_zero_new_buffers(page, from, to);
	} else if (fscrypt_inode_uses_fs_layer_crypto(inode)) {
		for (i = 0; i < nr_wait; i++) {
			int err2;

			err2 = fscrypt_decrypt_pagecache_blocks(page, blocksize,
								bh_offset(wait[i]));
			if (err2) {
				clear_buffer_uptodate(wait[i]);
				err = err2;
			}
		}
	}

	return err;
}
#endif

static int ext4_write_begin(struct file *file, struct address_space *mapping,
			    loff_t pos, unsigned len, unsigned flags,
			    struct page **pagep, void **fsdata)
{
	struct inode *inode = mapping->host;
	int ret, needed_blocks;
	handle_t *handle;
	int retries = 0;
	struct page *page;
	pgoff_t index;
	unsigned from, to;

	if (unlikely(ext4_forced_shutdown(EXT4_SB(inode->i_sb))))
		return -EIO;

	trace_ext4_write_begin(inode, pos, len, flags);
	/*
	 * Reserve one block more for addition to orphan list in case
	 * we allocate blocks but write fails for some reason
	 */
	needed_blocks = ext4_writepage_trans_blocks(inode) + 1;
	index = pos >> PAGE_SHIFT;
	from = pos & (PAGE_SIZE - 1);
	to = from + len;

	if (ext4_test_inode_state(inode, EXT4_STATE_MAY_INLINE_DATA)) {
		ret = ext4_try_to_write_inline_data(mapping, inode, pos, len,
						    flags, pagep);
		if (ret < 0)
			return ret;
		if (ret == 1)
			return 0;
	}

	/*
	 * grab_cache_page_write_begin() can take a long time if the
	 * system is thrashing due to memory pressure, or if the page
	 * is being written back.  So grab it first before we start
	 * the transaction handle.  This also allows us to allocate
	 * the page (if needed) without using GFP_NOFS.
	 */
retry_grab:
	page = grab_cache_page_write_begin(mapping, index, flags);
	if (!page)
		return -ENOMEM;
	unlock_page(page);

retry_journal:
	handle = ext4_journal_start(inode, EXT4_HT_WRITE_PAGE, needed_blocks);
	if (IS_ERR(handle)) {
		put_page(page);
		return PTR_ERR(handle);
	}

	lock_page(page);
	if (page->mapping != mapping) {
		/* The page got truncated from under us */
		unlock_page(page);
		put_page(page);
		ext4_journal_stop(handle);
		goto retry_grab;
	}
	/* In case writeback began while the page was unlocked */
	wait_for_stable_page(page);

#ifdef CONFIG_FS_ENCRYPTION
	if (ext4_should_dioread_nolock(inode))
		ret = ext4_block_write_begin(page, pos, len,
					     ext4_get_block_unwritten);
	else
		ret = ext4_block_write_begin(page, pos, len,
					     ext4_get_block);
#else
	if (ext4_should_dioread_nolock(inode))
		ret = __block_write_begin(page, pos, len,
					  ext4_get_block_unwritten);
	else
		ret = __block_write_begin(page, pos, len, ext4_get_block);
#endif
	if (!ret && ext4_should_journal_data(inode)) {
		ret = ext4_walk_page_buffers(handle, page_buffers(page),
					     from, to, NULL,
					     do_journal_get_write_access);
	}

	if (ret) {
		bool extended = (pos + len > inode->i_size) &&
				!ext4_verity_in_progress(inode);

		unlock_page(page);
		/*
		 * __block_write_begin may have instantiated a few blocks
		 * outside i_size.  Trim these off again. Don't need
		 * i_size_read because we hold i_mutex.
		 *
		 * Add inode to orphan list in case we crash before
		 * truncate finishes
		 */
		if (extended && ext4_can_truncate(inode))
			ext4_orphan_add(handle, inode);

		ext4_journal_stop(handle);
		if (extended) {
			ext4_truncate_failed_write(inode);
			/*
			 * If truncate failed early the inode might
			 * still be on the orphan list; we need to
			 * make sure the inode is removed from the
			 * orphan list in that case.
			 */
			if (inode->i_nlink)
				ext4_orphan_del(NULL, inode);
		}

		if (ret == -ENOSPC &&
		    ext4_should_retry_alloc(inode->i_sb, &retries))
			goto retry_journal;
		put_page(page);
		return ret;
	}
	*pagep = page;
	return ret;
}

/* For write_end() in data=journal mode */
static int write_end_fn(handle_t *handle, struct buffer_head *bh)
{
	int ret;
	if (!buffer_mapped(bh) || buffer_freed(bh))
		return 0;
	set_buffer_uptodate(bh);
	ret = ext4_handle_dirty_metadata(handle, NULL, bh);
	clear_buffer_meta(bh);
	clear_buffer_prio(bh);
	return ret;
}

/*
 * We need to pick up the new inode size which generic_commit_write gave us
 * `file' can be NULL - eg, when called from page_symlink().
 *
 * ext4 never places buffers on inode->i_mapping->private_list.  metadata
 * buffers are managed internally.
 */
static int ext4_write_end(struct file *file,
			  struct address_space *mapping,
			  loff_t pos, unsigned len, unsigned copied,
			  struct page *page, void *fsdata)
{
	handle_t *handle = ext4_journal_current_handle();
	struct inode *inode = mapping->host;
	loff_t old_size = inode->i_size;
	int ret = 0, ret2;
	int i_size_changed = 0;
	int inline_data = ext4_has_inline_data(inode);
	bool verity = ext4_verity_in_progress(inode);

	trace_ext4_write_end(inode, pos, len, copied);
	if (inline_data) {
		ret = ext4_write_inline_data_end(inode, pos, len,
						 copied, page);
		if (ret < 0) {
			unlock_page(page);
			put_page(page);
			goto errout;
		}
		copied = ret;
	} else
		copied = block_write_end(file, mapping, pos,
					 len, copied, page, fsdata);
	/*
	 * it's important to update i_size while still holding page lock:
	 * page writeout could otherwise come in and zero beyond i_size.
	 *
	 * If FS_IOC_ENABLE_VERITY is running on this inode, then Merkle tree
	 * blocks are being written past EOF, so skip the i_size update.
	 */
	if (!verity)
		i_size_changed = ext4_update_inode_size(inode, pos + copied);
	unlock_page(page);
	put_page(page);

	if (old_size < pos && !verity)
		pagecache_isize_extended(inode, old_size, pos);
	/*
	 * Don't mark the inode dirty under page lock. First, it unnecessarily
	 * makes the holding time of page lock longer. Second, it forces lock
	 * ordering of page lock and transaction start for journaling
	 * filesystems.
	 */
	if (i_size_changed || inline_data)
		ret = ext4_mark_inode_dirty(handle, inode);

	if (pos + len > inode->i_size && !verity && ext4_can_truncate(inode))
		/* if we have allocated more blocks and copied
		 * less. We will have blocks allocated outside
		 * inode->i_size. So truncate them
		 */
		ext4_orphan_add(handle, inode);
errout:
	ret2 = ext4_journal_stop(handle);
	if (!ret)
		ret = ret2;

	if (pos + len > inode->i_size && !verity) {
		ext4_truncate_failed_write(inode);
		/*
		 * If truncate failed early the inode might still be
		 * on the orphan list; we need to make sure the inode
		 * is removed from the orphan list in that case.
		 */
		if (inode->i_nlink)
			ext4_orphan_del(NULL, inode);
	}

	return ret ? ret : copied;
}

/*
 * This is a private version of page_zero_new_buffers() which doesn't
 * set the buffer to be dirty, since in data=journalled mode we need
 * to call ext4_handle_dirty_metadata() instead.
 */
static void ext4_journalled_zero_new_buffers(handle_t *handle,
					    struct page *page,
					    unsigned from, unsigned to)
{
	unsigned int block_start = 0, block_end;
	struct buffer_head *head, *bh;

	bh = head = page_buffers(page);
	do {
		block_end = block_start + bh->b_size;
		if (buffer_new(bh)) {
			if (block_end > from && block_start < to) {
				if (!PageUptodate(page)) {
					unsigned start, size;

					start = max(from, block_start);
					size = min(to, block_end) - start;

					zero_user(page, start, size);
					write_end_fn(handle, bh);
				}
				clear_buffer_new(bh);
			}
		}
		block_start = block_end;
		bh = bh->b_this_page;
	} while (bh != head);
}

static int ext4_journalled_write_end(struct file *file,
				     struct address_space *mapping,
				     loff_t pos, unsigned len, unsigned copied,
				     struct page *page, void *fsdata)
{
	handle_t *handle = ext4_journal_current_handle();
	struct inode *inode = mapping->host;
	loff_t old_size = inode->i_size;
	int ret = 0, ret2;
	int partial = 0;
	unsigned from, to;
	int size_changed = 0;
	int inline_data = ext4_has_inline_data(inode);
	bool verity = ext4_verity_in_progress(inode);

	trace_ext4_journalled_write_end(inode, pos, len, copied);
	from = pos & (PAGE_SIZE - 1);
	to = from + len;

	BUG_ON(!ext4_handle_valid(handle));

	if (inline_data) {
		ret = ext4_write_inline_data_end(inode, pos, len,
						 copied, page);
		if (ret < 0) {
			unlock_page(page);
			put_page(page);
			goto errout;
		}
		copied = ret;
	} else if (unlikely(copied < len) && !PageUptodate(page)) {
		copied = 0;
		ext4_journalled_zero_new_buffers(handle, page, from, to);
	} else {
		if (unlikely(copied < len))
			ext4_journalled_zero_new_buffers(handle, page,
							 from + copied, to);
		ret = ext4_walk_page_buffers(handle, page_buffers(page), from,
					     from + copied, &partial,
					     write_end_fn);
		if (!partial)
			SetPageUptodate(page);
	}
	if (!verity)
		size_changed = ext4_update_inode_size(inode, pos + copied);
	ext4_set_inode_state(inode, EXT4_STATE_JDATA);
	EXT4_I(inode)->i_datasync_tid = handle->h_transaction->t_tid;
	unlock_page(page);
	put_page(page);

	if (old_size < pos && !verity)
		pagecache_isize_extended(inode, old_size, pos);

	if (size_changed || inline_data) {
		ret2 = ext4_mark_inode_dirty(handle, inode);
		if (!ret)
			ret = ret2;
	}

	if (pos + len > inode->i_size && !verity && ext4_can_truncate(inode))
		/* if we have allocated more blocks and copied
		 * less. We will have blocks allocated outside
		 * inode->i_size. So truncate them
		 */
		ext4_orphan_add(handle, inode);

errout:
	ret2 = ext4_journal_stop(handle);
	if (!ret)
		ret = ret2;
	if (pos + len > inode->i_size && !verity) {
		ext4_truncate_failed_write(inode);
		/*
		 * If truncate failed early the inode might still be
		 * on the orphan list; we need to make sure the inode
		 * is removed from the orphan list in that case.
		 */
		if (inode->i_nlink)
			ext4_orphan_del(NULL, inode);
	}

	return ret ? ret : copied;
}

/*
 * Reserve space for a single cluster
 */
static int ext4_da_reserve_space(struct inode *inode)
{
	struct ext4_sb_info *sbi = EXT4_SB(inode->i_sb);
	struct ext4_inode_info *ei = EXT4_I(inode);
	int ret;

	/*
	 * We will charge metadata quota at writeout time; this saves
	 * us from metadata over-estimation, though we may go over by
	 * a small amount in the end.  Here we just reserve for data.
	 */
	ret = dquot_reserve_block(inode, EXT4_C2B(sbi, 1));
	if (ret)
		return ret;

	spin_lock(&ei->i_block_reservation_lock);
	if (ext4_claim_free_clusters(sbi, 1, 0)) {
		spin_unlock(&ei->i_block_reservation_lock);
		dquot_release_reservation_block(inode, EXT4_C2B(sbi, 1));
		return -ENOSPC;
	}
	ei->i_reserved_data_blocks++;
	trace_ext4_da_reserve_space(inode);
	spin_unlock(&ei->i_block_reservation_lock);

	return 0;       /* success */
}

void ext4_da_release_space(struct inode *inode, int to_free)
{
	struct ext4_sb_info *sbi = EXT4_SB(inode->i_sb);
	struct ext4_inode_info *ei = EXT4_I(inode);

	if (!to_free)
		return;		/* Nothing to release, exit */

	spin_lock(&EXT4_I(inode)->i_block_reservation_lock);

	trace_ext4_da_release_space(inode, to_free);
	if (unlikely(to_free > ei->i_reserved_data_blocks)) {
		/*
		 * if there aren't enough reserved blocks, then the
		 * counter is messed up somewhere.  Since this
		 * function is called from invalidate page, it's
		 * harmless to return without any action.
		 */
		ext4_warning(inode->i_sb, "ext4_da_release_space: "
			 "ino %lu, to_free %d with only %d reserved "
			 "data blocks", inode->i_ino, to_free,
			 ei->i_reserved_data_blocks);
		WARN_ON(1);
		to_free = ei->i_reserved_data_blocks;
	}
	ei->i_reserved_data_blocks -= to_free;

	/* update fs dirty data blocks counter */
	percpu_counter_sub(&sbi->s_dirtyclusters_counter, to_free);

	spin_unlock(&EXT4_I(inode)->i_block_reservation_lock);

	dquot_release_reservation_block(inode, EXT4_C2B(sbi, to_free));
}

/*
 * Delayed allocation stuff
 */

struct mpage_da_data {
	struct inode *inode;
	struct writeback_control *wbc;

	pgoff_t first_page;	/* The first page to write */
	pgoff_t next_page;	/* Current page to examine */
	pgoff_t last_page;	/* Last page to examine */
	/*
	 * Extent to map - this can be after first_page because that can be
	 * fully mapped. We somewhat abuse m_flags to store whether the extent
	 * is delalloc or unwritten.
	 */
	struct ext4_map_blocks map;
	struct ext4_io_submit io_submit;	/* IO submission data */
	unsigned int do_map:1;
	unsigned int scanned_until_end:1;
};

static void mpage_release_unused_pages(struct mpage_da_data *mpd,
				       bool invalidate)
{
	int nr_pages, i;
	pgoff_t index, end;
	struct pagevec pvec;
	struct inode *inode = mpd->inode;
	struct address_space *mapping = inode->i_mapping;

	/* This is necessary when next_page == 0. */
	if (mpd->first_page >= mpd->next_page)
		return;

	mpd->scanned_until_end = 0;
	index = mpd->first_page;
	end   = mpd->next_page - 1;
	if (invalidate) {
		ext4_lblk_t start, last;
		start = index << (PAGE_SHIFT - inode->i_blkbits);
		last = end << (PAGE_SHIFT - inode->i_blkbits);
		ext4_es_remove_extent(inode, start, last - start + 1);
	}

	pagevec_init(&pvec);
	while (index <= end) {
		nr_pages = pagevec_lookup_range(&pvec, mapping, &index, end);
		if (nr_pages == 0)
			break;
		for (i = 0; i < nr_pages; i++) {
			struct page *page = pvec.pages[i];

			BUG_ON(!PageLocked(page));
			BUG_ON(PageWriteback(page));
			if (invalidate) {
				if (page_mapped(page))
					clear_page_dirty_for_io(page);
				block_invalidatepage(page, 0, PAGE_SIZE);
				ClearPageUptodate(page);
			}
			unlock_page(page);
		}
		pagevec_release(&pvec);
	}
}

static void ext4_print_free_blocks(struct inode *inode)
{
	struct ext4_sb_info *sbi = EXT4_SB(inode->i_sb);
	struct super_block *sb = inode->i_sb;
	struct ext4_inode_info *ei = EXT4_I(inode);

	ext4_msg(sb, KERN_CRIT, "Total free blocks count %lld",
	       EXT4_C2B(EXT4_SB(inode->i_sb),
			ext4_count_free_clusters(sb)));
	ext4_msg(sb, KERN_CRIT, "Free/Dirty block details");
	ext4_msg(sb, KERN_CRIT, "free_blocks=%lld",
	       (long long) EXT4_C2B(EXT4_SB(sb),
		percpu_counter_sum(&sbi->s_freeclusters_counter)));
	ext4_msg(sb, KERN_CRIT, "dirty_blocks=%lld",
	       (long long) EXT4_C2B(EXT4_SB(sb),
		percpu_counter_sum(&sbi->s_dirtyclusters_counter)));
	ext4_msg(sb, KERN_CRIT, "Block reservation details");
	ext4_msg(sb, KERN_CRIT, "i_reserved_data_blocks=%u",
		 ei->i_reserved_data_blocks);
	return;
}

static int ext4_bh_delay_or_unwritten(handle_t *handle, struct buffer_head *bh)
{
	return (buffer_delay(bh) || buffer_unwritten(bh)) && buffer_dirty(bh);
}

/*
 * ext4_insert_delayed_block - adds a delayed block to the extents status
 *                             tree, incrementing the reserved cluster/block
 *                             count or making a pending reservation
 *                             where needed
 *
 * @inode - file containing the newly added block
 * @lblk - logical block to be added
 *
 * Returns 0 on success, negative error code on failure.
 */
static int ext4_insert_delayed_block(struct inode *inode, ext4_lblk_t lblk)
{
	struct ext4_sb_info *sbi = EXT4_SB(inode->i_sb);
	int ret;
	bool allocated = false;

	/*
	 * If the cluster containing lblk is shared with a delayed,
	 * written, or unwritten extent in a bigalloc file system, it's
	 * already been accounted for and does not need to be reserved.
	 * A pending reservation must be made for the cluster if it's
	 * shared with a written or unwritten extent and doesn't already
	 * have one.  Written and unwritten extents can be purged from the
	 * extents status tree if the system is under memory pressure, so
	 * it's necessary to examine the extent tree if a search of the
	 * extents status tree doesn't get a match.
	 */
	if (sbi->s_cluster_ratio == 1) {
		ret = ext4_da_reserve_space(inode);
		if (ret != 0)   /* ENOSPC */
			goto errout;
	} else {   /* bigalloc */
		if (!ext4_es_scan_clu(inode, &ext4_es_is_delonly, lblk)) {
			if (!ext4_es_scan_clu(inode,
					      &ext4_es_is_mapped, lblk)) {
				ret = ext4_clu_mapped(inode,
						      EXT4_B2C(sbi, lblk));
				if (ret < 0)
					goto errout;
				if (ret == 0) {
					ret = ext4_da_reserve_space(inode);
					if (ret != 0)   /* ENOSPC */
						goto errout;
				} else {
					allocated = true;
				}
			} else {
				allocated = true;
			}
		}
	}

	ret = ext4_es_insert_delayed_block(inode, lblk, allocated);

errout:
	return ret;
}

/*
 * This function is grabs code from the very beginning of
 * ext4_map_blocks, but assumes that the caller is from delayed write
 * time. This function looks up the requested blocks and sets the
 * buffer delay bit under the protection of i_data_sem.
 */
static int ext4_da_map_blocks(struct inode *inode, sector_t iblock,
			      struct ext4_map_blocks *map,
			      struct buffer_head *bh)
{
	struct extent_status es;
	int retval;
	sector_t invalid_block = ~((sector_t) 0xffff);
#ifdef ES_AGGRESSIVE_TEST
	struct ext4_map_blocks orig_map;

	memcpy(&orig_map, map, sizeof(*map));
#endif

	if (invalid_block < ext4_blocks_count(EXT4_SB(inode->i_sb)->s_es))
		invalid_block = ~0;

	map->m_flags = 0;
	ext_debug(inode, "max_blocks %u, logical block %lu\n", map->m_len,
		  (unsigned long) map->m_lblk);

	/* Lookup extent status tree firstly */
	if (ext4_es_lookup_extent(inode, iblock, NULL, &es)) {
		if (ext4_es_is_hole(&es)) {
			retval = 0;
			down_read(&EXT4_I(inode)->i_data_sem);
			goto add_delayed;
		}

		/*
		 * Delayed extent could be allocated by fallocate.
		 * So we need to check it.
		 */
		if (ext4_es_is_delayed(&es) && !ext4_es_is_unwritten(&es)) {
			map_bh(bh, inode->i_sb, invalid_block);
			set_buffer_new(bh);
			set_buffer_delay(bh);
			return 0;
		}

		map->m_pblk = ext4_es_pblock(&es) + iblock - es.es_lblk;
		retval = es.es_len - (iblock - es.es_lblk);
		if (retval > map->m_len)
			retval = map->m_len;
		map->m_len = retval;
		if (ext4_es_is_written(&es))
			map->m_flags |= EXT4_MAP_MAPPED;
		else if (ext4_es_is_unwritten(&es))
			map->m_flags |= EXT4_MAP_UNWRITTEN;
		else
			BUG();

#ifdef ES_AGGRESSIVE_TEST
		ext4_map_blocks_es_recheck(NULL, inode, map, &orig_map, 0);
#endif
		return retval;
	}

	/*
	 * Try to see if we can get the block without requesting a new
	 * file system block.
	 */
	down_read(&EXT4_I(inode)->i_data_sem);
	if (ext4_has_inline_data(inode))
		retval = 0;
	else if (ext4_test_inode_flag(inode, EXT4_INODE_EXTENTS))
		retval = ext4_ext_map_blocks(NULL, inode, map, 0);
	else
		retval = ext4_ind_map_blocks(NULL, inode, map, 0);

add_delayed:
	if (retval == 0) {
		int ret;

		/*
		 * XXX: __block_prepare_write() unmaps passed block,
		 * is it OK?
		 */

		ret = ext4_insert_delayed_block(inode, map->m_lblk);
		if (ret != 0) {
			retval = ret;
			goto out_unlock;
		}

		map_bh(bh, inode->i_sb, invalid_block);
		set_buffer_new(bh);
		set_buffer_delay(bh);
	} else if (retval > 0) {
		int ret;
		unsigned int status;

		if (unlikely(retval != map->m_len)) {
			ext4_warning(inode->i_sb,
				     "ES len assertion failed for inode "
				     "%lu: retval %d != map->m_len %d",
				     inode->i_ino, retval, map->m_len);
			WARN_ON(1);
		}

		status = map->m_flags & EXT4_MAP_UNWRITTEN ?
				EXTENT_STATUS_UNWRITTEN : EXTENT_STATUS_WRITTEN;
		ret = ext4_es_insert_extent(inode, map->m_lblk, map->m_len,
					    map->m_pblk, status);
		if (ret != 0)
			retval = ret;
	}

out_unlock:
	up_read((&EXT4_I(inode)->i_data_sem));

	return retval;
}

/*
 * This is a special get_block_t callback which is used by
 * ext4_da_write_begin().  It will either return mapped block or
 * reserve space for a single block.
 *
 * For delayed buffer_head we have BH_Mapped, BH_New, BH_Delay set.
 * We also have b_blocknr = -1 and b_bdev initialized properly
 *
 * For unwritten buffer_head we have BH_Mapped, BH_New, BH_Unwritten set.
 * We also have b_blocknr = physicalblock mapping unwritten extent and b_bdev
 * initialized properly.
 */
int ext4_da_get_block_prep(struct inode *inode, sector_t iblock,
			   struct buffer_head *bh, int create)
{
	struct ext4_map_blocks map;
	int ret = 0;

	BUG_ON(create == 0);
	BUG_ON(bh->b_size != inode->i_sb->s_blocksize);

	map.m_lblk = iblock;
	map.m_len = 1;

	/*
	 * first, we need to know whether the block is allocated already
	 * preallocated blocks are unmapped but should treated
	 * the same as allocated blocks.
	 */
	ret = ext4_da_map_blocks(inode, iblock, &map, bh);
	if (ret <= 0)
		return ret;

	map_bh(bh, inode->i_sb, map.m_pblk);
	ext4_update_bh_state(bh, map.m_flags);

	if (buffer_unwritten(bh)) {
		/* A delayed write to unwritten bh should be marked
		 * new and mapped.  Mapped ensures that we don't do
		 * get_block multiple times when we write to the same
		 * offset and new ensures that we do proper zero out
		 * for partial write.
		 */
		set_buffer_new(bh);
		set_buffer_mapped(bh);
	}
	return 0;
}

static int bget_one(handle_t *handle, struct buffer_head *bh)
{
	get_bh(bh);
	return 0;
}

static int bput_one(handle_t *handle, struct buffer_head *bh)
{
	put_bh(bh);
	return 0;
}

static int __ext4_journalled_writepage(struct page *page,
				       unsigned int len)
{
	struct address_space *mapping = page->mapping;
	struct inode *inode = mapping->host;
	struct buffer_head *page_bufs = NULL;
	handle_t *handle = NULL;
	int ret = 0, err = 0;
	int inline_data = ext4_has_inline_data(inode);
	struct buffer_head *inode_bh = NULL;

	ClearPageChecked(page);

	if (inline_data) {
		BUG_ON(page->index != 0);
		BUG_ON(len > ext4_get_max_inline_size(inode));
		inode_bh = ext4_journalled_write_inline_data(inode, len, page);
		if (inode_bh == NULL)
			goto out;
	} else {
		page_bufs = page_buffers(page);
		if (!page_bufs) {
			BUG();
			goto out;
		}
		ext4_walk_page_buffers(handle, page_bufs, 0, len,
				       NULL, bget_one);
	}
	/*
	 * We need to release the page lock before we start the
	 * journal, so grab a reference so the page won't disappear
	 * out from under us.
	 */
	get_page(page);
	unlock_page(page);

	handle = ext4_journal_start(inode, EXT4_HT_WRITE_PAGE,
				    ext4_writepage_trans_blocks(inode));
	if (IS_ERR(handle)) {
		ret = PTR_ERR(handle);
		put_page(page);
		goto out_no_pagelock;
	}
	BUG_ON(!ext4_handle_valid(handle));

	lock_page(page);
	put_page(page);
	if (page->mapping != mapping) {
		/* The page got truncated from under us */
		ext4_journal_stop(handle);
		ret = 0;
		goto out;
	}

	if (inline_data) {
		ret = ext4_mark_inode_dirty(handle, inode);
	} else {
		ret = ext4_walk_page_buffers(handle, page_bufs, 0, len, NULL,
					     do_journal_get_write_access);

		err = ext4_walk_page_buffers(handle, page_bufs, 0, len, NULL,
					     write_end_fn);
	}
	if (ret == 0)
		ret = err;
	err = ext4_jbd2_inode_add_write(handle, inode, 0, len);
	if (ret == 0)
		ret = err;
	EXT4_I(inode)->i_datasync_tid = handle->h_transaction->t_tid;
	err = ext4_journal_stop(handle);
	if (!ret)
		ret = err;

	if (!ext4_has_inline_data(inode))
		ext4_walk_page_buffers(NULL, page_bufs, 0, len,
				       NULL, bput_one);
	ext4_set_inode_state(inode, EXT4_STATE_JDATA);
out:
	unlock_page(page);
out_no_pagelock:
	brelse(inode_bh);
	return ret;
}

/*
 * Note that we don't need to start a transaction unless we're journaling data
 * because we should have holes filled from ext4_page_mkwrite(). We even don't
 * need to file the inode to the transaction's list in ordered mode because if
 * we are writing back data added by write(), the inode is already there and if
 * we are writing back data modified via mmap(), no one guarantees in which
 * transaction the data will hit the disk. In case we are journaling data, we
 * cannot start transaction directly because transaction start ranks above page
 * lock so we have to do some magic.
 *
 * This function can get called via...
 *   - ext4_writepages after taking page lock (have journal handle)
 *   - journal_submit_inode_data_buffers (no journal handle)
 *   - shrink_page_list via the kswapd/direct reclaim (no journal handle)
 *   - grab_page_cache when doing write_begin (have journal handle)
 *
 * We don't do any block allocation in this function. If we have page with
 * multiple blocks we need to write those buffer_heads that are mapped. This
 * is important for mmaped based write. So if we do with blocksize 1K
 * truncate(f, 1024);
 * a = mmap(f, 0, 4096);
 * a[0] = 'a';
 * truncate(f, 4096);
 * we have in the page first buffer_head mapped via page_mkwrite call back
 * but other buffer_heads would be unmapped but dirty (dirty done via the
 * do_wp_page). So writepage should write the first block. If we modify
 * the mmap area beyond 1024 we will again get a page_fault and the
 * page_mkwrite callback will do the block allocation and mark the
 * buffer_heads mapped.
 *
 * We redirty the page if we have any buffer_heads that is either delay or
 * unwritten in the page.
 *
 * We can get recursively called as show below.
 *
 *	ext4_writepage() -> kmalloc() -> __alloc_pages() -> page_launder() ->
 *		ext4_writepage()
 *
 * But since we don't do any block allocation we should not deadlock.
 * Page also have the dirty flag cleared so we don't get recurive page_lock.
 */
static int ext4_writepage(struct page *page,
			  struct writeback_control *wbc)
{
	int ret = 0;
	loff_t size;
	unsigned int len;
	struct buffer_head *page_bufs = NULL;
	struct inode *inode = page->mapping->host;
	struct ext4_io_submit io_submit;
	bool keep_towrite = false;

	if (unlikely(ext4_forced_shutdown(EXT4_SB(inode->i_sb)))) {
		inode->i_mapping->a_ops->invalidatepage(page, 0, PAGE_SIZE);
		unlock_page(page);
		return -EIO;
	}

	trace_ext4_writepage(page);
	size = i_size_read(inode);
	if (page->index == size >> PAGE_SHIFT &&
	    !ext4_verity_in_progress(inode))
		len = size & ~PAGE_MASK;
	else
		len = PAGE_SIZE;

	page_bufs = page_buffers(page);
	/*
	 * We cannot do block allocation or other extent handling in this
	 * function. If there are buffers needing that, we have to redirty
	 * the page. But we may reach here when we do a journal commit via
	 * journal_submit_inode_data_buffers() and in that case we must write
	 * allocated buffers to achieve data=ordered mode guarantees.
	 *
	 * Also, if there is only one buffer per page (the fs block
	 * size == the page size), if one buffer needs block
	 * allocation or needs to modify the extent tree to clear the
	 * unwritten flag, we know that the page can't be written at
	 * all, so we might as well refuse the write immediately.
	 * Unfortunately if the block size != page size, we can't as
	 * easily detect this case using ext4_walk_page_buffers(), but
	 * for the extremely common case, this is an optimization that
	 * skips a useless round trip through ext4_bio_write_page().
	 */
	if (ext4_walk_page_buffers(NULL, page_bufs, 0, len, NULL,
				   ext4_bh_delay_or_unwritten)) {
		redirty_page_for_writepage(wbc, page);
		if ((current->flags & PF_MEMALLOC) ||
		    (inode->i_sb->s_blocksize == PAGE_SIZE)) {
			/*
			 * For memory cleaning there's no point in writing only
			 * some buffers. So just bail out. Warn if we came here
			 * from direct reclaim.
			 */
			WARN_ON_ONCE((current->flags & (PF_MEMALLOC|PF_KSWAPD))
							== PF_MEMALLOC);
			unlock_page(page);
			return 0;
		}
		keep_towrite = true;
	}

	if (PageChecked(page) && ext4_should_journal_data(inode))
		/*
		 * It's mmapped pagecache.  Add buffers and journal it.  There
		 * doesn't seem much point in redirtying the page here.
		 */
		return __ext4_journalled_writepage(page, len);

	ext4_io_submit_init(&io_submit, wbc);
	io_submit.io_end = ext4_init_io_end(inode, GFP_NOFS);
	if (!io_submit.io_end) {
		redirty_page_for_writepage(wbc, page);
		unlock_page(page);
		return -ENOMEM;
	}
	ret = ext4_bio_write_page(&io_submit, page, len, wbc, keep_towrite);
	ext4_io_submit(&io_submit);
	/* Drop io_end reference we got from init */
	ext4_put_io_end_defer(io_submit.io_end);
	return ret;
}

static int mpage_submit_page(struct mpage_da_data *mpd, struct page *page)
{
	int len;
	loff_t size;
	int err;

	BUG_ON(page->index != mpd->first_page);
	clear_page_dirty_for_io(page);
	/*
	 * We have to be very careful here!  Nothing protects writeback path
	 * against i_size changes and the page can be writeably mapped into
	 * page tables. So an application can be growing i_size and writing
	 * data through mmap while writeback runs. clear_page_dirty_for_io()
	 * write-protects our page in page tables and the page cannot get
	 * written to again until we release page lock. So only after
	 * clear_page_dirty_for_io() we are safe to sample i_size for
	 * ext4_bio_write_page() to zero-out tail of the written page. We rely
	 * on the barrier provided by TestClearPageDirty in
	 * clear_page_dirty_for_io() to make sure i_size is really sampled only
	 * after page tables are updated.
	 */
	size = i_size_read(mpd->inode);
	if (page->index == size >> PAGE_SHIFT &&
	    !ext4_verity_in_progress(mpd->inode))
		len = size & ~PAGE_MASK;
	else
		len = PAGE_SIZE;
	err = ext4_bio_write_page(&mpd->io_submit, page, len, mpd->wbc, false);
	if (!err)
		mpd->wbc->nr_to_write--;
	mpd->first_page++;

	return err;
}

#define BH_FLAGS (BIT(BH_Unwritten) | BIT(BH_Delay))

/*
 * mballoc gives us at most this number of blocks...
 * XXX: That seems to be only a limitation of ext4_mb_normalize_request().
 * The rest of mballoc seems to handle chunks up to full group size.
 */
#define MAX_WRITEPAGES_EXTENT_LEN 2048

/*
 * mpage_add_bh_to_extent - try to add bh to extent of blocks to map
 *
 * @mpd - extent of blocks
 * @lblk - logical number of the block in the file
 * @bh - buffer head we want to add to the extent
 *
 * The function is used to collect contig. blocks in the same state. If the
 * buffer doesn't require mapping for writeback and we haven't started the
 * extent of buffers to map yet, the function returns 'true' immediately - the
 * caller can write the buffer right away. Otherwise the function returns true
 * if the block has been added to the extent, false if the block couldn't be
 * added.
 */
static bool mpage_add_bh_to_extent(struct mpage_da_data *mpd, ext4_lblk_t lblk,
				   struct buffer_head *bh)
{
	struct ext4_map_blocks *map = &mpd->map;

	/* Buffer that doesn't need mapping for writeback? */
	if (!buffer_dirty(bh) || !buffer_mapped(bh) ||
	    (!buffer_delay(bh) && !buffer_unwritten(bh))) {
		/* So far no extent to map => we write the buffer right away */
		if (map->m_len == 0)
			return true;
		return false;
	}

	/* First block in the extent? */
	if (map->m_len == 0) {
		/* We cannot map unless handle is started... */
		if (!mpd->do_map)
			return false;
		map->m_lblk = lblk;
		map->m_len = 1;
		map->m_flags = bh->b_state & BH_FLAGS;
		return true;
	}

	/* Don't go larger than mballoc is willing to allocate */
	if (map->m_len >= MAX_WRITEPAGES_EXTENT_LEN)
		return false;

	/* Can we merge the block to our big extent? */
	if (lblk == map->m_lblk + map->m_len &&
	    (bh->b_state & BH_FLAGS) == map->m_flags) {
		map->m_len++;
		return true;
	}
	return false;
}

/*
 * mpage_process_page_bufs - submit page buffers for IO or add them to extent
 *
 * @mpd - extent of blocks for mapping
 * @head - the first buffer in the page
 * @bh - buffer we should start processing from
 * @lblk - logical number of the block in the file corresponding to @bh
 *
 * Walk through page buffers from @bh upto @head (exclusive) and either submit
 * the page for IO if all buffers in this page were mapped and there's no
 * accumulated extent of buffers to map or add buffers in the page to the
 * extent of buffers to map. The function returns 1 if the caller can continue
 * by processing the next page, 0 if it should stop adding buffers to the
 * extent to map because we cannot extend it anymore. It can also return value
 * < 0 in case of error during IO submission.
 */
static int mpage_process_page_bufs(struct mpage_da_data *mpd,
				   struct buffer_head *head,
				   struct buffer_head *bh,
				   ext4_lblk_t lblk)
{
	struct inode *inode = mpd->inode;
	int err;
	ext4_lblk_t blocks = (i_size_read(inode) + i_blocksize(inode) - 1)
							>> inode->i_blkbits;

	if (ext4_verity_in_progress(inode))
		blocks = EXT_MAX_BLOCKS;

	do {
		BUG_ON(buffer_locked(bh));

		if (lblk >= blocks || !mpage_add_bh_to_extent(mpd, lblk, bh)) {
			/* Found extent to map? */
			if (mpd->map.m_len)
				return 0;
			/* Buffer needs mapping and handle is not started? */
			if (!mpd->do_map)
				return 0;
			/* Everything mapped so far and we hit EOF */
			break;
		}
	} while (lblk++, (bh = bh->b_this_page) != head);
	/* So far everything mapped? Submit the page for IO. */
	if (mpd->map.m_len == 0) {
		err = mpage_submit_page(mpd, head->b_page);
		if (err < 0)
			return err;
	}
	if (lblk >= blocks) {
		mpd->scanned_until_end = 1;
		return 0;
	}
	return 1;
}

/*
 * mpage_process_page - update page buffers corresponding to changed extent and
 *		       may submit fully mapped page for IO
 *
 * @mpd		- description of extent to map, on return next extent to map
 * @m_lblk	- logical block mapping.
 * @m_pblk	- corresponding physical mapping.
 * @map_bh	- determines on return whether this page requires any further
 *		  mapping or not.
 * Scan given page buffers corresponding to changed extent and update buffer
 * state according to new extent state.
 * We map delalloc buffers to their physical location, clear unwritten bits.
 * If the given page is not fully mapped, we update @map to the next extent in
 * the given page that needs mapping & return @map_bh as true.
 */
static int mpage_process_page(struct mpage_da_data *mpd, struct page *page,
			      ext4_lblk_t *m_lblk, ext4_fsblk_t *m_pblk,
			      bool *map_bh)
{
	struct buffer_head *head, *bh;
	ext4_io_end_t *io_end = mpd->io_submit.io_end;
	ext4_lblk_t lblk = *m_lblk;
	ext4_fsblk_t pblock = *m_pblk;
	int err = 0;
	int blkbits = mpd->inode->i_blkbits;
	ssize_t io_end_size = 0;
	struct ext4_io_end_vec *io_end_vec = ext4_last_io_end_vec(io_end);

	bh = head = page_buffers(page);
	do {
		if (lblk < mpd->map.m_lblk)
			continue;
		if (lblk >= mpd->map.m_lblk + mpd->map.m_len) {
			/*
			 * Buffer after end of mapped extent.
			 * Find next buffer in the page to map.
			 */
			mpd->map.m_len = 0;
			mpd->map.m_flags = 0;
			io_end_vec->size += io_end_size;
			io_end_size = 0;

			err = mpage_process_page_bufs(mpd, head, bh, lblk);
			if (err > 0)
				err = 0;
			if (!err && mpd->map.m_len && mpd->map.m_lblk > lblk) {
				io_end_vec = ext4_alloc_io_end_vec(io_end);
				if (IS_ERR(io_end_vec)) {
					err = PTR_ERR(io_end_vec);
					goto out;
				}
				io_end_vec->offset = (loff_t)mpd->map.m_lblk << blkbits;
			}
			*map_bh = true;
			goto out;
		}
		if (buffer_delay(bh)) {
			clear_buffer_delay(bh);
			bh->b_blocknr = pblock++;
		}
		clear_buffer_unwritten(bh);
		io_end_size += (1 << blkbits);
	} while (lblk++, (bh = bh->b_this_page) != head);

	io_end_vec->size += io_end_size;
	io_end_size = 0;
	*map_bh = false;
out:
	*m_lblk = lblk;
	*m_pblk = pblock;
	return err;
}

/*
 * mpage_map_buffers - update buffers corresponding to changed extent and
 *		       submit fully mapped pages for IO
 *
 * @mpd - description of extent to map, on return next extent to map
 *
 * Scan buffers corresponding to changed extent (we expect corresponding pages
 * to be already locked) and update buffer state according to new extent state.
 * We map delalloc buffers to their physical location, clear unwritten bits,
 * and mark buffers as uninit when we perform writes to unwritten extents
 * and do extent conversion after IO is finished. If the last page is not fully
 * mapped, we update @map to the next extent in the last page that needs
 * mapping. Otherwise we submit the page for IO.
 */
static int mpage_map_and_submit_buffers(struct mpage_da_data *mpd)
{
	struct pagevec pvec;
	int nr_pages, i;
	struct inode *inode = mpd->inode;
	int bpp_bits = PAGE_SHIFT - inode->i_blkbits;
	pgoff_t start, end;
	ext4_lblk_t lblk;
	ext4_fsblk_t pblock;
	int err;
	bool map_bh = false;

	start = mpd->map.m_lblk >> bpp_bits;
	end = (mpd->map.m_lblk + mpd->map.m_len - 1) >> bpp_bits;
	lblk = start << bpp_bits;
	pblock = mpd->map.m_pblk;

	pagevec_init(&pvec);
	while (start <= end) {
		nr_pages = pagevec_lookup_range(&pvec, inode->i_mapping,
						&start, end);
		if (nr_pages == 0)
			break;
		for (i = 0; i < nr_pages; i++) {
			struct page *page = pvec.pages[i];

			err = mpage_process_page(mpd, page, &lblk, &pblock,
						 &map_bh);
			/*
			 * If map_bh is true, means page may require further bh
			 * mapping, or maybe the page was submitted for IO.
			 * So we return to call further extent mapping.
			 */
			if (err < 0 || map_bh)
				goto out;
			/* Page fully mapped - let IO run! */
			err = mpage_submit_page(mpd, page);
			if (err < 0)
				goto out;
		}
		pagevec_release(&pvec);
	}
	/* Extent fully mapped and matches with page boundary. We are done. */
	mpd->map.m_len = 0;
	mpd->map.m_flags = 0;
	return 0;
out:
	pagevec_release(&pvec);
	return err;
}

static int mpage_map_one_extent(handle_t *handle, struct mpage_da_data *mpd)
{
	struct inode *inode = mpd->inode;
	struct ext4_map_blocks *map = &mpd->map;
	int get_blocks_flags;
	int err, dioread_nolock;

	trace_ext4_da_write_pages_extent(inode, map);
	/*
	 * Call ext4_map_blocks() to allocate any delayed allocation blocks, or
	 * to convert an unwritten extent to be initialized (in the case
	 * where we have written into one or more preallocated blocks).  It is
	 * possible that we're going to need more metadata blocks than
	 * previously reserved. However we must not fail because we're in
	 * writeback and there is nothing we can do about it so it might result
	 * in data loss.  So use reserved blocks to allocate metadata if
	 * possible.
	 *
	 * We pass in the magic EXT4_GET_BLOCKS_DELALLOC_RESERVE if
	 * the blocks in question are delalloc blocks.  This indicates
	 * that the blocks and quotas has already been checked when
	 * the data was copied into the page cache.
	 */
	get_blocks_flags = EXT4_GET_BLOCKS_CREATE |
			   EXT4_GET_BLOCKS_METADATA_NOFAIL |
			   EXT4_GET_BLOCKS_IO_SUBMIT;
	dioread_nolock = ext4_should_dioread_nolock(inode);
	if (dioread_nolock)
		get_blocks_flags |= EXT4_GET_BLOCKS_IO_CREATE_EXT;
	if (map->m_flags & BIT(BH_Delay))
		get_blocks_flags |= EXT4_GET_BLOCKS_DELALLOC_RESERVE;

	err = ext4_map_blocks(handle, inode, map, get_blocks_flags);
	if (err < 0)
		return err;
	if (dioread_nolock && (map->m_flags & EXT4_MAP_UNWRITTEN)) {
		if (!mpd->io_submit.io_end->handle &&
		    ext4_handle_valid(handle)) {
			mpd->io_submit.io_end->handle = handle->h_rsv_handle;
			handle->h_rsv_handle = NULL;
		}
		ext4_set_io_unwritten_flag(inode, mpd->io_submit.io_end);
	}

	BUG_ON(map->m_len == 0);
	return 0;
}

/*
 * mpage_map_and_submit_extent - map extent starting at mpd->lblk of length
 *				 mpd->len and submit pages underlying it for IO
 *
 * @handle - handle for journal operations
 * @mpd - extent to map
 * @give_up_on_write - we set this to true iff there is a fatal error and there
 *                     is no hope of writing the data. The caller should discard
 *                     dirty pages to avoid infinite loops.
 *
 * The function maps extent starting at mpd->lblk of length mpd->len. If it is
 * delayed, blocks are allocated, if it is unwritten, we may need to convert
 * them to initialized or split the described range from larger unwritten
 * extent. Note that we need not map all the described range since allocation
 * can return less blocks or the range is covered by more unwritten extents. We
 * cannot map more because we are limited by reserved transaction credits. On
 * the other hand we always make sure that the last touched page is fully
 * mapped so that it can be written out (and thus forward progress is
 * guaranteed). After mapping we submit all mapped pages for IO.
 */
static int mpage_map_and_submit_extent(handle_t *handle,
				       struct mpage_da_data *mpd,
				       bool *give_up_on_write)
{
	struct inode *inode = mpd->inode;
	struct ext4_map_blocks *map = &mpd->map;
	int err;
	loff_t disksize;
	int progress = 0;
	ext4_io_end_t *io_end = mpd->io_submit.io_end;
	struct ext4_io_end_vec *io_end_vec;

	io_end_vec = ext4_alloc_io_end_vec(io_end);
	if (IS_ERR(io_end_vec))
		return PTR_ERR(io_end_vec);
	io_end_vec->offset = ((loff_t)map->m_lblk) << inode->i_blkbits;
	do {
		err = mpage_map_one_extent(handle, mpd);
		if (err < 0) {
			struct super_block *sb = inode->i_sb;

			if (ext4_forced_shutdown(EXT4_SB(sb)) ||
			    EXT4_SB(sb)->s_mount_flags & EXT4_MF_FS_ABORTED)
				goto invalidate_dirty_pages;
			/*
			 * Let the uper layers retry transient errors.
			 * In the case of ENOSPC, if ext4_count_free_blocks()
			 * is non-zero, a commit should free up blocks.
			 */
			if ((err == -ENOMEM) ||
			    (err == -ENOSPC && ext4_count_free_clusters(sb))) {
				if (progress)
					goto update_disksize;
				return err;
			}
			ext4_msg(sb, KERN_CRIT,
				 "Delayed block allocation failed for "
				 "inode %lu at logical offset %llu with"
				 " max blocks %u with error %d",
				 inode->i_ino,
				 (unsigned long long)map->m_lblk,
				 (unsigned)map->m_len, -err);
			ext4_msg(sb, KERN_CRIT,
				 "This should not happen!! Data will "
				 "be lost\n");
			if (err == -ENOSPC)
				ext4_print_free_blocks(inode);
		invalidate_dirty_pages:
			*give_up_on_write = true;
			return err;
		}
		progress = 1;
		/*
		 * Update buffer state, submit mapped pages, and get us new
		 * extent to map
		 */
		err = mpage_map_and_submit_buffers(mpd);
		if (err < 0)
			goto update_disksize;
	} while (map->m_len);

update_disksize:
	/*
	 * Update on-disk size after IO is submitted.  Races with
	 * truncate are avoided by checking i_size under i_data_sem.
	 */
	disksize = ((loff_t)mpd->first_page) << PAGE_SHIFT;
	if (disksize > READ_ONCE(EXT4_I(inode)->i_disksize)) {
		int err2;
		loff_t i_size;

		down_write(&EXT4_I(inode)->i_data_sem);
		i_size = i_size_read(inode);
		if (disksize > i_size)
			disksize = i_size;
		if (disksize > EXT4_I(inode)->i_disksize)
			EXT4_I(inode)->i_disksize = disksize;
		up_write(&EXT4_I(inode)->i_data_sem);
		err2 = ext4_mark_inode_dirty(handle, inode);
		if (err2) {
			ext4_error_err(inode->i_sb, -err2,
				       "Failed to mark inode %lu dirty",
				       inode->i_ino);
		}
		if (!err)
			err = err2;
	}
	return err;
}

/*
 * Calculate the total number of credits to reserve for one writepages
 * iteration. This is called from ext4_writepages(). We map an extent of
 * up to MAX_WRITEPAGES_EXTENT_LEN blocks and then we go on and finish mapping
 * the last partial page. So in total we can map MAX_WRITEPAGES_EXTENT_LEN +
 * bpp - 1 blocks in bpp different extents.
 */
static int ext4_da_writepages_trans_blocks(struct inode *inode)
{
	int bpp = ext4_journal_blocks_per_page(inode);

	return ext4_meta_trans_blocks(inode,
				MAX_WRITEPAGES_EXTENT_LEN + bpp - 1, bpp);
}

/*
 * mpage_prepare_extent_to_map - find & lock contiguous range of dirty pages
 * 				 and underlying extent to map
 *
 * @mpd - where to look for pages
 *
 * Walk dirty pages in the mapping. If they are fully mapped, submit them for
 * IO immediately. When we find a page which isn't mapped we start accumulating
 * extent of buffers underlying these pages that needs mapping (formed by
 * either delayed or unwritten buffers). We also lock the pages containing
 * these buffers. The extent found is returned in @mpd structure (starting at
 * mpd->lblk with length mpd->len blocks).
 *
 * Note that this function can attach bios to one io_end structure which are
 * neither logically nor physically contiguous. Although it may seem as an
 * unnecessary complication, it is actually inevitable in blocksize < pagesize
 * case as we need to track IO to all buffers underlying a page in one io_end.
 */
static int mpage_prepare_extent_to_map(struct mpage_da_data *mpd)
{
	struct address_space *mapping = mpd->inode->i_mapping;
	struct pagevec pvec;
	unsigned int nr_pages;
	long left = mpd->wbc->nr_to_write;
	pgoff_t index = mpd->first_page;
	pgoff_t end = mpd->last_page;
	xa_mark_t tag;
	int i, err = 0;
	int blkbits = mpd->inode->i_blkbits;
	ext4_lblk_t lblk;
	struct buffer_head *head;

	if (mpd->wbc->sync_mode == WB_SYNC_ALL || mpd->wbc->tagged_writepages)
		tag = PAGECACHE_TAG_TOWRITE;
	else
		tag = PAGECACHE_TAG_DIRTY;

	pagevec_init(&pvec);
	mpd->map.m_len = 0;
	mpd->next_page = index;
	while (index <= end) {
		nr_pages = pagevec_lookup_range_tag(&pvec, mapping, &index, end,
				tag);
		if (nr_pages == 0)
			break;

		for (i = 0; i < nr_pages; i++) {
			struct page *page = pvec.pages[i];

			/*
			 * Accumulated enough dirty pages? This doesn't apply
			 * to WB_SYNC_ALL mode. For integrity sync we have to
			 * keep going because someone may be concurrently
			 * dirtying pages, and we might have synced a lot of
			 * newly appeared dirty pages, but have not synced all
			 * of the old dirty pages.
			 */
			if (mpd->wbc->sync_mode == WB_SYNC_NONE && left <= 0)
				goto out;

			/* If we can't merge this page, we are done. */
			if (mpd->map.m_len > 0 && mpd->next_page != page->index)
				goto out;

			lock_page(page);
			/*
			 * If the page is no longer dirty, or its mapping no
			 * longer corresponds to inode we are writing (which
			 * means it has been truncated or invalidated), or the
			 * page is already under writeback and we are not doing
			 * a data integrity writeback, skip the page
			 */
			if (!PageDirty(page) ||
			    (PageWriteback(page) &&
			     (mpd->wbc->sync_mode == WB_SYNC_NONE)) ||
			    unlikely(page->mapping != mapping)) {
				unlock_page(page);
				continue;
			}

			wait_on_page_writeback(page);
			BUG_ON(PageWriteback(page));

			if (mpd->map.m_len == 0)
				mpd->first_page = page->index;
			mpd->next_page = page->index + 1;
			/* Add all dirty buffers to mpd */
			lblk = ((ext4_lblk_t)page->index) <<
				(PAGE_SHIFT - blkbits);
			head = page_buffers(page);
			err = mpage_process_page_bufs(mpd, head, head, lblk);
			if (err <= 0)
				goto out;
			err = 0;
			left--;
		}
		pagevec_release(&pvec);
		cond_resched();
	}
	mpd->scanned_until_end = 1;
	return 0;
out:
	pagevec_release(&pvec);
	return err;
}

static int ext4_writepages(struct address_space *mapping,
			   struct writeback_control *wbc)
{
	pgoff_t	writeback_index = 0;
	long nr_to_write = wbc->nr_to_write;
	int range_whole = 0;
	int cycled = 1;
	handle_t *handle = NULL;
	struct mpage_da_data mpd;
	struct inode *inode = mapping->host;
	int needed_blocks, rsv_blocks = 0, ret = 0;
	struct ext4_sb_info *sbi = EXT4_SB(mapping->host->i_sb);
	struct blk_plug plug;
	bool give_up_on_write = false;

	if (unlikely(ext4_forced_shutdown(EXT4_SB(inode->i_sb))))
		return -EIO;

	percpu_down_read(&sbi->s_writepages_rwsem);
	trace_ext4_writepages(inode, wbc);

	/*
	 * No pages to write? This is mainly a kludge to avoid starting
	 * a transaction for special inodes like journal inode on last iput()
	 * because that could violate lock ordering on umount
	 */
	if (!mapping->nrpages || !mapping_tagged(mapping, PAGECACHE_TAG_DIRTY))
		goto out_writepages;

	if (ext4_should_journal_data(inode)) {
		ret = generic_writepages(mapping, wbc);
		goto out_writepages;
	}

	/*
	 * If the filesystem has aborted, it is read-only, so return
	 * right away instead of dumping stack traces later on that
	 * will obscure the real source of the problem.  We test
	 * EXT4_MF_FS_ABORTED instead of sb->s_flag's SB_RDONLY because
	 * the latter could be true if the filesystem is mounted
	 * read-only, and in that case, ext4_writepages should
	 * *never* be called, so if that ever happens, we would want
	 * the stack trace.
	 */
	if (unlikely(ext4_forced_shutdown(EXT4_SB(mapping->host->i_sb)) ||
		     sbi->s_mount_flags & EXT4_MF_FS_ABORTED)) {
		ret = -EROFS;
		goto out_writepages;
	}

	/*
	 * If we have inline data and arrive here, it means that
	 * we will soon create the block for the 1st page, so
	 * we'd better clear the inline data here.
	 */
	if (ext4_has_inline_data(inode)) {
		/* Just inode will be modified... */
		handle = ext4_journal_start(inode, EXT4_HT_INODE, 1);
		if (IS_ERR(handle)) {
			ret = PTR_ERR(handle);
			goto out_writepages;
		}
		BUG_ON(ext4_test_inode_state(inode,
				EXT4_STATE_MAY_INLINE_DATA));
		ext4_destroy_inline_data(handle, inode);
		ext4_journal_stop(handle);
	}

	if (ext4_should_dioread_nolock(inode)) {
		/*
		 * We may need to convert up to one extent per block in
		 * the page and we may dirty the inode.
		 */
		rsv_blocks = 1 + ext4_chunk_trans_blocks(inode,
						PAGE_SIZE >> inode->i_blkbits);
	}

	if (wbc->range_start == 0 && wbc->range_end == LLONG_MAX)
		range_whole = 1;

	if (wbc->range_cyclic) {
		writeback_index = mapping->writeback_index;
		if (writeback_index)
			cycled = 0;
		mpd.first_page = writeback_index;
		mpd.last_page = -1;
	} else {
		mpd.first_page = wbc->range_start >> PAGE_SHIFT;
		mpd.last_page = wbc->range_end >> PAGE_SHIFT;
	}

	mpd.inode = inode;
	mpd.wbc = wbc;
	ext4_io_submit_init(&mpd.io_submit, wbc);
retry:
	if (wbc->sync_mode == WB_SYNC_ALL || wbc->tagged_writepages)
		tag_pages_for_writeback(mapping, mpd.first_page, mpd.last_page);
	blk_start_plug(&plug);

	/*
	 * First writeback pages that don't need mapping - we can avoid
	 * starting a transaction unnecessarily and also avoid being blocked
	 * in the block layer on device congestion while having transaction
	 * started.
	 */
	mpd.do_map = 0;
	mpd.scanned_until_end = 0;
	mpd.io_submit.io_end = ext4_init_io_end(inode, GFP_KERNEL);
	if (!mpd.io_submit.io_end) {
		ret = -ENOMEM;
		goto unplug;
	}
	ret = mpage_prepare_extent_to_map(&mpd);
	/* Unlock pages we didn't use */
	mpage_release_unused_pages(&mpd, false);
	/* Submit prepared bio */
	ext4_io_submit(&mpd.io_submit);
	ext4_put_io_end_defer(mpd.io_submit.io_end);
	mpd.io_submit.io_end = NULL;
	if (ret < 0)
		goto unplug;

	while (!mpd.scanned_until_end && wbc->nr_to_write > 0) {
		/* For each extent of pages we use new io_end */
		mpd.io_submit.io_end = ext4_init_io_end(inode, GFP_KERNEL);
		if (!mpd.io_submit.io_end) {
			ret = -ENOMEM;
			break;
		}

		/*
		 * We have two constraints: We find one extent to map and we
		 * must always write out whole page (makes a difference when
		 * blocksize < pagesize) so that we don't block on IO when we
		 * try to write out the rest of the page. Journalled mode is
		 * not supported by delalloc.
		 */
		BUG_ON(ext4_should_journal_data(inode));
		needed_blocks = ext4_da_writepages_trans_blocks(inode);

		/* start a new transaction */
		handle = ext4_journal_start_with_reserve(inode,
				EXT4_HT_WRITE_PAGE, needed_blocks, rsv_blocks);
		if (IS_ERR(handle)) {
			ret = PTR_ERR(handle);
			ext4_msg(inode->i_sb, KERN_CRIT, "%s: jbd2_start: "
			       "%ld pages, ino %lu; err %d", __func__,
				wbc->nr_to_write, inode->i_ino, ret);
			/* Release allocated io_end */
			ext4_put_io_end(mpd.io_submit.io_end);
			mpd.io_submit.io_end = NULL;
			break;
		}
		mpd.do_map = 1;

		trace_ext4_da_write_pages(inode, mpd.first_page, mpd.wbc);
		ret = mpage_prepare_extent_to_map(&mpd);
		if (!ret && mpd.map.m_len)
			ret = mpage_map_and_submit_extent(handle, &mpd,
					&give_up_on_write);
		/*
		 * Caution: If the handle is synchronous,
		 * ext4_journal_stop() can wait for transaction commit
		 * to finish which may depend on writeback of pages to
		 * complete or on page lock to be released.  In that
		 * case, we have to wait until after we have
		 * submitted all the IO, released page locks we hold,
		 * and dropped io_end reference (for extent conversion
		 * to be able to complete) before stopping the handle.
		 */
		if (!ext4_handle_valid(handle) || handle->h_sync == 0) {
			ext4_journal_stop(handle);
			handle = NULL;
			mpd.do_map = 0;
		}
		/* Unlock pages we didn't use */
		mpage_release_unused_pages(&mpd, give_up_on_write);
		/* Submit prepared bio */
		ext4_io_submit(&mpd.io_submit);

		/*
		 * Drop our io_end reference we got from init. We have
		 * to be careful and use deferred io_end finishing if
		 * we are still holding the transaction as we can
		 * release the last reference to io_end which may end
		 * up doing unwritten extent conversion.
		 */
		if (handle) {
			ext4_put_io_end_defer(mpd.io_submit.io_end);
			ext4_journal_stop(handle);
		} else
			ext4_put_io_end(mpd.io_submit.io_end);
		mpd.io_submit.io_end = NULL;

		if (ret == -ENOSPC && sbi->s_journal) {
			/*
			 * Commit the transaction which would
			 * free blocks released in the transaction
			 * and try again
			 */
			jbd2_journal_force_commit_nested(sbi->s_journal);
			ret = 0;
			continue;
		}
		/* Fatal error - ENOMEM, EIO... */
		if (ret)
			break;
	}
unplug:
	blk_finish_plug(&plug);
	if (!ret && !cycled && wbc->nr_to_write > 0) {
		cycled = 1;
		mpd.last_page = writeback_index - 1;
		mpd.first_page = 0;
		goto retry;
	}

	/* Update index */
	if (wbc->range_cyclic || (range_whole && wbc->nr_to_write > 0))
		/*
		 * Set the writeback_index so that range_cyclic
		 * mode will write it back later
		 */
		mapping->writeback_index = mpd.first_page;

out_writepages:
	trace_ext4_writepages_result(inode, wbc, ret,
				     nr_to_write - wbc->nr_to_write);
	percpu_up_read(&sbi->s_writepages_rwsem);
	return ret;
}

static int ext4_dax_writepages(struct address_space *mapping,
			       struct writeback_control *wbc)
{
	int ret;
	long nr_to_write = wbc->nr_to_write;
	struct inode *inode = mapping->host;
	struct ext4_sb_info *sbi = EXT4_SB(mapping->host->i_sb);

	if (unlikely(ext4_forced_shutdown(EXT4_SB(inode->i_sb))))
		return -EIO;

	percpu_down_read(&sbi->s_writepages_rwsem);
	trace_ext4_writepages(inode, wbc);

	ret = dax_writeback_mapping_range(mapping, sbi->s_daxdev, wbc);
	trace_ext4_writepages_result(inode, wbc, ret,
				     nr_to_write - wbc->nr_to_write);
	percpu_up_read(&sbi->s_writepages_rwsem);
	return ret;
}

static int ext4_nonda_switch(struct super_block *sb)
{
	s64 free_clusters, dirty_clusters;
	struct ext4_sb_info *sbi = EXT4_SB(sb);

	/*
	 * switch to non delalloc mode if we are running low
	 * on free block. The free block accounting via percpu
	 * counters can get slightly wrong with percpu_counter_batch getting
	 * accumulated on each CPU without updating global counters
	 * Delalloc need an accurate free block accounting. So switch
	 * to non delalloc when we are near to error range.
	 */
	free_clusters =
		percpu_counter_read_positive(&sbi->s_freeclusters_counter);
	dirty_clusters =
		percpu_counter_read_positive(&sbi->s_dirtyclusters_counter);
	/*
	 * Start pushing delalloc when 1/2 of free blocks are dirty.
	 */
	if (dirty_clusters && (free_clusters < 2 * dirty_clusters))
		try_to_writeback_inodes_sb(sb, WB_REASON_FS_FREE_SPACE);

	if (2 * free_clusters < 3 * dirty_clusters ||
	    free_clusters < (dirty_clusters + EXT4_FREECLUSTERS_WATERMARK)) {
		/*
		 * free block count is less than 150% of dirty blocks
		 * or free blocks is less than watermark
		 */
		return 1;
	}
	return 0;
}

/* We always reserve for an inode update; the superblock could be there too */
static int ext4_da_write_credits(struct inode *inode, loff_t pos, unsigned len)
{
	if (likely(ext4_has_feature_large_file(inode->i_sb)))
		return 1;

	if (pos + len <= 0x7fffffffULL)
		return 1;

	/* We might need to update the superblock to set LARGE_FILE */
	return 2;
}

static int ext4_da_write_begin(struct file *file, struct address_space *mapping,
			       loff_t pos, unsigned len, unsigned flags,
			       struct page **pagep, void **fsdata)
{
	int ret, retries = 0;
	struct page *page;
	pgoff_t index;
	struct inode *inode = mapping->host;
	handle_t *handle;

	if (unlikely(ext4_forced_shutdown(EXT4_SB(inode->i_sb))))
		return -EIO;

	index = pos >> PAGE_SHIFT;

	if (ext4_nonda_switch(inode->i_sb) || S_ISLNK(inode->i_mode) ||
	    ext4_verity_in_progress(inode)) {
		*fsdata = (void *)FALL_BACK_TO_NONDELALLOC;
		return ext4_write_begin(file, mapping, pos,
					len, flags, pagep, fsdata);
	}
	*fsdata = (void *)0;
	trace_ext4_da_write_begin(inode, pos, len, flags);

	if (ext4_test_inode_state(inode, EXT4_STATE_MAY_INLINE_DATA)) {
		ret = ext4_da_write_inline_data_begin(mapping, inode,
						      pos, len, flags,
						      pagep, fsdata);
		if (ret < 0)
			return ret;
		if (ret == 1)
			return 0;
	}

	/*
	 * grab_cache_page_write_begin() can take a long time if the
	 * system is thrashing due to memory pressure, or if the page
	 * is being written back.  So grab it first before we start
	 * the transaction handle.  This also allows us to allocate
	 * the page (if needed) without using GFP_NOFS.
	 */
retry_grab:
	page = grab_cache_page_write_begin(mapping, index, flags);
	if (!page)
		return -ENOMEM;
	unlock_page(page);

	/*
	 * With delayed allocation, we don't log the i_disksize update
	 * if there is delayed block allocation. But we still need
	 * to journalling the i_disksize update if writes to the end
	 * of file which has an already mapped buffer.
	 */
retry_journal:
	handle = ext4_journal_start(inode, EXT4_HT_WRITE_PAGE,
				ext4_da_write_credits(inode, pos, len));
	if (IS_ERR(handle)) {
		put_page(page);
		return PTR_ERR(handle);
	}

	lock_page(page);
	if (page->mapping != mapping) {
		/* The page got truncated from under us */
		unlock_page(page);
		put_page(page);
		ext4_journal_stop(handle);
		goto retry_grab;
	}
	/* In case writeback began while the page was unlocked */
	wait_for_stable_page(page);

#ifdef CONFIG_FS_ENCRYPTION
	ret = ext4_block_write_begin(page, pos, len,
				     ext4_da_get_block_prep);
#else
	ret = __block_write_begin(page, pos, len, ext4_da_get_block_prep);
#endif
	if (ret < 0) {
		unlock_page(page);
		ext4_journal_stop(handle);
		/*
		 * block_write_begin may have instantiated a few blocks
		 * outside i_size.  Trim these off again. Don't need
		 * i_size_read because we hold i_mutex.
		 */
		if (pos + len > inode->i_size)
			ext4_truncate_failed_write(inode);

		if (ret == -ENOSPC &&
		    ext4_should_retry_alloc(inode->i_sb, &retries))
			goto retry_journal;

		put_page(page);
		return ret;
	}

	*pagep = page;
	return ret;
}

/*
 * Check if we should update i_disksize
 * when write to the end of file but not require block allocation
 */
static int ext4_da_should_update_i_disksize(struct page *page,
					    unsigned long offset)
{
	struct buffer_head *bh;
	struct inode *inode = page->mapping->host;
	unsigned int idx;
	int i;

	bh = page_buffers(page);
	idx = offset >> inode->i_blkbits;

	for (i = 0; i < idx; i++)
		bh = bh->b_this_page;

	if (!buffer_mapped(bh) || (buffer_delay(bh)) || buffer_unwritten(bh))
		return 0;
	return 1;
}

static int ext4_da_write_end(struct file *file,
			     struct address_space *mapping,
			     loff_t pos, unsigned len, unsigned copied,
			     struct page *page, void *fsdata)
{
	struct inode *inode = mapping->host;
	int ret = 0, ret2;
	handle_t *handle = ext4_journal_current_handle();
	loff_t new_i_size;
	unsigned long start, end;
	int write_mode = (int)(unsigned long)fsdata;

	if (write_mode == FALL_BACK_TO_NONDELALLOC)
		return ext4_write_end(file, mapping, pos,
				      len, copied, page, fsdata);

	trace_ext4_da_write_end(inode, pos, len, copied);
	start = pos & (PAGE_SIZE - 1);
	end = start + copied - 1;

	/*
	 * generic_write_end() will run mark_inode_dirty() if i_size
	 * changes.  So let's piggyback the i_disksize mark_inode_dirty
	 * into that.
	 */
	new_i_size = pos + copied;
	if (copied && new_i_size > EXT4_I(inode)->i_disksize) {
		if (ext4_has_inline_data(inode) ||
		    ext4_da_should_update_i_disksize(page, end)) {
			ext4_update_i_disksize(inode, new_i_size);
			/* We need to mark inode dirty even if
			 * new_i_size is less that inode->i_size
			 * bu greater than i_disksize.(hint delalloc)
			 */
			ret = ext4_mark_inode_dirty(handle, inode);
		}
	}

	if (write_mode != CONVERT_INLINE_DATA &&
	    ext4_test_inode_state(inode, EXT4_STATE_MAY_INLINE_DATA) &&
	    ext4_has_inline_data(inode))
		ret2 = ext4_da_write_inline_data_end(inode, pos, len, copied,
						     page);
	else
		ret2 = generic_write_end(file, mapping, pos, len, copied,
							page, fsdata);

	copied = ret2;
	if (ret2 < 0)
		ret = ret2;
	ret2 = ext4_journal_stop(handle);
	if (unlikely(ret2 && !ret))
		ret = ret2;

	return ret ? ret : copied;
}

/*
 * Force all delayed allocation blocks to be allocated for a given inode.
 */
int ext4_alloc_da_blocks(struct inode *inode)
{
	trace_ext4_alloc_da_blocks(inode);

	if (!EXT4_I(inode)->i_reserved_data_blocks)
		return 0;

	/*
	 * We do something simple for now.  The filemap_flush() will
	 * also start triggering a write of the data blocks, which is
	 * not strictly speaking necessary (and for users of
	 * laptop_mode, not even desirable).  However, to do otherwise
	 * would require replicating code paths in:
	 *
	 * ext4_writepages() ->
	 *    write_cache_pages() ---> (via passed in callback function)
	 *        __mpage_da_writepage() -->
	 *           mpage_add_bh_to_extent()
	 *           mpage_da_map_blocks()
	 *
	 * The problem is that write_cache_pages(), located in
	 * mm/page-writeback.c, marks pages clean in preparation for
	 * doing I/O, which is not desirable if we're not planning on
	 * doing I/O at all.
	 *
	 * We could call write_cache_pages(), and then redirty all of
	 * the pages by calling redirty_page_for_writepage() but that
	 * would be ugly in the extreme.  So instead we would need to
	 * replicate parts of the code in the above functions,
	 * simplifying them because we wouldn't actually intend to
	 * write out the pages, but rather only collect contiguous
	 * logical block extents, call the multi-block allocator, and
	 * then update the buffer heads with the block allocations.
	 *
	 * For now, though, we'll cheat by calling filemap_flush(),
	 * which will map the blocks, and start the I/O, but not
	 * actually wait for the I/O to complete.
	 */
	return filemap_flush(inode->i_mapping);
}

/*
 * bmap() is special.  It gets used by applications such as lilo and by
 * the swapper to find the on-disk block of a specific piece of data.
 *
 * Naturally, this is dangerous if the block concerned is still in the
 * journal.  If somebody makes a swapfile on an ext4 data-journaling
 * filesystem and enables swap, then they may get a nasty shock when the
 * data getting swapped to that swapfile suddenly gets overwritten by
 * the original zero's written out previously to the journal and
 * awaiting writeback in the kernel's buffer cache.
 *
 * So, if we see any bmap calls here on a modified, data-journaled file,
 * take extra steps to flush any blocks which might be in the cache.
 */
static sector_t ext4_bmap(struct address_space *mapping, sector_t block)
{
	struct inode *inode = mapping->host;
	journal_t *journal;
	int err;

	/*
	 * We can get here for an inline file via the FIBMAP ioctl
	 */
	if (ext4_has_inline_data(inode))
		return 0;

	if (mapping_tagged(mapping, PAGECACHE_TAG_DIRTY) &&
			test_opt(inode->i_sb, DELALLOC)) {
		/*
		 * With delalloc we want to sync the file
		 * so that we can make sure we allocate
		 * blocks for file
		 */
		filemap_write_and_wait(mapping);
	}

	if (EXT4_JOURNAL(inode) &&
	    ext4_test_inode_state(inode, EXT4_STATE_JDATA)) {
		/*
		 * This is a REALLY heavyweight approach, but the use of
		 * bmap on dirty files is expected to be extremely rare:
		 * only if we run lilo or swapon on a freshly made file
		 * do we expect this to happen.
		 *
		 * (bmap requires CAP_SYS_RAWIO so this does not
		 * represent an unprivileged user DOS attack --- we'd be
		 * in trouble if mortal users could trigger this path at
		 * will.)
		 *
		 * NB. EXT4_STATE_JDATA is not set on files other than
		 * regular files.  If somebody wants to bmap a directory
		 * or symlink and gets confused because the buffer
		 * hasn't yet been flushed to disk, they deserve
		 * everything they get.
		 */

		ext4_clear_inode_state(inode, EXT4_STATE_JDATA);
		journal = EXT4_JOURNAL(inode);
		jbd2_journal_lock_updates(journal);
		err = jbd2_journal_flush(journal);
		jbd2_journal_unlock_updates(journal);

		if (err)
			return 0;
	}

	return iomap_bmap(mapping, block, &ext4_iomap_ops);
}

static int ext4_readpage(struct file *file, struct page *page)
{
	int ret = -EAGAIN;
	struct inode *inode = page->mapping->host;

	trace_ext4_readpage(page);

	if (ext4_has_inline_data(inode))
		ret = ext4_readpage_inline(inode, page);

	if (ret == -EAGAIN)
		return ext4_mpage_readpages(inode, NULL, page);

	return ret;
}

static void ext4_readahead(struct readahead_control *rac)
{
	struct inode *inode = rac->mapping->host;

	/* If the file has inline data, no need to do readahead. */
	if (ext4_has_inline_data(inode))
		return;

	ext4_mpage_readpages(inode, rac, NULL);
}

static void ext4_invalidatepage(struct page *page, unsigned int offset,
				unsigned int length)
{
	trace_ext4_invalidatepage(page, offset, length);

	/* No journalling happens on data buffers when this function is used */
	WARN_ON(page_has_buffers(page) && buffer_jbd(page_buffers(page)));

	block_invalidatepage(page, offset, length);
}

static int __ext4_journalled_invalidatepage(struct page *page,
					    unsigned int offset,
					    unsigned int length)
{
	journal_t *journal = EXT4_JOURNAL(page->mapping->host);

	trace_ext4_journalled_invalidatepage(page, offset, length);

	/*
	 * If it's a full truncate we just forget about the pending dirtying
	 */
	if (offset == 0 && length == PAGE_SIZE)
		ClearPageChecked(page);

	return jbd2_journal_invalidatepage(journal, page, offset, length);
}

/* Wrapper for aops... */
static void ext4_journalled_invalidatepage(struct page *page,
					   unsigned int offset,
					   unsigned int length)
{
	WARN_ON(__ext4_journalled_invalidatepage(page, offset, length) < 0);
}

static int ext4_releasepage(struct page *page, gfp_t wait)
{
	journal_t *journal = EXT4_JOURNAL(page->mapping->host);

	trace_ext4_releasepage(page);

	/* Page has dirty journalled data -> cannot release */
	if (PageChecked(page))
		return 0;
	if (journal)
		return jbd2_journal_try_to_free_buffers(journal, page);
	else
		return try_to_free_buffers(page);
}

static bool ext4_inode_datasync_dirty(struct inode *inode)
{
	journal_t *journal = EXT4_SB(inode->i_sb)->s_journal;

	if (journal) {
		if (jbd2_transaction_committed(journal,
					EXT4_I(inode)->i_datasync_tid))
			return true;
		return atomic_read(&EXT4_SB(inode->i_sb)->s_fc_subtid) >=
			EXT4_I(inode)->i_fc_committed_subtid;
	}

	/* Any metadata buffers to write? */
	if (!list_empty(&inode->i_mapping->private_list))
		return true;
	return inode->i_state & I_DIRTY_DATASYNC;
}

static void ext4_set_iomap(struct inode *inode, struct iomap *iomap,
			   struct ext4_map_blocks *map, loff_t offset,
			   loff_t length)
{
	u8 blkbits = inode->i_blkbits;

	/*
	 * Writes that span EOF might trigger an I/O size update on completion,
	 * so consider them to be dirty for the purpose of O_DSYNC, even if
	 * there is no other metadata changes being made or are pending.
	 */
	iomap->flags = 0;
	if (ext4_inode_datasync_dirty(inode) ||
	    offset + length > i_size_read(inode))
		iomap->flags |= IOMAP_F_DIRTY;

	if (map->m_flags & EXT4_MAP_NEW)
		iomap->flags |= IOMAP_F_NEW;

	iomap->bdev = inode->i_sb->s_bdev;
	iomap->dax_dev = EXT4_SB(inode->i_sb)->s_daxdev;
	iomap->offset = (u64) map->m_lblk << blkbits;
	iomap->length = (u64) map->m_len << blkbits;

	if ((map->m_flags & EXT4_MAP_MAPPED) &&
	    !ext4_test_inode_flag(inode, EXT4_INODE_EXTENTS))
		iomap->flags |= IOMAP_F_MERGED;

	/*
	 * Flags passed to ext4_map_blocks() for direct I/O writes can result
	 * in m_flags having both EXT4_MAP_MAPPED and EXT4_MAP_UNWRITTEN bits
	 * set. In order for any allocated unwritten extents to be converted
	 * into written extents correctly within the ->end_io() handler, we
	 * need to ensure that the iomap->type is set appropriately. Hence, the
	 * reason why we need to check whether the EXT4_MAP_UNWRITTEN bit has
	 * been set first.
	 */
	if (map->m_flags & EXT4_MAP_UNWRITTEN) {
		iomap->type = IOMAP_UNWRITTEN;
		iomap->addr = (u64) map->m_pblk << blkbits;
	} else if (map->m_flags & EXT4_MAP_MAPPED) {
		iomap->type = IOMAP_MAPPED;
		iomap->addr = (u64) map->m_pblk << blkbits;
	} else {
		iomap->type = IOMAP_HOLE;
		iomap->addr = IOMAP_NULL_ADDR;
	}
}

static int ext4_iomap_alloc(struct inode *inode, struct ext4_map_blocks *map,
			    unsigned int flags)
{
	handle_t *handle;
	u8 blkbits = inode->i_blkbits;
	int ret, dio_credits, m_flags = 0, retries = 0;

	/*
	 * Trim the mapping request to the maximum value that we can map at
	 * once for direct I/O.
	 */
	if (map->m_len > DIO_MAX_BLOCKS)
		map->m_len = DIO_MAX_BLOCKS;
	dio_credits = ext4_chunk_trans_blocks(inode, map->m_len);

retry:
	/*
	 * Either we allocate blocks and then don't get an unwritten extent, so
	 * in that case we have reserved enough credits. Or, the blocks are
	 * already allocated and unwritten. In that case, the extent conversion
	 * fits into the credits as well.
	 */
	handle = ext4_journal_start(inode, EXT4_HT_MAP_BLOCKS, dio_credits);
	if (IS_ERR(handle))
		return PTR_ERR(handle);

	/*
	 * DAX and direct I/O are the only two operations that are currently
	 * supported with IOMAP_WRITE.
	 */
	WARN_ON(!IS_DAX(inode) && !(flags & IOMAP_DIRECT));
	if (IS_DAX(inode))
		m_flags = EXT4_GET_BLOCKS_CREATE_ZERO;
	/*
	 * We use i_size instead of i_disksize here because delalloc writeback
	 * can complete at any point during the I/O and subsequently push the
	 * i_disksize out to i_size. This could be beyond where direct I/O is
	 * happening and thus expose allocated blocks to direct I/O reads.
	 */
	else if ((map->m_lblk * (1 << blkbits)) >= i_size_read(inode))
		m_flags = EXT4_GET_BLOCKS_CREATE;
	else if (ext4_test_inode_flag(inode, EXT4_INODE_EXTENTS))
		m_flags = EXT4_GET_BLOCKS_IO_CREATE_EXT;

	ret = ext4_map_blocks(handle, inode, map, m_flags);

	/*
	 * We cannot fill holes in indirect tree based inodes as that could
	 * expose stale data in the case of a crash. Use the magic error code
	 * to fallback to buffered I/O.
	 */
	if (!m_flags && !ret)
		ret = -ENOTBLK;

	ext4_journal_stop(handle);
	if (ret == -ENOSPC && ext4_should_retry_alloc(inode->i_sb, &retries))
		goto retry;

	return ret;
}


static int ext4_iomap_begin(struct inode *inode, loff_t offset, loff_t length,
		unsigned flags, struct iomap *iomap, struct iomap *srcmap)
{
	int ret;
	struct ext4_map_blocks map;
	u8 blkbits = inode->i_blkbits;

	if ((offset >> blkbits) > EXT4_MAX_LOGICAL_BLOCK)
		return -EINVAL;

	if (WARN_ON_ONCE(ext4_has_inline_data(inode)))
		return -ERANGE;

	/*
	 * Calculate the first and last logical blocks respectively.
	 */
	map.m_lblk = offset >> blkbits;
	map.m_len = min_t(loff_t, (offset + length - 1) >> blkbits,
			  EXT4_MAX_LOGICAL_BLOCK) - map.m_lblk + 1;

	if (flags & IOMAP_WRITE) {
		/*
		 * We check here if the blocks are already allocated, then we
		 * don't need to start a journal txn and we can directly return
		 * the mapping information. This could boost performance
		 * especially in multi-threaded overwrite requests.
		 */
		if (offset + length <= i_size_read(inode)) {
			ret = ext4_map_blocks(NULL, inode, &map, 0);
			if (ret > 0 && (map.m_flags & EXT4_MAP_MAPPED))
				goto out;
		}
		ret = ext4_iomap_alloc(inode, &map, flags);
	} else {
		ret = ext4_map_blocks(NULL, inode, &map, 0);
	}

	if (ret < 0)
		return ret;
out:
	ext4_set_iomap(inode, iomap, &map, offset, length);

	return 0;
}

static int ext4_iomap_overwrite_begin(struct inode *inode, loff_t offset,
		loff_t length, unsigned flags, struct iomap *iomap,
		struct iomap *srcmap)
{
	int ret;

	/*
	 * Even for writes we don't need to allocate blocks, so just pretend
	 * we are reading to save overhead of starting a transaction.
	 */
	flags &= ~IOMAP_WRITE;
	ret = ext4_iomap_begin(inode, offset, length, flags, iomap, srcmap);
	WARN_ON_ONCE(iomap->type != IOMAP_MAPPED);
	return ret;
}

static int ext4_iomap_end(struct inode *inode, loff_t offset, loff_t length,
			  ssize_t written, unsigned flags, struct iomap *iomap)
{
	/*
	 * Check to see whether an error occurred while writing out the data to
	 * the allocated blocks. If so, return the magic error code so that we
	 * fallback to buffered I/O and attempt to complete the remainder of
	 * the I/O. Any blocks that may have been allocated in preparation for
	 * the direct I/O will be reused during buffered I/O.
	 */
	if (flags & (IOMAP_WRITE | IOMAP_DIRECT) && written == 0)
		return -ENOTBLK;

	return 0;
}

const struct iomap_ops ext4_iomap_ops = {
	.iomap_begin		= ext4_iomap_begin,
	.iomap_end		= ext4_iomap_end,
};

const struct iomap_ops ext4_iomap_overwrite_ops = {
	.iomap_begin		= ext4_iomap_overwrite_begin,
	.iomap_end		= ext4_iomap_end,
};

static bool ext4_iomap_is_delalloc(struct inode *inode,
				   struct ext4_map_blocks *map)
{
	struct extent_status es;
	ext4_lblk_t offset = 0, end = map->m_lblk + map->m_len - 1;

	ext4_es_find_extent_range(inode, &ext4_es_is_delayed,
				  map->m_lblk, end, &es);

	if (!es.es_len || es.es_lblk > end)
		return false;

	if (es.es_lblk > map->m_lblk) {
		map->m_len = es.es_lblk - map->m_lblk;
		return false;
	}

	offset = map->m_lblk - es.es_lblk;
	map->m_len = es.es_len - offset;

	return true;
}

static int ext4_iomap_begin_report(struct inode *inode, loff_t offset,
				   loff_t length, unsigned int flags,
				   struct iomap *iomap, struct iomap *srcmap)
{
	int ret;
	bool delalloc = false;
	struct ext4_map_blocks map;
	u8 blkbits = inode->i_blkbits;

	if ((offset >> blkbits) > EXT4_MAX_LOGICAL_BLOCK)
		return -EINVAL;

	if (ext4_has_inline_data(inode)) {
		ret = ext4_inline_data_iomap(inode, iomap);
		if (ret != -EAGAIN) {
			if (ret == 0 && offset >= iomap->length)
				ret = -ENOENT;
			return ret;
		}
	}

	/*
	 * Calculate the first and last logical block respectively.
	 */
	map.m_lblk = offset >> blkbits;
	map.m_len = min_t(loff_t, (offset + length - 1) >> blkbits,
			  EXT4_MAX_LOGICAL_BLOCK) - map.m_lblk + 1;

	/*
	 * Fiemap callers may call for offset beyond s_bitmap_maxbytes.
	 * So handle it here itself instead of querying ext4_map_blocks().
	 * Since ext4_map_blocks() will warn about it and will return
	 * -EIO error.
	 */
	if (!(ext4_test_inode_flag(inode, EXT4_INODE_EXTENTS))) {
		struct ext4_sb_info *sbi = EXT4_SB(inode->i_sb);

		if (offset >= sbi->s_bitmap_maxbytes) {
			map.m_flags = 0;
			goto set_iomap;
		}
	}

	ret = ext4_map_blocks(NULL, inode, &map, 0);
	if (ret < 0)
		return ret;
	if (ret == 0)
		delalloc = ext4_iomap_is_delalloc(inode, &map);

set_iomap:
	ext4_set_iomap(inode, iomap, &map, offset, length);
	if (delalloc && iomap->type == IOMAP_HOLE)
		iomap->type = IOMAP_DELALLOC;

	return 0;
}

const struct iomap_ops ext4_iomap_report_ops = {
	.iomap_begin = ext4_iomap_begin_report,
};

/*
 * Pages can be marked dirty completely asynchronously from ext4's journalling
 * activity.  By filemap_sync_pte(), try_to_unmap_one(), etc.  We cannot do
 * much here because ->set_page_dirty is called under VFS locks.  The page is
 * not necessarily locked.
 *
 * We cannot just dirty the page and leave attached buffers clean, because the
 * buffers' dirty state is "definitive".  We cannot just set the buffers dirty
 * or jbddirty because all the journalling code will explode.
 *
 * So what we do is to mark the page "pending dirty" and next time writepage
 * is called, propagate that into the buffers appropriately.
 */
static int ext4_journalled_set_page_dirty(struct page *page)
{
	SetPageChecked(page);
	return __set_page_dirty_nobuffers(page);
}

static int ext4_set_page_dirty(struct page *page)
{
	WARN_ON_ONCE(!PageLocked(page) && !PageDirty(page));
	WARN_ON_ONCE(!page_has_buffers(page));
	return __set_page_dirty_buffers(page);
}

static int ext4_iomap_swap_activate(struct swap_info_struct *sis,
				    struct file *file, sector_t *span)
{
	return iomap_swapfile_activate(sis, file, span,
				       &ext4_iomap_report_ops);
}

static const struct address_space_operations ext4_aops = {
	.readpage		= ext4_readpage,
	.readahead		= ext4_readahead,
	.writepage		= ext4_writepage,
	.writepages		= ext4_writepages,
	.write_begin		= ext4_write_begin,
	.write_end		= ext4_write_end,
	.set_page_dirty		= ext4_set_page_dirty,
	.bmap			= ext4_bmap,
	.invalidatepage		= ext4_invalidatepage,
	.releasepage		= ext4_releasepage,
	.direct_IO		= noop_direct_IO,
	.migratepage		= buffer_migrate_page,
	.is_partially_uptodate  = block_is_partially_uptodate,
	.error_remove_page	= generic_error_remove_page,
	.swap_activate		= ext4_iomap_swap_activate,
};

static const struct address_space_operations ext4_journalled_aops = {
	.readpage		= ext4_readpage,
	.readahead		= ext4_readahead,
	.writepage		= ext4_writepage,
	.writepages		= ext4_writepages,
	.write_begin		= ext4_write_begin,
	.write_end		= ext4_journalled_write_end,
	.set_page_dirty		= ext4_journalled_set_page_dirty,
	.bmap			= ext4_bmap,
	.invalidatepage		= ext4_journalled_invalidatepage,
	.releasepage		= ext4_releasepage,
	.direct_IO		= noop_direct_IO,
	.is_partially_uptodate  = block_is_partially_uptodate,
	.error_remove_page	= generic_error_remove_page,
	.swap_activate		= ext4_iomap_swap_activate,
};

static const struct address_space_operations ext4_da_aops = {
	.readpage		= ext4_readpage,
	.readahead		= ext4_readahead,
	.writepage		= ext4_writepage,
	.writepages		= ext4_writepages,
	.write_begin		= ext4_da_write_begin,
	.write_end		= ext4_da_write_end,
	.set_page_dirty		= ext4_set_page_dirty,
	.bmap			= ext4_bmap,
	.invalidatepage		= ext4_invalidatepage,
	.releasepage		= ext4_releasepage,
	.direct_IO		= noop_direct_IO,
	.migratepage		= buffer_migrate_page,
	.is_partially_uptodate  = block_is_partially_uptodate,
	.error_remove_page	= generic_error_remove_page,
	.swap_activate		= ext4_iomap_swap_activate,
};

static const struct address_space_operations ext4_dax_aops = {
	.writepages		= ext4_dax_writepages,
	.direct_IO		= noop_direct_IO,
	.set_page_dirty		= noop_set_page_dirty,
	.bmap			= ext4_bmap,
	.invalidatepage		= noop_invalidatepage,
	.swap_activate		= ext4_iomap_swap_activate,
};

void ext4_set_aops(struct inode *inode)
{
	switch (ext4_inode_journal_mode(inode)) {
	case EXT4_INODE_ORDERED_DATA_MODE:
	case EXT4_INODE_WRITEBACK_DATA_MODE:
		break;
	case EXT4_INODE_JOURNAL_DATA_MODE:
		inode->i_mapping->a_ops = &ext4_journalled_aops;
		return;
	default:
		BUG();
	}
	if (IS_DAX(inode))
		inode->i_mapping->a_ops = &ext4_dax_aops;
	else if (test_opt(inode->i_sb, DELALLOC))
		inode->i_mapping->a_ops = &ext4_da_aops;
	else
		inode->i_mapping->a_ops = &ext4_aops;
}

static int __ext4_block_zero_page_range(handle_t *handle,
		struct address_space *mapping, loff_t from, loff_t length)
{
	ext4_fsblk_t index = from >> PAGE_SHIFT;
	unsigned offset = from & (PAGE_SIZE-1);
	unsigned blocksize, pos;
	ext4_lblk_t iblock;
	struct inode *inode = mapping->host;
	struct buffer_head *bh;
	struct page *page;
	int err = 0;

	page = find_or_create_page(mapping, from >> PAGE_SHIFT,
				   mapping_gfp_constraint(mapping, ~__GFP_FS));
	if (!page)
		return -ENOMEM;

	blocksize = inode->i_sb->s_blocksize;

	iblock = index << (PAGE_SHIFT - inode->i_sb->s_blocksize_bits);

	if (!page_has_buffers(page))
		create_empty_buffers(page, blocksize, 0);

	/* Find the buffer that contains "offset" */
	bh = page_buffers(page);
	pos = blocksize;
	while (offset >= pos) {
		bh = bh->b_this_page;
		iblock++;
		pos += blocksize;
	}
	if (buffer_freed(bh)) {
		BUFFER_TRACE(bh, "freed: skip");
		goto unlock;
	}
	if (!buffer_mapped(bh)) {
		BUFFER_TRACE(bh, "unmapped");
		ext4_get_block(inode, iblock, bh, 0);
		/* unmapped? It's a hole - nothing to do */
		if (!buffer_mapped(bh)) {
			BUFFER_TRACE(bh, "still unmapped");
			goto unlock;
		}
	}

	/* Ok, it's mapped. Make sure it's up-to-date */
	if (PageUptodate(page))
		set_buffer_uptodate(bh);

	if (!buffer_uptodate(bh)) {
		err = ext4_read_bh_lock(bh, 0, true);
		if (err)
			goto unlock;
		if (fscrypt_inode_uses_fs_layer_crypto(inode)) {
			/* We expect the key to be set. */
			BUG_ON(!fscrypt_has_encryption_key(inode));
			err = fscrypt_decrypt_pagecache_blocks(page, blocksize,
							       bh_offset(bh));
			if (err) {
				clear_buffer_uptodate(bh);
				goto unlock;
			}
		}
	}
	if (ext4_should_journal_data(inode)) {
		BUFFER_TRACE(bh, "get write access");
		err = ext4_journal_get_write_access(handle, bh);
		if (err)
			goto unlock;
	}
	zero_user(page, offset, length);
	BUFFER_TRACE(bh, "zeroed end of block");

	if (ext4_should_journal_data(inode)) {
		err = ext4_handle_dirty_metadata(handle, inode, bh);
	} else {
		err = 0;
		mark_buffer_dirty(bh);
		if (ext4_should_order_data(inode))
			err = ext4_jbd2_inode_add_write(handle, inode, from,
					length);
	}

unlock:
	unlock_page(page);
	put_page(page);
	return err;
}

/*
 * ext4_block_zero_page_range() zeros out a mapping of length 'length'
 * starting from file offset 'from'.  The range to be zero'd must
 * be contained with in one block.  If the specified range exceeds
 * the end of the block it will be shortened to end of the block
 * that cooresponds to 'from'
 */
static int ext4_block_zero_page_range(handle_t *handle,
		struct address_space *mapping, loff_t from, loff_t length)
{
	struct inode *inode = mapping->host;
	unsigned offset = from & (PAGE_SIZE-1);
	unsigned blocksize = inode->i_sb->s_blocksize;
	unsigned max = blocksize - (offset & (blocksize - 1));

	/*
	 * correct length if it does not fall between
	 * 'from' and the end of the block
	 */
	if (length > max || length < 0)
		length = max;

	if (IS_DAX(inode)) {
		return iomap_zero_range(inode, from, length, NULL,
					&ext4_iomap_ops);
	}
	return __ext4_block_zero_page_range(handle, mapping, from, length);
}

/*
 * ext4_block_truncate_page() zeroes out a mapping from file offset `from'
 * up to the end of the block which corresponds to `from'.
 * This required during truncate. We need to physically zero the tail end
 * of that block so it doesn't yield old data if the file is later grown.
 */
static int ext4_block_truncate_page(handle_t *handle,
		struct address_space *mapping, loff_t from)
{
	unsigned offset = from & (PAGE_SIZE-1);
	unsigned length;
	unsigned blocksize;
	struct inode *inode = mapping->host;

	/* If we are processing an encrypted inode during orphan list handling */
	if (IS_ENCRYPTED(inode) && !fscrypt_has_encryption_key(inode))
		return 0;

	blocksize = inode->i_sb->s_blocksize;
	length = blocksize - (offset & (blocksize - 1));

	return ext4_block_zero_page_range(handle, mapping, from, length);
}

int ext4_zero_partial_blocks(handle_t *handle, struct inode *inode,
			     loff_t lstart, loff_t length)
{
	struct super_block *sb = inode->i_sb;
	struct address_space *mapping = inode->i_mapping;
	unsigned partial_start, partial_end;
	ext4_fsblk_t start, end;
	loff_t byte_end = (lstart + length - 1);
	int err = 0;

	partial_start = lstart & (sb->s_blocksize - 1);
	partial_end = byte_end & (sb->s_blocksize - 1);

	start = lstart >> sb->s_blocksize_bits;
	end = byte_end >> sb->s_blocksize_bits;

	/* Handle partial zero within the single block */
	if (start == end &&
	    (partial_start || (partial_end != sb->s_blocksize - 1))) {
		err = ext4_block_zero_page_range(handle, mapping,
						 lstart, length);
		return err;
	}
	/* Handle partial zero out on the start of the range */
	if (partial_start) {
		err = ext4_block_zero_page_range(handle, mapping,
						 lstart, sb->s_blocksize);
		if (err)
			return err;
	}
	/* Handle partial zero out on the end of the range */
	if (partial_end != sb->s_blocksize - 1)
		err = ext4_block_zero_page_range(handle, mapping,
						 byte_end - partial_end,
						 partial_end + 1);
	return err;
}

int ext4_can_truncate(struct inode *inode)
{
	if (S_ISREG(inode->i_mode))
		return 1;
	if (S_ISDIR(inode->i_mode))
		return 1;
	if (S_ISLNK(inode->i_mode))
		return !ext4_inode_is_fast_symlink(inode);
	return 0;
}

/*
 * We have to make sure i_disksize gets properly updated before we truncate
 * page cache due to hole punching or zero range. Otherwise i_disksize update
 * can get lost as it may have been postponed to submission of writeback but
 * that will never happen after we truncate page cache.
 */
int ext4_update_disksize_before_punch(struct inode *inode, loff_t offset,
				      loff_t len)
{
	handle_t *handle;
	int ret;

	loff_t size = i_size_read(inode);

	WARN_ON(!inode_is_locked(inode));
	if (offset > size || offset + len < size)
		return 0;

	if (EXT4_I(inode)->i_disksize >= size)
		return 0;

	handle = ext4_journal_start(inode, EXT4_HT_MISC, 1);
	if (IS_ERR(handle))
		return PTR_ERR(handle);
	ext4_update_i_disksize(inode, size);
	ret = ext4_mark_inode_dirty(handle, inode);
	ext4_journal_stop(handle);

	return ret;
}

static void ext4_wait_dax_page(struct ext4_inode_info *ei)
{
	up_write(&ei->i_mmap_sem);
	schedule();
	down_write(&ei->i_mmap_sem);
}

int ext4_break_layouts(struct inode *inode)
{
	struct ext4_inode_info *ei = EXT4_I(inode);
	struct page *page;
	int error;

	if (WARN_ON_ONCE(!rwsem_is_locked(&ei->i_mmap_sem)))
		return -EINVAL;

	do {
		page = dax_layout_busy_page(inode->i_mapping);
		if (!page)
			return 0;

		error = ___wait_var_event(&page->_refcount,
				atomic_read(&page->_refcount) == 1,
				TASK_INTERRUPTIBLE, 0, 0,
				ext4_wait_dax_page(ei));
	} while (error == 0);

	return error;
}

/*
 * ext4_punch_hole: punches a hole in a file by releasing the blocks
 * associated with the given offset and length
 *
 * @inode:  File inode
 * @offset: The offset where the hole will begin
 * @len:    The length of the hole
 *
 * Returns: 0 on success or negative on failure
 */

int ext4_punch_hole(struct inode *inode, loff_t offset, loff_t length)
{
	struct super_block *sb = inode->i_sb;
	ext4_lblk_t first_block, stop_block;
	struct address_space *mapping = inode->i_mapping;
	loff_t first_block_offset, last_block_offset;
	handle_t *handle;
	unsigned int credits;
	int ret = 0, ret2 = 0;

	trace_ext4_punch_hole(inode, offset, length, 0);

	ext4_clear_inode_state(inode, EXT4_STATE_MAY_INLINE_DATA);
	if (ext4_has_inline_data(inode)) {
		down_write(&EXT4_I(inode)->i_mmap_sem);
		ret = ext4_convert_inline_data(inode);
		up_write(&EXT4_I(inode)->i_mmap_sem);
		if (ret)
			return ret;
	}

	/*
	 * Write out all dirty pages to avoid race conditions
	 * Then release them.
	 */
	if (mapping_tagged(mapping, PAGECACHE_TAG_DIRTY)) {
		ret = filemap_write_and_wait_range(mapping, offset,
						   offset + length - 1);
		if (ret)
			return ret;
	}

	inode_lock(inode);

	/* No need to punch hole beyond i_size */
	if (offset >= inode->i_size)
		goto out_mutex;

	/*
	 * If the hole extends beyond i_size, set the hole
	 * to end after the page that contains i_size
	 */
	if (offset + length > inode->i_size) {
		length = inode->i_size +
		   PAGE_SIZE - (inode->i_size & (PAGE_SIZE - 1)) -
		   offset;
	}

	if (offset & (sb->s_blocksize - 1) ||
	    (offset + length) & (sb->s_blocksize - 1)) {
		/*
		 * Attach jinode to inode for jbd2 if we do any zeroing of
		 * partial block
		 */
		ret = ext4_inode_attach_jinode(inode);
		if (ret < 0)
			goto out_mutex;

	}

	/* Wait all existing dio workers, newcomers will block on i_mutex */
	inode_dio_wait(inode);

	/*
	 * Prevent page faults from reinstantiating pages we have released from
	 * page cache.
	 */
	down_write(&EXT4_I(inode)->i_mmap_sem);

	ret = ext4_break_layouts(inode);
	if (ret)
		goto out_dio;

	first_block_offset = round_up(offset, sb->s_blocksize);
	last_block_offset = round_down((offset + length), sb->s_blocksize) - 1;

	/* Now release the pages and zero block aligned part of pages*/
	if (last_block_offset > first_block_offset) {
		ret = ext4_update_disksize_before_punch(inode, offset, length);
		if (ret)
			goto out_dio;
		truncate_pagecache_range(inode, first_block_offset,
					 last_block_offset);
	}

	if (ext4_test_inode_flag(inode, EXT4_INODE_EXTENTS))
		credits = ext4_writepage_trans_blocks(inode);
	else
		credits = ext4_blocks_for_truncate(inode);
	handle = ext4_journal_start(inode, EXT4_HT_TRUNCATE, credits);
	if (IS_ERR(handle)) {
		ret = PTR_ERR(handle);
		ext4_std_error(sb, ret);
		goto out_dio;
	}

	ret = ext4_zero_partial_blocks(handle, inode, offset,
				       length);
	if (ret)
		goto out_stop;

	first_block = (offset + sb->s_blocksize - 1) >>
		EXT4_BLOCK_SIZE_BITS(sb);
	stop_block = (offset + length) >> EXT4_BLOCK_SIZE_BITS(sb);

	/* If there are blocks to remove, do it */
	if (stop_block > first_block) {

		down_write(&EXT4_I(inode)->i_data_sem);
		ext4_discard_preallocations(inode, 0);

		ret = ext4_es_remove_extent(inode, first_block,
					    stop_block - first_block);
		if (ret) {
			up_write(&EXT4_I(inode)->i_data_sem);
			goto out_stop;
		}

		if (ext4_test_inode_flag(inode, EXT4_INODE_EXTENTS))
			ret = ext4_ext_remove_space(inode, first_block,
						    stop_block - 1);
		else
			ret = ext4_ind_remove_space(handle, inode, first_block,
						    stop_block);

		up_write(&EXT4_I(inode)->i_data_sem);
	}
	ext4_fc_track_range(inode, first_block, stop_block);
	if (IS_SYNC(inode))
		ext4_handle_sync(handle);

	inode->i_mtime = inode->i_ctime = current_time(inode);
	ret2 = ext4_mark_inode_dirty(handle, inode);
	if (unlikely(ret2))
		ret = ret2;
	if (ret >= 0)
		ext4_update_inode_fsync_trans(handle, inode, 1);
out_stop:
	ext4_journal_stop(handle);
out_dio:
	up_write(&EXT4_I(inode)->i_mmap_sem);
out_mutex:
	inode_unlock(inode);
	return ret;
}

int ext4_inode_attach_jinode(struct inode *inode)
{
	struct ext4_inode_info *ei = EXT4_I(inode);
	struct jbd2_inode *jinode;

	if (ei->jinode || !EXT4_SB(inode->i_sb)->s_journal)
		return 0;

	jinode = jbd2_alloc_inode(GFP_KERNEL);
	spin_lock(&inode->i_lock);
	if (!ei->jinode) {
		if (!jinode) {
			spin_unlock(&inode->i_lock);
			return -ENOMEM;
		}
		ei->jinode = jinode;
		jbd2_journal_init_jbd_inode(ei->jinode, inode);
		jinode = NULL;
	}
	spin_unlock(&inode->i_lock);
	if (unlikely(jinode != NULL))
		jbd2_free_inode(jinode);
	return 0;
}

/*
 * ext4_truncate()
 *
 * We block out ext4_get_block() block instantiations across the entire
 * transaction, and VFS/VM ensures that ext4_truncate() cannot run
 * simultaneously on behalf of the same inode.
 *
 * As we work through the truncate and commit bits of it to the journal there
 * is one core, guiding principle: the file's tree must always be consistent on
 * disk.  We must be able to restart the truncate after a crash.
 *
 * The file's tree may be transiently inconsistent in memory (although it
 * probably isn't), but whenever we close off and commit a journal transaction,
 * the contents of (the filesystem + the journal) must be consistent and
 * restartable.  It's pretty simple, really: bottom up, right to left (although
 * left-to-right works OK too).
 *
 * Note that at recovery time, journal replay occurs *before* the restart of
 * truncate against the orphan inode list.
 *
 * The committed inode has the new, desired i_size (which is the same as
 * i_disksize in this case).  After a crash, ext4_orphan_cleanup() will see
 * that this inode's truncate did not complete and it will again call
 * ext4_truncate() to have another go.  So there will be instantiated blocks
 * to the right of the truncation point in a crashed ext4 filesystem.  But
 * that's fine - as long as they are linked from the inode, the post-crash
 * ext4_truncate() run will find them and release them.
 */
int ext4_truncate(struct inode *inode)
{
	struct ext4_inode_info *ei = EXT4_I(inode);
	unsigned int credits;
	int err = 0, err2;
	handle_t *handle;
	struct address_space *mapping = inode->i_mapping;

	/*
	 * There is a possibility that we're either freeing the inode
	 * or it's a completely new inode. In those cases we might not
	 * have i_mutex locked because it's not necessary.
	 */
	if (!(inode->i_state & (I_NEW|I_FREEING)))
		WARN_ON(!inode_is_locked(inode));
	trace_ext4_truncate_enter(inode);

	if (!ext4_can_truncate(inode))
		goto out_trace;

	if (inode->i_size == 0 && !test_opt(inode->i_sb, NO_AUTO_DA_ALLOC))
		ext4_set_inode_state(inode, EXT4_STATE_DA_ALLOC_CLOSE);

	if (ext4_has_inline_data(inode)) {
		int has_inline = 1;

		err = ext4_inline_data_truncate(inode, &has_inline);
		if (err || has_inline)
			goto out_trace;
	}

	/* If we zero-out tail of the page, we have to create jinode for jbd2 */
	if (inode->i_size & (inode->i_sb->s_blocksize - 1)) {
		if (ext4_inode_attach_jinode(inode) < 0)
			goto out_trace;
	}

	if (ext4_test_inode_flag(inode, EXT4_INODE_EXTENTS))
		credits = ext4_writepage_trans_blocks(inode);
	else
		credits = ext4_blocks_for_truncate(inode);

	handle = ext4_journal_start(inode, EXT4_HT_TRUNCATE, credits);
	if (IS_ERR(handle)) {
		err = PTR_ERR(handle);
		goto out_trace;
	}

	if (inode->i_size & (inode->i_sb->s_blocksize - 1))
		ext4_block_truncate_page(handle, mapping, inode->i_size);

	/*
	 * We add the inode to the orphan list, so that if this
	 * truncate spans multiple transactions, and we crash, we will
	 * resume the truncate when the filesystem recovers.  It also
	 * marks the inode dirty, to catch the new size.
	 *
	 * Implication: the file must always be in a sane, consistent
	 * truncatable state while each transaction commits.
	 */
	err = ext4_orphan_add(handle, inode);
	if (err)
		goto out_stop;

	down_write(&EXT4_I(inode)->i_data_sem);

	ext4_discard_preallocations(inode, 0);

	if (ext4_test_inode_flag(inode, EXT4_INODE_EXTENTS))
		err = ext4_ext_truncate(handle, inode);
	else
		ext4_ind_truncate(handle, inode);

	up_write(&ei->i_data_sem);
	if (err)
		goto out_stop;

	if (IS_SYNC(inode))
		ext4_handle_sync(handle);

out_stop:
	/*
	 * If this was a simple ftruncate() and the file will remain alive,
	 * then we need to clear up the orphan record which we created above.
	 * However, if this was a real unlink then we were called by
	 * ext4_evict_inode(), and we allow that function to clean up the
	 * orphan info for us.
	 */
	if (inode->i_nlink)
		ext4_orphan_del(handle, inode);

	inode->i_mtime = inode->i_ctime = current_time(inode);
	err2 = ext4_mark_inode_dirty(handle, inode);
	if (unlikely(err2 && !err))
		err = err2;
	ext4_journal_stop(handle);

out_trace:
	trace_ext4_truncate_exit(inode);
	return err;
}

/*
 * ext4_get_inode_loc returns with an extra refcount against the inode's
 * underlying buffer_head on success. If 'in_mem' is true, we have all
 * data in memory that is needed to recreate the on-disk version of this
 * inode.
 */
static int __ext4_get_inode_loc(struct super_block *sb, unsigned long ino,
				struct ext4_iloc *iloc, int in_mem,
				ext4_fsblk_t *ret_block)
{
	struct ext4_group_desc	*gdp;
	struct buffer_head	*bh;
	ext4_fsblk_t		block;
	struct blk_plug		plug;
	int			inodes_per_block, inode_offset;

	iloc->bh = NULL;
	if (ino < EXT4_ROOT_INO ||
	    ino > le32_to_cpu(EXT4_SB(sb)->s_es->s_inodes_count))
		return -EFSCORRUPTED;

	iloc->block_group = (ino - 1) / EXT4_INODES_PER_GROUP(sb);
	gdp = ext4_get_group_desc(sb, iloc->block_group, NULL);
	if (!gdp)
		return -EIO;

	/*
	 * Figure out the offset within the block group inode table
	 */
	inodes_per_block = EXT4_SB(sb)->s_inodes_per_block;
	inode_offset = ((ino - 1) %
			EXT4_INODES_PER_GROUP(sb));
	block = ext4_inode_table(sb, gdp) + (inode_offset / inodes_per_block);
	iloc->offset = (inode_offset % inodes_per_block) * EXT4_INODE_SIZE(sb);

	bh = sb_getblk(sb, block);
	if (unlikely(!bh))
		return -ENOMEM;
	if (ext4_simulate_fail(sb, EXT4_SIM_INODE_EIO))
		goto simulate_eio;
	if (!buffer_uptodate(bh)) {
		lock_buffer(bh);

		if (ext4_buffer_uptodate(bh)) {
			/* someone brought it uptodate while we waited */
			unlock_buffer(bh);
			goto has_buffer;
		}

		/*
		 * If we have all information of the inode in memory and this
		 * is the only valid inode in the block, we need not read the
		 * block.
		 */
		if (in_mem) {
			struct buffer_head *bitmap_bh;
			int i, start;

			start = inode_offset & ~(inodes_per_block - 1);

			/* Is the inode bitmap in cache? */
			bitmap_bh = sb_getblk(sb, ext4_inode_bitmap(sb, gdp));
			if (unlikely(!bitmap_bh))
				goto make_io;

			/*
			 * If the inode bitmap isn't in cache then the
			 * optimisation may end up performing two reads instead
			 * of one, so skip it.
			 */
			if (!buffer_uptodate(bitmap_bh)) {
				brelse(bitmap_bh);
				goto make_io;
			}
			for (i = start; i < start + inodes_per_block; i++) {
				if (i == inode_offset)
					continue;
				if (ext4_test_bit(i, bitmap_bh->b_data))
					break;
			}
			brelse(bitmap_bh);
			if (i == start + inodes_per_block) {
				/* all other inodes are free, so skip I/O */
				memset(bh->b_data, 0, bh->b_size);
				set_buffer_uptodate(bh);
				unlock_buffer(bh);
				goto has_buffer;
			}
		}

make_io:
		/*
		 * If we need to do any I/O, try to pre-readahead extra
		 * blocks from the inode table.
		 */
		blk_start_plug(&plug);
		if (EXT4_SB(sb)->s_inode_readahead_blks) {
			ext4_fsblk_t b, end, table;
			unsigned num;
			__u32 ra_blks = EXT4_SB(sb)->s_inode_readahead_blks;

			table = ext4_inode_table(sb, gdp);
			/* s_inode_readahead_blks is always a power of 2 */
			b = block & ~((ext4_fsblk_t) ra_blks - 1);
			if (table > b)
				b = table;
			end = b + ra_blks;
			num = EXT4_INODES_PER_GROUP(sb);
			if (ext4_has_group_desc_csum(sb))
				num -= ext4_itable_unused_count(sb, gdp);
			table += num / inodes_per_block;
			if (end > table)
				end = table;
			while (b <= end)
				ext4_sb_breadahead_unmovable(sb, b++);
		}

		/*
		 * There are other valid inodes in the buffer, this inode
		 * has in-inode xattrs, or we don't have this inode in memory.
		 * Read the block from disk.
		 */
		trace_ext4_load_inode(sb, ino);
		ext4_read_bh_nowait(bh, REQ_META | REQ_PRIO, NULL);
		blk_finish_plug(&plug);
		wait_on_buffer(bh);
		if (!buffer_uptodate(bh)) {
		simulate_eio:
			if (ret_block)
				*ret_block = block;
			brelse(bh);
			return -EIO;
		}
	}
has_buffer:
	iloc->bh = bh;
	return 0;
}

static int __ext4_get_inode_loc_noinmem(struct inode *inode,
					struct ext4_iloc *iloc)
{
	ext4_fsblk_t err_blk;
	int ret;

	ret = __ext4_get_inode_loc(inode->i_sb, inode->i_ino, iloc, 0,
					&err_blk);

	if (ret == -EIO)
		ext4_error_inode_block(inode, err_blk, EIO,
					"unable to read itable block");

	return ret;
}

int ext4_get_inode_loc(struct inode *inode, struct ext4_iloc *iloc)
{
	ext4_fsblk_t err_blk;
	int ret;

	/* We have all inode data except xattrs in memory here. */
	ret = __ext4_get_inode_loc(inode->i_sb, inode->i_ino, iloc,
		!ext4_test_inode_state(inode, EXT4_STATE_XATTR), &err_blk);

	if (ret == -EIO)
		ext4_error_inode_block(inode, err_blk, EIO,
					"unable to read itable block");

	return ret;
}


int ext4_get_fc_inode_loc(struct super_block *sb, unsigned long ino,
			  struct ext4_iloc *iloc)
{
	return __ext4_get_inode_loc(sb, ino, iloc, 0, NULL);
}

static bool ext4_should_enable_dax(struct inode *inode)
{
	struct ext4_sb_info *sbi = EXT4_SB(inode->i_sb);

	if (test_opt2(inode->i_sb, DAX_NEVER))
		return false;
	if (!S_ISREG(inode->i_mode))
		return false;
	if (ext4_should_journal_data(inode))
		return false;
	if (ext4_has_inline_data(inode))
		return false;
	if (ext4_test_inode_flag(inode, EXT4_INODE_ENCRYPT))
		return false;
	if (ext4_test_inode_flag(inode, EXT4_INODE_VERITY))
		return false;
	if (!test_bit(EXT4_FLAGS_BDEV_IS_DAX, &sbi->s_ext4_flags))
		return false;
	if (test_opt(inode->i_sb, DAX_ALWAYS))
		return true;

	return ext4_test_inode_flag(inode, EXT4_INODE_DAX);
}

void ext4_set_inode_flags(struct inode *inode, bool init)
{
	unsigned int flags = EXT4_I(inode)->i_flags;
	unsigned int new_fl = 0;

	WARN_ON_ONCE(IS_DAX(inode) && init);

	if (flags & EXT4_SYNC_FL)
		new_fl |= S_SYNC;
	if (flags & EXT4_APPEND_FL)
		new_fl |= S_APPEND;
	if (flags & EXT4_IMMUTABLE_FL)
		new_fl |= S_IMMUTABLE;
	if (flags & EXT4_NOATIME_FL)
		new_fl |= S_NOATIME;
	if (flags & EXT4_DIRSYNC_FL)
		new_fl |= S_DIRSYNC;

	/* Because of the way inode_set_flags() works we must preserve S_DAX
	 * here if already set. */
	new_fl |= (inode->i_flags & S_DAX);
	if (init && ext4_should_enable_dax(inode))
		new_fl |= S_DAX;

	if (flags & EXT4_ENCRYPT_FL)
		new_fl |= S_ENCRYPTED;
	if (flags & EXT4_CASEFOLD_FL)
		new_fl |= S_CASEFOLD;
	if (flags & EXT4_VERITY_FL)
		new_fl |= S_VERITY;
	inode_set_flags(inode, new_fl,
			S_SYNC|S_APPEND|S_IMMUTABLE|S_NOATIME|S_DIRSYNC|S_DAX|
			S_ENCRYPTED|S_CASEFOLD|S_VERITY);
}

static blkcnt_t ext4_inode_blocks(struct ext4_inode *raw_inode,
				  struct ext4_inode_info *ei)
{
	blkcnt_t i_blocks ;
	struct inode *inode = &(ei->vfs_inode);
	struct super_block *sb = inode->i_sb;

	if (ext4_has_feature_huge_file(sb)) {
		/* we are using combined 48 bit field */
		i_blocks = ((u64)le16_to_cpu(raw_inode->i_blocks_high)) << 32 |
					le32_to_cpu(raw_inode->i_blocks_lo);
		if (ext4_test_inode_flag(inode, EXT4_INODE_HUGE_FILE)) {
			/* i_blocks represent file system block size */
			return i_blocks  << (inode->i_blkbits - 9);
		} else {
			return i_blocks;
		}
	} else {
		return le32_to_cpu(raw_inode->i_blocks_lo);
	}
}

static inline int ext4_iget_extra_inode(struct inode *inode,
					 struct ext4_inode *raw_inode,
					 struct ext4_inode_info *ei)
{
	__le32 *magic = (void *)raw_inode +
			EXT4_GOOD_OLD_INODE_SIZE + ei->i_extra_isize;

	if (EXT4_GOOD_OLD_INODE_SIZE + ei->i_extra_isize + sizeof(__le32) <=
	    EXT4_INODE_SIZE(inode->i_sb) &&
	    *magic == cpu_to_le32(EXT4_XATTR_MAGIC)) {
		ext4_set_inode_state(inode, EXT4_STATE_XATTR);
		return ext4_find_inline_data_nolock(inode);
	} else
		EXT4_I(inode)->i_inline_off = 0;
	return 0;
}

int ext4_get_projid(struct inode *inode, kprojid_t *projid)
{
	if (!ext4_has_feature_project(inode->i_sb))
		return -EOPNOTSUPP;
	*projid = EXT4_I(inode)->i_projid;
	return 0;
}

/*
 * ext4 has self-managed i_version for ea inodes, it stores the lower 32bit of
 * refcount in i_version, so use raw values if inode has EXT4_EA_INODE_FL flag
 * set.
 */
static inline void ext4_inode_set_iversion_queried(struct inode *inode, u64 val)
{
	if (unlikely(EXT4_I(inode)->i_flags & EXT4_EA_INODE_FL))
		inode_set_iversion_raw(inode, val);
	else
		inode_set_iversion_queried(inode, val);
}
static inline u64 ext4_inode_peek_iversion(const struct inode *inode)
{
	if (unlikely(EXT4_I(inode)->i_flags & EXT4_EA_INODE_FL))
		return inode_peek_iversion_raw(inode);
	else
		return inode_peek_iversion(inode);
}

struct inode *__ext4_iget(struct super_block *sb, unsigned long ino,
			  ext4_iget_flags flags, const char *function,
			  unsigned int line)
{
	struct ext4_iloc iloc;
	struct ext4_inode *raw_inode;
	struct ext4_inode_info *ei;
	struct inode *inode;
	journal_t *journal = EXT4_SB(sb)->s_journal;
	long ret;
	loff_t size;
	int block;
	uid_t i_uid;
	gid_t i_gid;
	projid_t i_projid;

	if ((!(flags & EXT4_IGET_SPECIAL) &&
	     (ino < EXT4_FIRST_INO(sb) && ino != EXT4_ROOT_INO)) ||
	    (ino < EXT4_ROOT_INO) ||
	    (ino > le32_to_cpu(EXT4_SB(sb)->s_es->s_inodes_count))) {
		if (flags & EXT4_IGET_HANDLE)
			return ERR_PTR(-ESTALE);
		__ext4_error(sb, function, line, EFSCORRUPTED, 0,
			     "inode #%lu: comm %s: iget: illegal inode #",
			     ino, current->comm);
		return ERR_PTR(-EFSCORRUPTED);
	}

	inode = iget_locked(sb, ino);
	if (!inode)
		return ERR_PTR(-ENOMEM);
	if (!(inode->i_state & I_NEW))
		return inode;

	ei = EXT4_I(inode);
	iloc.bh = NULL;

	ret = __ext4_get_inode_loc_noinmem(inode, &iloc);
	if (ret < 0)
		goto bad_inode;
	raw_inode = ext4_raw_inode(&iloc);

	if ((ino == EXT4_ROOT_INO) && (raw_inode->i_links_count == 0)) {
		ext4_error_inode(inode, function, line, 0,
				 "iget: root inode unallocated");
		ret = -EFSCORRUPTED;
		goto bad_inode;
	}

	if ((flags & EXT4_IGET_HANDLE) &&
	    (raw_inode->i_links_count == 0) && (raw_inode->i_mode == 0)) {
		ret = -ESTALE;
		goto bad_inode;
	}

	if (EXT4_INODE_SIZE(inode->i_sb) > EXT4_GOOD_OLD_INODE_SIZE) {
		ei->i_extra_isize = le16_to_cpu(raw_inode->i_extra_isize);
		if (EXT4_GOOD_OLD_INODE_SIZE + ei->i_extra_isize >
			EXT4_INODE_SIZE(inode->i_sb) ||
		    (ei->i_extra_isize & 3)) {
			ext4_error_inode(inode, function, line, 0,
					 "iget: bad extra_isize %u "
					 "(inode size %u)",
					 ei->i_extra_isize,
					 EXT4_INODE_SIZE(inode->i_sb));
			ret = -EFSCORRUPTED;
			goto bad_inode;
		}
	} else
		ei->i_extra_isize = 0;

	/* Precompute checksum seed for inode metadata */
	if (ext4_has_metadata_csum(sb)) {
		struct ext4_sb_info *sbi = EXT4_SB(inode->i_sb);
		__u32 csum;
		__le32 inum = cpu_to_le32(inode->i_ino);
		__le32 gen = raw_inode->i_generation;
		csum = ext4_chksum(sbi, sbi->s_csum_seed, (__u8 *)&inum,
				   sizeof(inum));
		ei->i_csum_seed = ext4_chksum(sbi, csum, (__u8 *)&gen,
					      sizeof(gen));
	}

	if ((!ext4_inode_csum_verify(inode, raw_inode, ei) ||
	    ext4_simulate_fail(sb, EXT4_SIM_INODE_CRC)) &&
	     (!(EXT4_SB(sb)->s_mount_state & EXT4_FC_REPLAY))) {
		ext4_error_inode_err(inode, function, line, 0,
				EFSBADCRC, "iget: checksum invalid");
		ret = -EFSBADCRC;
		goto bad_inode;
	}

	inode->i_mode = le16_to_cpu(raw_inode->i_mode);
	i_uid = (uid_t)le16_to_cpu(raw_inode->i_uid_low);
	i_gid = (gid_t)le16_to_cpu(raw_inode->i_gid_low);
	if (ext4_has_feature_project(sb) &&
	    EXT4_INODE_SIZE(sb) > EXT4_GOOD_OLD_INODE_SIZE &&
	    EXT4_FITS_IN_INODE(raw_inode, ei, i_projid))
		i_projid = (projid_t)le32_to_cpu(raw_inode->i_projid);
	else
		i_projid = EXT4_DEF_PROJID;

	if (!(test_opt(inode->i_sb, NO_UID32))) {
		i_uid |= le16_to_cpu(raw_inode->i_uid_high) << 16;
		i_gid |= le16_to_cpu(raw_inode->i_gid_high) << 16;
	}
	i_uid_write(inode, i_uid);
	i_gid_write(inode, i_gid);
	ei->i_projid = make_kprojid(&init_user_ns, i_projid);
	set_nlink(inode, le16_to_cpu(raw_inode->i_links_count));

	ext4_clear_state_flags(ei);	/* Only relevant on 32-bit archs */
	ei->i_inline_off = 0;
	ei->i_dir_start_lookup = 0;
	ei->i_dtime = le32_to_cpu(raw_inode->i_dtime);
	/* We now have enough fields to check if the inode was active or not.
	 * This is needed because nfsd might try to access dead inodes
	 * the test is that same one that e2fsck uses
	 * NeilBrown 1999oct15
	 */
	if (inode->i_nlink == 0) {
		if ((inode->i_mode == 0 ||
		     !(EXT4_SB(inode->i_sb)->s_mount_state & EXT4_ORPHAN_FS)) &&
		    ino != EXT4_BOOT_LOADER_INO) {
			/* this inode is deleted */
			ret = -ESTALE;
			goto bad_inode;
		}
		/* The only unlinked inodes we let through here have
		 * valid i_mode and are being read by the orphan
		 * recovery code: that's fine, we're about to complete
		 * the process of deleting those.
		 * OR it is the EXT4_BOOT_LOADER_INO which is
		 * not initialized on a new filesystem. */
	}
	ei->i_flags = le32_to_cpu(raw_inode->i_flags);
	ext4_set_inode_flags(inode, true);
	inode->i_blocks = ext4_inode_blocks(raw_inode, ei);
	ei->i_file_acl = le32_to_cpu(raw_inode->i_file_acl_lo);
	if (ext4_has_feature_64bit(sb))
		ei->i_file_acl |=
			((__u64)le16_to_cpu(raw_inode->i_file_acl_high)) << 32;
	inode->i_size = ext4_isize(sb, raw_inode);
	if ((size = i_size_read(inode)) < 0) {
		ext4_error_inode(inode, function, line, 0,
				 "iget: bad i_size value: %lld", size);
		ret = -EFSCORRUPTED;
		goto bad_inode;
	}
	/*
	 * If dir_index is not enabled but there's dir with INDEX flag set,
	 * we'd normally treat htree data as empty space. But with metadata
	 * checksumming that corrupts checksums so forbid that.
	 */
	if (!ext4_has_feature_dir_index(sb) && ext4_has_metadata_csum(sb) &&
	    ext4_test_inode_flag(inode, EXT4_INODE_INDEX)) {
		ext4_error_inode(inode, function, line, 0,
			 "iget: Dir with htree data on filesystem without dir_index feature.");
		ret = -EFSCORRUPTED;
		goto bad_inode;
	}
	ei->i_disksize = inode->i_size;
#ifdef CONFIG_QUOTA
	ei->i_reserved_quota = 0;
#endif
	inode->i_generation = le32_to_cpu(raw_inode->i_generation);
	ei->i_block_group = iloc.block_group;
	ei->i_last_alloc_group = ~0;
	/*
	 * NOTE! The in-memory inode i_data array is in little-endian order
	 * even on big-endian machines: we do NOT byteswap the block numbers!
	 */
	for (block = 0; block < EXT4_N_BLOCKS; block++)
		ei->i_data[block] = raw_inode->i_block[block];
	INIT_LIST_HEAD(&ei->i_orphan);
	ext4_fc_init_inode(&ei->vfs_inode);

	/*
	 * Set transaction id's of transactions that have to be committed
	 * to finish f[data]sync. We set them to currently running transaction
	 * as we cannot be sure that the inode or some of its metadata isn't
	 * part of the transaction - the inode could have been reclaimed and
	 * now it is reread from disk.
	 */
	if (journal) {
		transaction_t *transaction;
		tid_t tid;

		read_lock(&journal->j_state_lock);
		if (journal->j_running_transaction)
			transaction = journal->j_running_transaction;
		else
			transaction = journal->j_committing_transaction;
		if (transaction)
			tid = transaction->t_tid;
		else
			tid = journal->j_commit_sequence;
		read_unlock(&journal->j_state_lock);
		ei->i_sync_tid = tid;
		ei->i_datasync_tid = tid;
	}

	if (EXT4_INODE_SIZE(inode->i_sb) > EXT4_GOOD_OLD_INODE_SIZE) {
		if (ei->i_extra_isize == 0) {
			/* The extra space is currently unused. Use it. */
			BUILD_BUG_ON(sizeof(struct ext4_inode) & 3);
			ei->i_extra_isize = sizeof(struct ext4_inode) -
					    EXT4_GOOD_OLD_INODE_SIZE;
		} else {
			ret = ext4_iget_extra_inode(inode, raw_inode, ei);
			if (ret)
				goto bad_inode;
		}
	}

	EXT4_INODE_GET_XTIME(i_ctime, inode, raw_inode);
	EXT4_INODE_GET_XTIME(i_mtime, inode, raw_inode);
	EXT4_INODE_GET_XTIME(i_atime, inode, raw_inode);
	EXT4_EINODE_GET_XTIME(i_crtime, ei, raw_inode);

	if (likely(!test_opt2(inode->i_sb, HURD_COMPAT))) {
		u64 ivers = le32_to_cpu(raw_inode->i_disk_version);

		if (EXT4_INODE_SIZE(inode->i_sb) > EXT4_GOOD_OLD_INODE_SIZE) {
			if (EXT4_FITS_IN_INODE(raw_inode, ei, i_version_hi))
				ivers |=
		    (__u64)(le32_to_cpu(raw_inode->i_version_hi)) << 32;
		}
		ext4_inode_set_iversion_queried(inode, ivers);
	}

	ret = 0;
	if (ei->i_file_acl &&
	    !ext4_inode_block_valid(inode, ei->i_file_acl, 1)) {
		ext4_error_inode(inode, function, line, 0,
				 "iget: bad extended attribute block %llu",
				 ei->i_file_acl);
		ret = -EFSCORRUPTED;
		goto bad_inode;
	} else if (!ext4_has_inline_data(inode)) {
		/* validate the block references in the inode */
		if (!(EXT4_SB(sb)->s_mount_state & EXT4_FC_REPLAY) &&
			(S_ISREG(inode->i_mode) || S_ISDIR(inode->i_mode) ||
			(S_ISLNK(inode->i_mode) &&
			!ext4_inode_is_fast_symlink(inode)))) {
			if (ext4_test_inode_flag(inode, EXT4_INODE_EXTENTS))
				ret = ext4_ext_check_inode(inode);
			else
				ret = ext4_ind_check_inode(inode);
		}
	}
	if (ret)
		goto bad_inode;

	if (S_ISREG(inode->i_mode)) {
		inode->i_op = &ext4_file_inode_operations;
		inode->i_fop = &ext4_file_operations;
		ext4_set_aops(inode);
	} else if (S_ISDIR(inode->i_mode)) {
		inode->i_op = &ext4_dir_inode_operations;
		inode->i_fop = &ext4_dir_operations;
	} else if (S_ISLNK(inode->i_mode)) {
		/* VFS does not allow setting these so must be corruption */
		if (IS_APPEND(inode) || IS_IMMUTABLE(inode)) {
			ext4_error_inode(inode, function, line, 0,
					 "iget: immutable or append flags "
					 "not allowed on symlinks");
			ret = -EFSCORRUPTED;
			goto bad_inode;
		}
		if (IS_ENCRYPTED(inode)) {
			inode->i_op = &ext4_encrypted_symlink_inode_operations;
			ext4_set_aops(inode);
		} else if (ext4_inode_is_fast_symlink(inode)) {
			inode->i_link = (char *)ei->i_data;
			inode->i_op = &ext4_fast_symlink_inode_operations;
			nd_terminate_link(ei->i_data, inode->i_size,
				sizeof(ei->i_data) - 1);
		} else {
			inode->i_op = &ext4_symlink_inode_operations;
			ext4_set_aops(inode);
		}
		inode_nohighmem(inode);
	} else if (S_ISCHR(inode->i_mode) || S_ISBLK(inode->i_mode) ||
	      S_ISFIFO(inode->i_mode) || S_ISSOCK(inode->i_mode)) {
		inode->i_op = &ext4_special_inode_operations;
		if (raw_inode->i_block[0])
			init_special_inode(inode, inode->i_mode,
			   old_decode_dev(le32_to_cpu(raw_inode->i_block[0])));
		else
			init_special_inode(inode, inode->i_mode,
			   new_decode_dev(le32_to_cpu(raw_inode->i_block[1])));
	} else if (ino == EXT4_BOOT_LOADER_INO) {
		make_bad_inode(inode);
	} else {
		ret = -EFSCORRUPTED;
		ext4_error_inode(inode, function, line, 0,
				 "iget: bogus i_mode (%o)", inode->i_mode);
		goto bad_inode;
	}
	if (IS_CASEFOLDED(inode) && !ext4_has_feature_casefold(inode->i_sb))
		ext4_error_inode(inode, function, line, 0,
				 "casefold flag without casefold feature");
	brelse(iloc.bh);

	unlock_new_inode(inode);
	return inode;

bad_inode:
	brelse(iloc.bh);
	iget_failed(inode);
	return ERR_PTR(ret);
}

static int ext4_inode_blocks_set(handle_t *handle,
				struct ext4_inode *raw_inode,
				struct ext4_inode_info *ei)
{
	struct inode *inode = &(ei->vfs_inode);
	u64 i_blocks = READ_ONCE(inode->i_blocks);
	struct super_block *sb = inode->i_sb;

	if (i_blocks <= ~0U) {
		/*
		 * i_blocks can be represented in a 32 bit variable
		 * as multiple of 512 bytes
		 */
		raw_inode->i_blocks_lo   = cpu_to_le32(i_blocks);
		raw_inode->i_blocks_high = 0;
		ext4_clear_inode_flag(inode, EXT4_INODE_HUGE_FILE);
		return 0;
	}
	if (!ext4_has_feature_huge_file(sb))
		return -EFBIG;

	if (i_blocks <= 0xffffffffffffULL) {
		/*
		 * i_blocks can be represented in a 48 bit variable
		 * as multiple of 512 bytes
		 */
		raw_inode->i_blocks_lo   = cpu_to_le32(i_blocks);
		raw_inode->i_blocks_high = cpu_to_le16(i_blocks >> 32);
		ext4_clear_inode_flag(inode, EXT4_INODE_HUGE_FILE);
	} else {
		ext4_set_inode_flag(inode, EXT4_INODE_HUGE_FILE);
		/* i_block is stored in file system block size */
		i_blocks = i_blocks >> (inode->i_blkbits - 9);
		raw_inode->i_blocks_lo   = cpu_to_le32(i_blocks);
		raw_inode->i_blocks_high = cpu_to_le16(i_blocks >> 32);
	}
	return 0;
}

static void __ext4_update_other_inode_time(struct super_block *sb,
					   unsigned long orig_ino,
					   unsigned long ino,
					   struct ext4_inode *raw_inode)
{
	struct inode *inode;

	inode = find_inode_by_ino_rcu(sb, ino);
	if (!inode)
		return;

	if ((inode->i_state & (I_FREEING | I_WILL_FREE | I_NEW |
			       I_DIRTY_INODE)) ||
	    ((inode->i_state & I_DIRTY_TIME) == 0))
		return;

	spin_lock(&inode->i_lock);
	if (((inode->i_state & (I_FREEING | I_WILL_FREE | I_NEW |
				I_DIRTY_INODE)) == 0) &&
	    (inode->i_state & I_DIRTY_TIME)) {
		struct ext4_inode_info	*ei = EXT4_I(inode);

		inode->i_state &= ~I_DIRTY_TIME;
		spin_unlock(&inode->i_lock);

		spin_lock(&ei->i_raw_lock);
		EXT4_INODE_SET_XTIME(i_ctime, inode, raw_inode);
		EXT4_INODE_SET_XTIME(i_mtime, inode, raw_inode);
		EXT4_INODE_SET_XTIME(i_atime, inode, raw_inode);
		ext4_inode_csum_set(inode, raw_inode, ei);
		spin_unlock(&ei->i_raw_lock);
		trace_ext4_other_inode_update_time(inode, orig_ino);
		return;
	}
	spin_unlock(&inode->i_lock);
}

/*
 * Opportunistically update the other time fields for other inodes in
 * the same inode table block.
 */
static void ext4_update_other_inodes_time(struct super_block *sb,
					  unsigned long orig_ino, char *buf)
{
	unsigned long ino;
	int i, inodes_per_block = EXT4_SB(sb)->s_inodes_per_block;
	int inode_size = EXT4_INODE_SIZE(sb);

	/*
	 * Calculate the first inode in the inode table block.  Inode
	 * numbers are one-based.  That is, the first inode in a block
	 * (assuming 4k blocks and 256 byte inodes) is (n*16 + 1).
	 */
	ino = ((orig_ino - 1) & ~(inodes_per_block - 1)) + 1;
	rcu_read_lock();
	for (i = 0; i < inodes_per_block; i++, ino++, buf += inode_size) {
		if (ino == orig_ino)
			continue;
		__ext4_update_other_inode_time(sb, orig_ino, ino,
					       (struct ext4_inode *)buf);
	}
	rcu_read_unlock();
}

/*
 * Post the struct inode info into an on-disk inode location in the
 * buffer-cache.  This gobbles the caller's reference to the
 * buffer_head in the inode location struct.
 *
 * The caller must have write access to iloc->bh.
 */
static int ext4_do_update_inode(handle_t *handle,
				struct inode *inode,
				struct ext4_iloc *iloc)
{
	struct ext4_inode *raw_inode = ext4_raw_inode(iloc);
	struct ext4_inode_info *ei = EXT4_I(inode);
	struct buffer_head *bh = iloc->bh;
	struct super_block *sb = inode->i_sb;
	int err = 0, rc, block;
	int need_datasync = 0, set_large_file = 0;
	uid_t i_uid;
	gid_t i_gid;
	projid_t i_projid;

	spin_lock(&ei->i_raw_lock);

	/* For fields not tracked in the in-memory inode,
	 * initialise them to zero for new inodes. */
	if (ext4_test_inode_state(inode, EXT4_STATE_NEW))
		memset(raw_inode, 0, EXT4_SB(inode->i_sb)->s_inode_size);

	err = ext4_inode_blocks_set(handle, raw_inode, ei);
	if (err) {
		spin_unlock(&ei->i_raw_lock);
		goto out_brelse;
	}

	raw_inode->i_mode = cpu_to_le16(inode->i_mode);
	i_uid = i_uid_read(inode);
	i_gid = i_gid_read(inode);
	i_projid = from_kprojid(&init_user_ns, ei->i_projid);
	if (!(test_opt(inode->i_sb, NO_UID32))) {
		raw_inode->i_uid_low = cpu_to_le16(low_16_bits(i_uid));
		raw_inode->i_gid_low = cpu_to_le16(low_16_bits(i_gid));
/*
 * Fix up interoperability with old kernels. Otherwise, old inodes get
 * re-used with the upper 16 bits of the uid/gid intact
 */
		if (ei->i_dtime && list_empty(&ei->i_orphan)) {
			raw_inode->i_uid_high = 0;
			raw_inode->i_gid_high = 0;
		} else {
			raw_inode->i_uid_high =
				cpu_to_le16(high_16_bits(i_uid));
			raw_inode->i_gid_high =
				cpu_to_le16(high_16_bits(i_gid));
		}
	} else {
		raw_inode->i_uid_low = cpu_to_le16(fs_high2lowuid(i_uid));
		raw_inode->i_gid_low = cpu_to_le16(fs_high2lowgid(i_gid));
		raw_inode->i_uid_high = 0;
		raw_inode->i_gid_high = 0;
	}
	raw_inode->i_links_count = cpu_to_le16(inode->i_nlink);

	EXT4_INODE_SET_XTIME(i_ctime, inode, raw_inode);
	EXT4_INODE_SET_XTIME(i_mtime, inode, raw_inode);
	EXT4_INODE_SET_XTIME(i_atime, inode, raw_inode);
	EXT4_EINODE_SET_XTIME(i_crtime, ei, raw_inode);

	raw_inode->i_dtime = cpu_to_le32(ei->i_dtime);
	raw_inode->i_flags = cpu_to_le32(ei->i_flags & 0xFFFFFFFF);
	if (likely(!test_opt2(inode->i_sb, HURD_COMPAT)))
		raw_inode->i_file_acl_high =
			cpu_to_le16(ei->i_file_acl >> 32);
	raw_inode->i_file_acl_lo = cpu_to_le32(ei->i_file_acl);
	if (READ_ONCE(ei->i_disksize) != ext4_isize(inode->i_sb, raw_inode)) {
		ext4_isize_set(raw_inode, ei->i_disksize);
		need_datasync = 1;
	}
	if (ei->i_disksize > 0x7fffffffULL) {
		if (!ext4_has_feature_large_file(sb) ||
				EXT4_SB(sb)->s_es->s_rev_level ==
		    cpu_to_le32(EXT4_GOOD_OLD_REV))
			set_large_file = 1;
	}
	raw_inode->i_generation = cpu_to_le32(inode->i_generation);
	if (S_ISCHR(inode->i_mode) || S_ISBLK(inode->i_mode)) {
		if (old_valid_dev(inode->i_rdev)) {
			raw_inode->i_block[0] =
				cpu_to_le32(old_encode_dev(inode->i_rdev));
			raw_inode->i_block[1] = 0;
		} else {
			raw_inode->i_block[0] = 0;
			raw_inode->i_block[1] =
				cpu_to_le32(new_encode_dev(inode->i_rdev));
			raw_inode->i_block[2] = 0;
		}
	} else if (!ext4_has_inline_data(inode)) {
		for (block = 0; block < EXT4_N_BLOCKS; block++)
			raw_inode->i_block[block] = ei->i_data[block];
	}

	if (likely(!test_opt2(inode->i_sb, HURD_COMPAT))) {
		u64 ivers = ext4_inode_peek_iversion(inode);

		raw_inode->i_disk_version = cpu_to_le32(ivers);
		if (ei->i_extra_isize) {
			if (EXT4_FITS_IN_INODE(raw_inode, ei, i_version_hi))
				raw_inode->i_version_hi =
					cpu_to_le32(ivers >> 32);
			raw_inode->i_extra_isize =
				cpu_to_le16(ei->i_extra_isize);
		}
	}

	BUG_ON(!ext4_has_feature_project(inode->i_sb) &&
	       i_projid != EXT4_DEF_PROJID);

	if (EXT4_INODE_SIZE(inode->i_sb) > EXT4_GOOD_OLD_INODE_SIZE &&
	    EXT4_FITS_IN_INODE(raw_inode, ei, i_projid))
		raw_inode->i_projid = cpu_to_le32(i_projid);

	ext4_inode_csum_set(inode, raw_inode, ei);
	spin_unlock(&ei->i_raw_lock);
	if (inode->i_sb->s_flags & SB_LAZYTIME)
		ext4_update_other_inodes_time(inode->i_sb, inode->i_ino,
					      bh->b_data);

	BUFFER_TRACE(bh, "call ext4_handle_dirty_metadata");
	rc = ext4_handle_dirty_metadata(handle, NULL, bh);
	if (!err)
		err = rc;
	ext4_clear_inode_state(inode, EXT4_STATE_NEW);
	if (set_large_file) {
		BUFFER_TRACE(EXT4_SB(sb)->s_sbh, "get write access");
		err = ext4_journal_get_write_access(handle, EXT4_SB(sb)->s_sbh);
		if (err)
			goto out_brelse;
		ext4_set_feature_large_file(sb);
		ext4_handle_sync(handle);
		err = ext4_handle_dirty_super(handle, sb);
	}
	ext4_update_inode_fsync_trans(handle, inode, need_datasync);
out_brelse:
	brelse(bh);
	ext4_std_error(inode->i_sb, err);
	return err;
}

/*
 * ext4_write_inode()
 *
 * We are called from a few places:
 *
 * - Within generic_file_aio_write() -> generic_write_sync() for O_SYNC files.
 *   Here, there will be no transaction running. We wait for any running
 *   transaction to commit.
 *
 * - Within flush work (sys_sync(), kupdate and such).
 *   We wait on commit, if told to.
 *
 * - Within iput_final() -> write_inode_now()
 *   We wait on commit, if told to.
 *
 * In all cases it is actually safe for us to return without doing anything,
 * because the inode has been copied into a raw inode buffer in
 * ext4_mark_inode_dirty().  This is a correctness thing for WB_SYNC_ALL
 * writeback.
 *
 * Note that we are absolutely dependent upon all inode dirtiers doing the
 * right thing: they *must* call mark_inode_dirty() after dirtying info in
 * which we are interested.
 *
 * It would be a bug for them to not do this.  The code:
 *
 *	mark_inode_dirty(inode)
 *	stuff();
 *	inode->i_size = expr;
 *
 * is in error because write_inode() could occur while `stuff()' is running,
 * and the new i_size will be lost.  Plus the inode will no longer be on the
 * superblock's dirty inode list.
 */
int ext4_write_inode(struct inode *inode, struct writeback_control *wbc)
{
	int err;

	if (WARN_ON_ONCE(current->flags & PF_MEMALLOC) ||
	    sb_rdonly(inode->i_sb))
		return 0;

	if (unlikely(ext4_forced_shutdown(EXT4_SB(inode->i_sb))))
		return -EIO;

	if (EXT4_SB(inode->i_sb)->s_journal) {
		if (ext4_journal_current_handle()) {
			jbd_debug(1, "called recursively, non-PF_MEMALLOC!\n");
			dump_stack();
			return -EIO;
		}

		/*
		 * No need to force transaction in WB_SYNC_NONE mode. Also
		 * ext4_sync_fs() will force the commit after everything is
		 * written.
		 */
		if (wbc->sync_mode != WB_SYNC_ALL || wbc->for_sync)
			return 0;

		err = ext4_fc_commit(EXT4_SB(inode->i_sb)->s_journal,
						EXT4_I(inode)->i_sync_tid);
	} else {
		struct ext4_iloc iloc;

		err = __ext4_get_inode_loc_noinmem(inode, &iloc);
		if (err)
			return err;
		/*
		 * sync(2) will flush the whole buffer cache. No need to do
		 * it here separately for each inode.
		 */
		if (wbc->sync_mode == WB_SYNC_ALL && !wbc->for_sync)
			sync_dirty_buffer(iloc.bh);
		if (buffer_req(iloc.bh) && !buffer_uptodate(iloc.bh)) {
			ext4_error_inode_block(inode, iloc.bh->b_blocknr, EIO,
					       "IO error syncing inode");
			err = -EIO;
		}
		brelse(iloc.bh);
	}
	return err;
}

/*
 * In data=journal mode ext4_journalled_invalidatepage() may fail to invalidate
 * buffers that are attached to a page stradding i_size and are undergoing
 * commit. In that case we have to wait for commit to finish and try again.
 */
static void ext4_wait_for_tail_page_commit(struct inode *inode)
{
	struct page *page;
	unsigned offset;
	journal_t *journal = EXT4_SB(inode->i_sb)->s_journal;
	tid_t commit_tid = 0;
	int ret;

	offset = inode->i_size & (PAGE_SIZE - 1);
	/*
	 * If the page is fully truncated, we don't need to wait for any commit
	 * (and we even should not as __ext4_journalled_invalidatepage() may
	 * strip all buffers from the page but keep the page dirty which can then
	 * confuse e.g. concurrent ext4_writepage() seeing dirty page without
	 * buffers). Also we don't need to wait for any commit if all buffers in
	 * the page remain valid. This is most beneficial for the common case of
	 * blocksize == PAGESIZE.
	 */
	if (!offset || offset > (PAGE_SIZE - i_blocksize(inode)))
		return;
	while (1) {
		page = find_lock_page(inode->i_mapping,
				      inode->i_size >> PAGE_SHIFT);
		if (!page)
			return;
		ret = __ext4_journalled_invalidatepage(page, offset,
						PAGE_SIZE - offset);
		unlock_page(page);
		put_page(page);
		if (ret != -EBUSY)
			return;
		commit_tid = 0;
		read_lock(&journal->j_state_lock);
		if (journal->j_committing_transaction)
			commit_tid = journal->j_committing_transaction->t_tid;
		read_unlock(&journal->j_state_lock);
		if (commit_tid)
			jbd2_log_wait_commit(journal, commit_tid);
	}
}

/*
 * ext4_setattr()
 *
 * Called from notify_change.
 *
 * We want to trap VFS attempts to truncate the file as soon as
 * possible.  In particular, we want to make sure that when the VFS
 * shrinks i_size, we put the inode on the orphan list and modify
 * i_disksize immediately, so that during the subsequent flushing of
 * dirty pages and freeing of disk blocks, we can guarantee that any
 * commit will leave the blocks being flushed in an unused state on
 * disk.  (On recovery, the inode will get truncated and the blocks will
 * be freed, so we have a strong guarantee that no future commit will
 * leave these blocks visible to the user.)
 *
 * Another thing we have to assure is that if we are in ordered mode
 * and inode is still attached to the committing transaction, we must
 * we start writeout of all the dirty pages which are being truncated.
 * This way we are sure that all the data written in the previous
 * transaction are already on disk (truncate waits for pages under
 * writeback).
 *
 * Called with inode->i_mutex down.
 */
int ext4_setattr(struct dentry *dentry, struct iattr *attr)
{
	struct inode *inode = d_inode(dentry);
	int error, rc = 0;
	int orphan = 0;
	const unsigned int ia_valid = attr->ia_valid;

	if (unlikely(ext4_forced_shutdown(EXT4_SB(inode->i_sb))))
		return -EIO;

	if (unlikely(IS_IMMUTABLE(inode)))
		return -EPERM;

	if (unlikely(IS_APPEND(inode) &&
		     (ia_valid & (ATTR_MODE | ATTR_UID |
				  ATTR_GID | ATTR_TIMES_SET))))
		return -EPERM;

	error = setattr_prepare(dentry, attr);
	if (error)
		return error;

	error = fscrypt_prepare_setattr(dentry, attr);
	if (error)
		return error;

	error = fsverity_prepare_setattr(dentry, attr);
	if (error)
		return error;

	if (is_quota_modification(inode, attr)) {
		error = dquot_initialize(inode);
		if (error)
			return error;
	}
	ext4_fc_start_update(inode);
	if ((ia_valid & ATTR_UID && !uid_eq(attr->ia_uid, inode->i_uid)) ||
	    (ia_valid & ATTR_GID && !gid_eq(attr->ia_gid, inode->i_gid))) {
		handle_t *handle;

		/* (user+group)*(old+new) structure, inode write (sb,
		 * inode block, ? - but truncate inode update has it) */
		handle = ext4_journal_start(inode, EXT4_HT_QUOTA,
			(EXT4_MAXQUOTAS_INIT_BLOCKS(inode->i_sb) +
			 EXT4_MAXQUOTAS_DEL_BLOCKS(inode->i_sb)) + 3);
		if (IS_ERR(handle)) {
			error = PTR_ERR(handle);
			goto err_out;
		}

		/* dquot_transfer() calls back ext4_get_inode_usage() which
		 * counts xattr inode references.
		 */
		down_read(&EXT4_I(inode)->xattr_sem);
		error = dquot_transfer(inode, attr);
		up_read(&EXT4_I(inode)->xattr_sem);

		if (error) {
			ext4_journal_stop(handle);
			ext4_fc_stop_update(inode);
			return error;
		}
		/* Update corresponding info in inode so that everything is in
		 * one transaction */
		if (attr->ia_valid & ATTR_UID)
			inode->i_uid = attr->ia_uid;
		if (attr->ia_valid & ATTR_GID)
			inode->i_gid = attr->ia_gid;
		error = ext4_mark_inode_dirty(handle, inode);
		ext4_journal_stop(handle);
		if (unlikely(error))
			return error;
	}

	if (attr->ia_valid & ATTR_SIZE) {
		handle_t *handle;
		loff_t oldsize = inode->i_size;
		int shrink = (attr->ia_size < inode->i_size);

		if (!(ext4_test_inode_flag(inode, EXT4_INODE_EXTENTS))) {
			struct ext4_sb_info *sbi = EXT4_SB(inode->i_sb);

			if (attr->ia_size > sbi->s_bitmap_maxbytes) {
				ext4_fc_stop_update(inode);
				return -EFBIG;
			}
		}
		if (!S_ISREG(inode->i_mode)) {
			ext4_fc_stop_update(inode);
			return -EINVAL;
		}

		if (IS_I_VERSION(inode) && attr->ia_size != inode->i_size)
			inode_inc_iversion(inode);

		if (shrink) {
			if (ext4_should_order_data(inode)) {
				error = ext4_begin_ordered_truncate(inode,
							    attr->ia_size);
				if (error)
					goto err_out;
			}
			/*
			 * Blocks are going to be removed from the inode. Wait
			 * for dio in flight.
			 */
			inode_dio_wait(inode);
		}

		down_write(&EXT4_I(inode)->i_mmap_sem);

		rc = ext4_break_layouts(inode);
		if (rc) {
			up_write(&EXT4_I(inode)->i_mmap_sem);
			goto err_out;
		}

		if (attr->ia_size != inode->i_size) {
			handle = ext4_journal_start(inode, EXT4_HT_INODE, 3);
			if (IS_ERR(handle)) {
				error = PTR_ERR(handle);
				goto out_mmap_sem;
			}
			if (ext4_handle_valid(handle) && shrink) {
				error = ext4_orphan_add(handle, inode);
				orphan = 1;
			}
			/*
			 * Update c/mtime on truncate up, ext4_truncate() will
			 * update c/mtime in shrink case below
			 */
			if (!shrink) {
				inode->i_mtime = current_time(inode);
				inode->i_ctime = inode->i_mtime;
			}

			if (shrink)
				ext4_fc_track_range(inode,
					(attr->ia_size > 0 ? attr->ia_size - 1 : 0) >>
					inode->i_sb->s_blocksize_bits,
					(oldsize > 0 ? oldsize - 1 : 0) >>
					inode->i_sb->s_blocksize_bits);
			else
				ext4_fc_track_range(
					inode,
					(oldsize > 0 ? oldsize - 1 : oldsize) >>
					inode->i_sb->s_blocksize_bits,
					(attr->ia_size > 0 ? attr->ia_size - 1 : 0) >>
					inode->i_sb->s_blocksize_bits);

			down_write(&EXT4_I(inode)->i_data_sem);
			EXT4_I(inode)->i_disksize = attr->ia_size;
			rc = ext4_mark_inode_dirty(handle, inode);
			if (!error)
				error = rc;
			/*
			 * We have to update i_size under i_data_sem together
			 * with i_disksize to avoid races with writeback code
			 * running ext4_wb_update_i_disksize().
			 */
			if (!error)
				i_size_write(inode, attr->ia_size);
			up_write(&EXT4_I(inode)->i_data_sem);
			ext4_journal_stop(handle);
			if (error)
				goto out_mmap_sem;
			if (!shrink) {
				pagecache_isize_extended(inode, oldsize,
							 inode->i_size);
			} else if (ext4_should_journal_data(inode)) {
				ext4_wait_for_tail_page_commit(inode);
			}
		}

		/*
		 * Truncate pagecache after we've waited for commit
		 * in data=journal mode to make pages freeable.
		 */
		truncate_pagecache(inode, inode->i_size);
		/*
		 * Call ext4_truncate() even if i_size didn't change to
		 * truncate possible preallocated blocks.
		 */
		if (attr->ia_size <= oldsize) {
			rc = ext4_truncate(inode);
			if (rc)
				error = rc;
		}
out_mmap_sem:
		up_write(&EXT4_I(inode)->i_mmap_sem);
	}

	if (!error) {
		setattr_copy(inode, attr);
		mark_inode_dirty(inode);
	}

	/*
	 * If the call to ext4_truncate failed to get a transaction handle at
	 * all, we need to clean up the in-core orphan list manually.
	 */
	if (orphan && inode->i_nlink)
		ext4_orphan_del(NULL, inode);

	if (!error && (ia_valid & ATTR_MODE))
		rc = posix_acl_chmod(inode, inode->i_mode);

err_out:
	if  (error)
		ext4_std_error(inode->i_sb, error);
	if (!error)
		error = rc;
	ext4_fc_stop_update(inode);
	return error;
}

int ext4_getattr(const struct path *path, struct kstat *stat,
		 u32 request_mask, unsigned int query_flags)
{
	struct inode *inode = d_inode(path->dentry);
	struct ext4_inode *raw_inode;
	struct ext4_inode_info *ei = EXT4_I(inode);
	unsigned int flags;

	if ((request_mask & STATX_BTIME) &&
	    EXT4_FITS_IN_INODE(raw_inode, ei, i_crtime)) {
		stat->result_mask |= STATX_BTIME;
		stat->btime.tv_sec = ei->i_crtime.tv_sec;
		stat->btime.tv_nsec = ei->i_crtime.tv_nsec;
	}

	flags = ei->i_flags & EXT4_FL_USER_VISIBLE;
	if (flags & EXT4_APPEND_FL)
		stat->attributes |= STATX_ATTR_APPEND;
	if (flags & EXT4_COMPR_FL)
		stat->attributes |= STATX_ATTR_COMPRESSED;
	if (flags & EXT4_ENCRYPT_FL)
		stat->attributes |= STATX_ATTR_ENCRYPTED;
	if (flags & EXT4_IMMUTABLE_FL)
		stat->attributes |= STATX_ATTR_IMMUTABLE;
	if (flags & EXT4_NODUMP_FL)
		stat->attributes |= STATX_ATTR_NODUMP;
	if (flags & EXT4_VERITY_FL)
		stat->attributes |= STATX_ATTR_VERITY;

	stat->attributes_mask |= (STATX_ATTR_APPEND |
				  STATX_ATTR_COMPRESSED |
				  STATX_ATTR_ENCRYPTED |
				  STATX_ATTR_IMMUTABLE |
				  STATX_ATTR_NODUMP |
				  STATX_ATTR_VERITY);

	generic_fillattr(inode, stat);
	return 0;
}

int ext4_file_getattr(const struct path *path, struct kstat *stat,
		      u32 request_mask, unsigned int query_flags)
{
	struct inode *inode = d_inode(path->dentry);
	u64 delalloc_blocks;

	ext4_getattr(path, stat, request_mask, query_flags);

	/*
	 * If there is inline data in the inode, the inode will normally not
	 * have data blocks allocated (it may have an external xattr block).
	 * Report at least one sector for such files, so tools like tar, rsync,
	 * others don't incorrectly think the file is completely sparse.
	 */
	if (unlikely(ext4_has_inline_data(inode)))
		stat->blocks += (stat->size + 511) >> 9;

	/*
	 * We can't update i_blocks if the block allocation is delayed
	 * otherwise in the case of system crash before the real block
	 * allocation is done, we will have i_blocks inconsistent with
	 * on-disk file blocks.
	 * We always keep i_blocks updated together with real
	 * allocation. But to not confuse with user, stat
	 * will return the blocks that include the delayed allocation
	 * blocks for this file.
	 */
	delalloc_blocks = EXT4_C2B(EXT4_SB(inode->i_sb),
				   EXT4_I(inode)->i_reserved_data_blocks);
	stat->blocks += delalloc_blocks << (inode->i_sb->s_blocksize_bits - 9);
	return 0;
}

static int ext4_index_trans_blocks(struct inode *inode, int lblocks,
				   int pextents)
{
	if (!(ext4_test_inode_flag(inode, EXT4_INODE_EXTENTS)))
		return ext4_ind_trans_blocks(inode, lblocks);
	return ext4_ext_index_trans_blocks(inode, pextents);
}

/*
 * Account for index blocks, block groups bitmaps and block group
 * descriptor blocks if modify datablocks and index blocks
 * worse case, the indexs blocks spread over different block groups
 *
 * If datablocks are discontiguous, they are possible to spread over
 * different block groups too. If they are contiguous, with flexbg,
 * they could still across block group boundary.
 *
 * Also account for superblock, inode, quota and xattr blocks
 */
static int ext4_meta_trans_blocks(struct inode *inode, int lblocks,
				  int pextents)
{
	ext4_group_t groups, ngroups = ext4_get_groups_count(inode->i_sb);
	int gdpblocks;
	int idxblocks;
	int ret = 0;

	/*
	 * How many index blocks need to touch to map @lblocks logical blocks
	 * to @pextents physical extents?
	 */
	idxblocks = ext4_index_trans_blocks(inode, lblocks, pextents);

	ret = idxblocks;

	/*
	 * Now let's see how many group bitmaps and group descriptors need
	 * to account
	 */
	groups = idxblocks + pextents;
	gdpblocks = groups;
	if (groups > ngroups)
		groups = ngroups;
	if (groups > EXT4_SB(inode->i_sb)->s_gdb_count)
		gdpblocks = EXT4_SB(inode->i_sb)->s_gdb_count;

	/* bitmaps and block group descriptor blocks */
	ret += groups + gdpblocks;

	/* Blocks for super block, inode, quota and xattr blocks */
	ret += EXT4_META_TRANS_BLOCKS(inode->i_sb);

	return ret;
}

/*
 * Calculate the total number of credits to reserve to fit
 * the modification of a single pages into a single transaction,
 * which may include multiple chunks of block allocations.
 *
 * This could be called via ext4_write_begin()
 *
 * We need to consider the worse case, when
 * one new block per extent.
 */
int ext4_writepage_trans_blocks(struct inode *inode)
{
	int bpp = ext4_journal_blocks_per_page(inode);
	int ret;

	ret = ext4_meta_trans_blocks(inode, bpp, bpp);

	/* Account for data blocks for journalled mode */
	if (ext4_should_journal_data(inode))
		ret += bpp;
	return ret;
}

/*
 * Calculate the journal credits for a chunk of data modification.
 *
 * This is called from DIO, fallocate or whoever calling
 * ext4_map_blocks() to map/allocate a chunk of contiguous disk blocks.
 *
 * journal buffers for data blocks are not included here, as DIO
 * and fallocate do no need to journal data buffers.
 */
int ext4_chunk_trans_blocks(struct inode *inode, int nrblocks)
{
	return ext4_meta_trans_blocks(inode, nrblocks, 1);
}

/*
 * The caller must have previously called ext4_reserve_inode_write().
 * Give this, we know that the caller already has write access to iloc->bh.
 */
int ext4_mark_iloc_dirty(handle_t *handle,
			 struct inode *inode, struct ext4_iloc *iloc)
{
	int err = 0;

	if (unlikely(ext4_forced_shutdown(EXT4_SB(inode->i_sb)))) {
		put_bh(iloc->bh);
		return -EIO;
	}
	ext4_fc_track_inode(inode);

	if (IS_I_VERSION(inode))
		inode_inc_iversion(inode);

	/* the do_update_inode consumes one bh->b_count */
	get_bh(iloc->bh);

	/* ext4_do_update_inode() does jbd2_journal_dirty_metadata */
	err = ext4_do_update_inode(handle, inode, iloc);
	put_bh(iloc->bh);
	return err;
}

/*
 * On success, We end up with an outstanding reference count against
 * iloc->bh.  This _must_ be cleaned up later.
 */

int
ext4_reserve_inode_write(handle_t *handle, struct inode *inode,
			 struct ext4_iloc *iloc)
{
	int err;

	if (unlikely(ext4_forced_shutdown(EXT4_SB(inode->i_sb))))
		return -EIO;

	err = ext4_get_inode_loc(inode, iloc);
	if (!err) {
		BUFFER_TRACE(iloc->bh, "get_write_access");
		err = ext4_journal_get_write_access(handle, iloc->bh);
		if (err) {
			brelse(iloc->bh);
			iloc->bh = NULL;
		}
	}
	ext4_std_error(inode->i_sb, err);
	return err;
}

static int __ext4_expand_extra_isize(struct inode *inode,
				     unsigned int new_extra_isize,
				     struct ext4_iloc *iloc,
				     handle_t *handle, int *no_expand)
{
	struct ext4_inode *raw_inode;
	struct ext4_xattr_ibody_header *header;
	unsigned int inode_size = EXT4_INODE_SIZE(inode->i_sb);
	struct ext4_inode_info *ei = EXT4_I(inode);
	int error;

	/* this was checked at iget time, but double check for good measure */
	if ((EXT4_GOOD_OLD_INODE_SIZE + ei->i_extra_isize > inode_size) ||
	    (ei->i_extra_isize & 3)) {
		EXT4_ERROR_INODE(inode, "bad extra_isize %u (inode size %u)",
				 ei->i_extra_isize,
				 EXT4_INODE_SIZE(inode->i_sb));
		return -EFSCORRUPTED;
	}
	if ((new_extra_isize < ei->i_extra_isize) ||
	    (new_extra_isize < 4) ||
	    (new_extra_isize > inode_size - EXT4_GOOD_OLD_INODE_SIZE))
		return -EINVAL;	/* Should never happen */

	raw_inode = ext4_raw_inode(iloc);

	header = IHDR(inode, raw_inode);

	/* No extended attributes present */
	if (!ext4_test_inode_state(inode, EXT4_STATE_XATTR) ||
	    header->h_magic != cpu_to_le32(EXT4_XATTR_MAGIC)) {
		memset((void *)raw_inode + EXT4_GOOD_OLD_INODE_SIZE +
		       EXT4_I(inode)->i_extra_isize, 0,
		       new_extra_isize - EXT4_I(inode)->i_extra_isize);
		EXT4_I(inode)->i_extra_isize = new_extra_isize;
		return 0;
	}

	/* try to expand with EAs present */
	error = ext4_expand_extra_isize_ea(inode, new_extra_isize,
					   raw_inode, handle);
	if (error) {
		/*
		 * Inode size expansion failed; don't try again
		 */
		*no_expand = 1;
	}

	return error;
}

/*
 * Expand an inode by new_extra_isize bytes.
 * Returns 0 on success or negative error number on failure.
 */
static int ext4_try_to_expand_extra_isize(struct inode *inode,
					  unsigned int new_extra_isize,
					  struct ext4_iloc iloc,
					  handle_t *handle)
{
	int no_expand;
	int error;

	if (ext4_test_inode_state(inode, EXT4_STATE_NO_EXPAND))
		return -EOVERFLOW;

	/*
	 * In nojournal mode, we can immediately attempt to expand
	 * the inode.  When journaled, we first need to obtain extra
	 * buffer credits since we may write into the EA block
	 * with this same handle. If journal_extend fails, then it will
	 * only result in a minor loss of functionality for that inode.
	 * If this is felt to be critical, then e2fsck should be run to
	 * force a large enough s_min_extra_isize.
	 */
	if (ext4_journal_extend(handle,
				EXT4_DATA_TRANS_BLOCKS(inode->i_sb), 0) != 0)
		return -ENOSPC;

	if (ext4_write_trylock_xattr(inode, &no_expand) == 0)
		return -EBUSY;

	error = __ext4_expand_extra_isize(inode, new_extra_isize, &iloc,
					  handle, &no_expand);
	ext4_write_unlock_xattr(inode, &no_expand);

	return error;
}

int ext4_expand_extra_isize(struct inode *inode,
			    unsigned int new_extra_isize,
			    struct ext4_iloc *iloc)
{
	handle_t *handle;
	int no_expand;
	int error, rc;

	if (ext4_test_inode_state(inode, EXT4_STATE_NO_EXPAND)) {
		brelse(iloc->bh);
		return -EOVERFLOW;
	}

	handle = ext4_journal_start(inode, EXT4_HT_INODE,
				    EXT4_DATA_TRANS_BLOCKS(inode->i_sb));
	if (IS_ERR(handle)) {
		error = PTR_ERR(handle);
		brelse(iloc->bh);
		return error;
	}

	ext4_write_lock_xattr(inode, &no_expand);

	BUFFER_TRACE(iloc->bh, "get_write_access");
	error = ext4_journal_get_write_access(handle, iloc->bh);
	if (error) {
		brelse(iloc->bh);
		goto out_unlock;
	}

	error = __ext4_expand_extra_isize(inode, new_extra_isize, iloc,
					  handle, &no_expand);

	rc = ext4_mark_iloc_dirty(handle, inode, iloc);
	if (!error)
		error = rc;

out_unlock:
	ext4_write_unlock_xattr(inode, &no_expand);
	ext4_journal_stop(handle);
	return error;
}

/*
 * What we do here is to mark the in-core inode as clean with respect to inode
 * dirtiness (it may still be data-dirty).
 * This means that the in-core inode may be reaped by prune_icache
 * without having to perform any I/O.  This is a very good thing,
 * because *any* task may call prune_icache - even ones which
 * have a transaction open against a different journal.
 *
 * Is this cheating?  Not really.  Sure, we haven't written the
 * inode out, but prune_icache isn't a user-visible syncing function.
 * Whenever the user wants stuff synced (sys_sync, sys_msync, sys_fsync)
 * we start and wait on commits.
 */
int __ext4_mark_inode_dirty(handle_t *handle, struct inode *inode,
				const char *func, unsigned int line)
{
	struct ext4_iloc iloc;
	struct ext4_sb_info *sbi = EXT4_SB(inode->i_sb);
	int err;

	might_sleep();
	trace_ext4_mark_inode_dirty(inode, _RET_IP_);
	err = ext4_reserve_inode_write(handle, inode, &iloc);
	if (err)
		goto out;

	if (EXT4_I(inode)->i_extra_isize < sbi->s_want_extra_isize)
		ext4_try_to_expand_extra_isize(inode, sbi->s_want_extra_isize,
					       iloc, handle);

	err = ext4_mark_iloc_dirty(handle, inode, &iloc);
out:
	if (unlikely(err))
		ext4_error_inode_err(inode, func, line, 0, err,
					"mark_inode_dirty error");
	return err;
}

/*
 * ext4_dirty_inode() is called from __mark_inode_dirty()
 *
 * We're really interested in the case where a file is being extended.
 * i_size has been changed by generic_commit_write() and we thus need
 * to include the updated inode in the current transaction.
 *
 * Also, dquot_alloc_block() will always dirty the inode when blocks
 * are allocated to the file.
 *
 * If the inode is marked synchronous, we don't honour that here - doing
 * so would cause a commit on atime updates, which we don't bother doing.
 * We handle synchronous inodes at the highest possible level.
 *
 * If only the I_DIRTY_TIME flag is set, we can skip everything.  If
 * I_DIRTY_TIME and I_DIRTY_SYNC is set, the only inode fields we need
 * to copy into the on-disk inode structure are the timestamp files.
 */
void ext4_dirty_inode(struct inode *inode, int flags)
{
	handle_t *handle;

	if (flags == I_DIRTY_TIME)
		return;
	handle = ext4_journal_start(inode, EXT4_HT_INODE, 2);
	if (IS_ERR(handle))
		goto out;

	ext4_mark_inode_dirty(handle, inode);

	ext4_journal_stop(handle);
out:
	return;
}

int ext4_change_inode_journal_flag(struct inode *inode, int val)
{
	journal_t *journal;
	handle_t *handle;
	int err;
	struct ext4_sb_info *sbi = EXT4_SB(inode->i_sb);

	/*
	 * We have to be very careful here: changing a data block's
	 * journaling status dynamically is dangerous.  If we write a
	 * data block to the journal, change the status and then delete
	 * that block, we risk forgetting to revoke the old log record
	 * from the journal and so a subsequent replay can corrupt data.
	 * So, first we make sure that the journal is empty and that
	 * nobody is changing anything.
	 */

	journal = EXT4_JOURNAL(inode);
	if (!journal)
		return 0;
	if (is_journal_aborted(journal))
		return -EROFS;

	/* Wait for all existing dio workers */
	inode_dio_wait(inode);

	/*
	 * Before flushing the journal and switching inode's aops, we have
	 * to flush all dirty data the inode has. There can be outstanding
	 * delayed allocations, there can be unwritten extents created by
	 * fallocate or buffered writes in dioread_nolock mode covered by
	 * dirty data which can be converted only after flushing the dirty
	 * data (and journalled aops don't know how to handle these cases).
	 */
	if (val) {
		down_write(&EXT4_I(inode)->i_mmap_sem);
		err = filemap_write_and_wait(inode->i_mapping);
		if (err < 0) {
			up_write(&EXT4_I(inode)->i_mmap_sem);
			return err;
		}
	}

	percpu_down_write(&sbi->s_writepages_rwsem);
	jbd2_journal_lock_updates(journal);

	/*
	 * OK, there are no updates running now, and all cached data is
	 * synced to disk.  We are now in a completely consistent state
	 * which doesn't have anything in the journal, and we know that
	 * no filesystem updates are running, so it is safe to modify
	 * the inode's in-core data-journaling state flag now.
	 */

	if (val)
		ext4_set_inode_flag(inode, EXT4_INODE_JOURNAL_DATA);
	else {
		err = jbd2_journal_flush(journal);
		if (err < 0) {
			jbd2_journal_unlock_updates(journal);
			percpu_up_write(&sbi->s_writepages_rwsem);
			return err;
		}
		ext4_clear_inode_flag(inode, EXT4_INODE_JOURNAL_DATA);
	}
	ext4_set_aops(inode);

	jbd2_journal_unlock_updates(journal);
	percpu_up_write(&sbi->s_writepages_rwsem);

	if (val)
		up_write(&EXT4_I(inode)->i_mmap_sem);

	/* Finally we can mark the inode as dirty. */

	handle = ext4_journal_start(inode, EXT4_HT_INODE, 1);
	if (IS_ERR(handle))
		return PTR_ERR(handle);

	ext4_fc_mark_ineligible(inode->i_sb,
		EXT4_FC_REASON_JOURNAL_FLAG_CHANGE);
	err = ext4_mark_inode_dirty(handle, inode);
	ext4_handle_sync(handle);
	ext4_journal_stop(handle);
	ext4_std_error(inode->i_sb, err);

	return err;
}

static int ext4_bh_unmapped(handle_t *handle, struct buffer_head *bh)
{
	return !buffer_mapped(bh);
}

vm_fault_t ext4_page_mkwrite(struct vm_fault *vmf)
{
	struct vm_area_struct *vma = vmf->vma;
	struct page *page = vmf->page;
	loff_t size;
	unsigned long len;
	int err;
	vm_fault_t ret;
	struct file *file = vma->vm_file;
	struct inode *inode = file_inode(file);
	struct address_space *mapping = inode->i_mapping;
	handle_t *handle;
	get_block_t *get_block;
	int retries = 0;

	if (unlikely(IS_IMMUTABLE(inode)))
		return VM_FAULT_SIGBUS;

	sb_start_pagefault(inode->i_sb);
	file_update_time(vma->vm_file);

	down_read(&EXT4_I(inode)->i_mmap_sem);

	err = ext4_convert_inline_data(inode);
	if (err)
		goto out_ret;

	/*
	 * On data journalling we skip straight to the transaction handle:
	 * there's no delalloc; page truncated will be checked later; the
	 * early return w/ all buffers mapped (calculates size/len) can't
	 * be used; and there's no dioread_nolock, so only ext4_get_block.
	 */
	if (ext4_should_journal_data(inode))
		goto retry_alloc;

	/* Delalloc case is easy... */
	if (test_opt(inode->i_sb, DELALLOC) &&
	    !ext4_nonda_switch(inode->i_sb)) {
		do {
			err = block_page_mkwrite(vma, vmf,
						   ext4_da_get_block_prep);
		} while (err == -ENOSPC &&
		       ext4_should_retry_alloc(inode->i_sb, &retries));
		goto out_ret;
	}

	lock_page(page);
	size = i_size_read(inode);
	/* Page got truncated from under us? */
	if (page->mapping != mapping || page_offset(page) > size) {
		unlock_page(page);
		ret = VM_FAULT_NOPAGE;
		goto out;
	}

	if (page->index == size >> PAGE_SHIFT)
		len = size & ~PAGE_MASK;
	else
		len = PAGE_SIZE;
	/*
	 * Return if we have all the buffers mapped. This avoids the need to do
	 * journal_start/journal_stop which can block and take a long time
	 *
	 * This cannot be done for data journalling, as we have to add the
	 * inode to the transaction's list to writeprotect pages on commit.
	 */
	if (page_has_buffers(page)) {
		if (!ext4_walk_page_buffers(NULL, page_buffers(page),
					    0, len, NULL,
					    ext4_bh_unmapped)) {
			/* Wait so that we don't change page under IO */
			wait_for_stable_page(page);
			ret = VM_FAULT_LOCKED;
			goto out;
		}
	}
	unlock_page(page);
	/* OK, we need to fill the hole... */
	if (ext4_should_dioread_nolock(inode))
		get_block = ext4_get_block_unwritten;
	else
		get_block = ext4_get_block;
retry_alloc:
	handle = ext4_journal_start(inode, EXT4_HT_WRITE_PAGE,
				    ext4_writepage_trans_blocks(inode));
	if (IS_ERR(handle)) {
		ret = VM_FAULT_SIGBUS;
		goto out;
	}
	/*
	 * Data journalling can't use block_page_mkwrite() because it
	 * will set_buffer_dirty() before do_journal_get_write_access()
	 * thus might hit warning messages for dirty metadata buffers.
	 */
	if (!ext4_should_journal_data(inode)) {
		err = block_page_mkwrite(vma, vmf, get_block);
	} else {
		lock_page(page);
		size = i_size_read(inode);
		/* Page got truncated from under us? */
		if (page->mapping != mapping || page_offset(page) > size) {
			ret = VM_FAULT_NOPAGE;
			goto out_error;
		}

		if (page->index == size >> PAGE_SHIFT)
			len = size & ~PAGE_MASK;
		else
			len = PAGE_SIZE;

		err = __block_write_begin(page, 0, len, ext4_get_block);
		if (!err) {
			ret = VM_FAULT_SIGBUS;
			if (ext4_walk_page_buffers(handle, page_buffers(page),
					0, len, NULL, do_journal_get_write_access))
				goto out_error;
			if (ext4_walk_page_buffers(handle, page_buffers(page),
					0, len, NULL, write_end_fn))
				goto out_error;
			if (ext4_jbd2_inode_add_write(handle, inode, 0, len))
				goto out_error;
			ext4_set_inode_state(inode, EXT4_STATE_JDATA);
		} else {
			unlock_page(page);
		}
	}
	ext4_journal_stop(handle);
	if (err == -ENOSPC && ext4_should_retry_alloc(inode->i_sb, &retries))
		goto retry_alloc;
out_ret:
	ret = block_page_mkwrite_return(err);
out:
	up_read(&EXT4_I(inode)->i_mmap_sem);
	sb_end_pagefault(inode->i_sb);
	return ret;
out_error:
	unlock_page(page);
	ext4_journal_stop(handle);
	goto out;
}

vm_fault_t ext4_filemap_fault(struct vm_fault *vmf)
{
	struct inode *inode = file_inode(vmf->vma->vm_file);
	vm_fault_t ret;

	down_read(&EXT4_I(inode)->i_mmap_sem);
	ret = filemap_fault(vmf);
	up_read(&EXT4_I(inode)->i_mmap_sem);

	return ret;
}<|MERGE_RESOLUTION|>--- conflicted
+++ resolved
@@ -890,23 +890,12 @@
 		return bh;
 	if (!bh || ext4_buffer_uptodate(bh))
 		return bh;
-<<<<<<< HEAD
-	clear_buffer_verified(bh);
-	ll_rw_block(REQ_OP_READ, REQ_META | REQ_PRIO, 1, &bh);
-	wait_on_buffer(bh);
-	if (buffer_uptodate(bh))
-		return bh;
-	put_bh(bh);
-	return ERR_PTR(-EIO);
-=======
-
 	ret = ext4_read_bh_lock(bh, REQ_META | REQ_PRIO, true);
 	if (ret) {
 		put_bh(bh);
 		return ERR_PTR(ret);
 	}
 	return bh;
->>>>>>> 3650b228
 }
 
 /* Read a contiguous batch of blocks. */
@@ -926,16 +915,8 @@
 
 	for (i = 0; i < bh_count; i++)
 		/* Note that NULL bhs[i] is valid because of holes. */
-<<<<<<< HEAD
-		if (bhs[i] && !ext4_buffer_uptodate(bhs[i])) {
-			clear_buffer_verified(bhs[i]);
-			ll_rw_block(REQ_OP_READ, REQ_META | REQ_PRIO, 1,
-				    &bhs[i]);
-		}
-=======
 		if (bhs[i] && !ext4_buffer_uptodate(bhs[i]))
 			ext4_read_bh_lock(bhs[i], REQ_META | REQ_PRIO, false);
->>>>>>> 3650b228
 
 	if (!wait)
 		return 0;
