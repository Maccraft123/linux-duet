--- conflicted
+++ resolved
@@ -2652,19 +2652,12 @@
 
 /* acl.c */
 #ifdef CONFIG_BTRFS_FS_POSIX_ACL
-<<<<<<< HEAD
 struct posix_acl *btrfs_get_acl(struct inode *inode, int type);
-#else
-#define btrfs_get_acl NULL
-#endif
-=======
-int btrfs_check_acl(struct inode *inode, int mask, unsigned int flags);
->>>>>>> 0d10ee2e
 int btrfs_init_acl(struct btrfs_trans_handle *trans,
 		   struct inode *inode, struct inode *dir);
 int btrfs_acl_chmod(struct inode *inode);
 #else
-#define btrfs_check_acl NULL
+#define btrfs_get_acl NULL
 static inline int btrfs_init_acl(struct btrfs_trans_handle *trans,
 				 struct inode *inode, struct inode *dir)
 {
