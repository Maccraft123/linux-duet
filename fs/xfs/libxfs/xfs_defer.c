// SPDX-License-Identifier: GPL-2.0+
/*
 * Copyright (C) 2016 Oracle.  All Rights Reserved.
 * Author: Darrick J. Wong <darrick.wong@oracle.com>
 */
#include "xfs.h"
#include "xfs_fs.h"
#include "xfs_shared.h"
#include "xfs_format.h"
#include "xfs_log_format.h"
#include "xfs_trans_resv.h"
#include "xfs_mount.h"
#include "xfs_defer.h"
#include "xfs_trans.h"
#include "xfs_buf_item.h"
#include "xfs_inode.h"
#include "xfs_inode_item.h"
#include "xfs_trace.h"
#include "xfs_icache.h"
#include "xfs_log.h"

/*
 * Deferred Operations in XFS
 *
 * Due to the way locking rules work in XFS, certain transactions (block
 * mapping and unmapping, typically) have permanent reservations so that
 * we can roll the transaction to adhere to AG locking order rules and
 * to unlock buffers between metadata updates.  Prior to rmap/reflink,
 * the mapping code had a mechanism to perform these deferrals for
 * extents that were going to be freed; this code makes that facility
 * more generic.
 *
 * When adding the reverse mapping and reflink features, it became
 * necessary to perform complex remapping multi-transactions to comply
 * with AG locking order rules, and to be able to spread a single
 * refcount update operation (an operation on an n-block extent can
 * update as many as n records!) among multiple transactions.  XFS can
 * roll a transaction to facilitate this, but using this facility
 * requires us to log "intent" items in case log recovery needs to
 * redo the operation, and to log "done" items to indicate that redo
 * is not necessary.
 *
 * Deferred work is tracked in xfs_defer_pending items.  Each pending
 * item tracks one type of deferred work.  Incoming work items (which
 * have not yet had an intent logged) are attached to a pending item
 * on the dop_intake list, where they wait for the caller to finish
 * the deferred operations.
 *
 * Finishing a set of deferred operations is an involved process.  To
 * start, we define "rolling a deferred-op transaction" as follows:
 *
 * > For each xfs_defer_pending item on the dop_intake list,
 *   - Sort the work items in AG order.  XFS locking
 *     order rules require us to lock buffers in AG order.
 *   - Create a log intent item for that type.
 *   - Attach it to the pending item.
 *   - Move the pending item from the dop_intake list to the
 *     dop_pending list.
 * > Roll the transaction.
 *
 * NOTE: To avoid exceeding the transaction reservation, we limit the
 * number of items that we attach to a given xfs_defer_pending.
 *
 * The actual finishing process looks like this:
 *
 * > For each xfs_defer_pending in the dop_pending list,
 *   - Roll the deferred-op transaction as above.
 *   - Create a log done item for that type, and attach it to the
 *     log intent item.
 *   - For each work item attached to the log intent item,
 *     * Perform the described action.
 *     * Attach the work item to the log done item.
 *     * If the result of doing the work was -EAGAIN, ->finish work
 *       wants a new transaction.  See the "Requesting a Fresh
 *       Transaction while Finishing Deferred Work" section below for
 *       details.
 *
 * The key here is that we must log an intent item for all pending
 * work items every time we roll the transaction, and that we must log
 * a done item as soon as the work is completed.  With this mechanism
 * we can perform complex remapping operations, chaining intent items
 * as needed.
 *
 * Requesting a Fresh Transaction while Finishing Deferred Work
 *
 * If ->finish_item decides that it needs a fresh transaction to
 * finish the work, it must ask its caller (xfs_defer_finish) for a
 * continuation.  The most likely cause of this circumstance are the
 * refcount adjust functions deciding that they've logged enough items
 * to be at risk of exceeding the transaction reservation.
 *
 * To get a fresh transaction, we want to log the existing log done
 * item to prevent the log intent item from replaying, immediately log
 * a new log intent item with the unfinished work items, roll the
 * transaction, and re-call ->finish_item wherever it left off.  The
 * log done item and the new log intent item must be in the same
 * transaction or atomicity cannot be guaranteed; defer_finish ensures
 * that this happens.
 *
 * This requires some coordination between ->finish_item and
 * defer_finish.  Upon deciding to request a new transaction,
 * ->finish_item should update the current work item to reflect the
 * unfinished work.  Next, it should reset the log done item's list
 * count to the number of items finished, and return -EAGAIN.
 * defer_finish sees the -EAGAIN, logs the new log intent item
 * with the remaining work items, and leaves the xfs_defer_pending
 * item at the head of the dop_work queue.  Then it rolls the
 * transaction and picks up processing where it left off.  It is
 * required that ->finish_item must be careful to leave enough
 * transaction reservation to fit the new log intent item.
 *
 * This is an example of remapping the extent (E, E+B) into file X at
 * offset A and dealing with the extent (C, C+B) already being mapped
 * there:
 * +-------------------------------------------------+
 * | Unmap file X startblock C offset A length B     | t0
 * | Intent to reduce refcount for extent (C, B)     |
 * | Intent to remove rmap (X, C, A, B)              |
 * | Intent to free extent (D, 1) (bmbt block)       |
 * | Intent to map (X, A, B) at startblock E         |
 * +-------------------------------------------------+
 * | Map file X startblock E offset A length B       | t1
 * | Done mapping (X, E, A, B)                       |
 * | Intent to increase refcount for extent (E, B)   |
 * | Intent to add rmap (X, E, A, B)                 |
 * +-------------------------------------------------+
 * | Reduce refcount for extent (C, B)               | t2
 * | Done reducing refcount for extent (C, 9)        |
 * | Intent to reduce refcount for extent (C+9, B-9) |
 * | (ran out of space after 9 refcount updates)     |
 * +-------------------------------------------------+
 * | Reduce refcount for extent (C+9, B+9)           | t3
 * | Done reducing refcount for extent (C+9, B-9)    |
 * | Increase refcount for extent (E, B)             |
 * | Done increasing refcount for extent (E, B)      |
 * | Intent to free extent (C, B)                    |
 * | Intent to free extent (F, 1) (refcountbt block) |
 * | Intent to remove rmap (F, 1, REFC)              |
 * +-------------------------------------------------+
 * | Remove rmap (X, C, A, B)                        | t4
 * | Done removing rmap (X, C, A, B)                 |
 * | Add rmap (X, E, A, B)                           |
 * | Done adding rmap (X, E, A, B)                   |
 * | Remove rmap (F, 1, REFC)                        |
 * | Done removing rmap (F, 1, REFC)                 |
 * +-------------------------------------------------+
 * | Free extent (C, B)                              | t5
 * | Done freeing extent (C, B)                      |
 * | Free extent (D, 1)                              |
 * | Done freeing extent (D, 1)                      |
 * | Free extent (F, 1)                              |
 * | Done freeing extent (F, 1)                      |
 * +-------------------------------------------------+
 *
 * If we should crash before t2 commits, log recovery replays
 * the following intent items:
 *
 * - Intent to reduce refcount for extent (C, B)
 * - Intent to remove rmap (X, C, A, B)
 * - Intent to free extent (D, 1) (bmbt block)
 * - Intent to increase refcount for extent (E, B)
 * - Intent to add rmap (X, E, A, B)
 *
 * In the process of recovering, it should also generate and take care
 * of these intent items:
 *
 * - Intent to free extent (C, B)
 * - Intent to free extent (F, 1) (refcountbt block)
 * - Intent to remove rmap (F, 1, REFC)
 *
 * Note that the continuation requested between t2 and t3 is likely to
 * reoccur.
 */

static const struct xfs_defer_op_type *defer_op_types[] = {
	[XFS_DEFER_OPS_TYPE_BMAP]	= &xfs_bmap_update_defer_type,
	[XFS_DEFER_OPS_TYPE_REFCOUNT]	= &xfs_refcount_update_defer_type,
	[XFS_DEFER_OPS_TYPE_RMAP]	= &xfs_rmap_update_defer_type,
	[XFS_DEFER_OPS_TYPE_FREE]	= &xfs_extent_free_defer_type,
	[XFS_DEFER_OPS_TYPE_AGFL_FREE]	= &xfs_agfl_free_defer_type,
};

static void
xfs_defer_create_intent(
	struct xfs_trans		*tp,
	struct xfs_defer_pending	*dfp,
	bool				sort)
{
	const struct xfs_defer_op_type	*ops = defer_op_types[dfp->dfp_type];

	if (!dfp->dfp_intent)
		dfp->dfp_intent = ops->create_intent(tp, &dfp->dfp_work,
						     dfp->dfp_count, sort);
}

/*
 * For each pending item in the intake list, log its intent item and the
 * associated extents, then add the entire intake list to the end of
 * the pending list.
 */
STATIC void
xfs_defer_create_intents(
	struct xfs_trans		*tp)
{
	struct xfs_defer_pending	*dfp;

	list_for_each_entry(dfp, &tp->t_dfops, dfp_list) {
		trace_xfs_defer_create_intent(tp->t_mountp, dfp);
		xfs_defer_create_intent(tp, dfp, true);
	}
}

/* Abort all the intents that were committed. */
STATIC void
xfs_defer_trans_abort(
	struct xfs_trans		*tp,
	struct list_head		*dop_pending)
{
	struct xfs_defer_pending	*dfp;
	const struct xfs_defer_op_type	*ops;

	trace_xfs_defer_trans_abort(tp, _RET_IP_);

	/* Abort intent items that don't have a done item. */
	list_for_each_entry(dfp, dop_pending, dfp_list) {
		ops = defer_op_types[dfp->dfp_type];
		trace_xfs_defer_pending_abort(tp->t_mountp, dfp);
		if (dfp->dfp_intent && !dfp->dfp_done) {
			ops->abort_intent(dfp->dfp_intent);
			dfp->dfp_intent = NULL;
		}
	}
}

/* Roll a transaction so we can do some deferred op processing. */
STATIC int
xfs_defer_trans_roll(
	struct xfs_trans		**tpp)
{
	struct xfs_trans		*tp = *tpp;
	struct xfs_buf_log_item		*bli;
	struct xfs_inode_log_item	*ili;
	struct xfs_log_item		*lip;
	struct xfs_buf			*bplist[XFS_DEFER_OPS_NR_BUFS];
	struct xfs_inode		*iplist[XFS_DEFER_OPS_NR_INODES];
	unsigned int			ordered = 0; /* bitmap */
	int				bpcount = 0, ipcount = 0;
	int				i;
	int				error;

	BUILD_BUG_ON(NBBY * sizeof(ordered) < XFS_DEFER_OPS_NR_BUFS);

	list_for_each_entry(lip, &tp->t_items, li_trans) {
		switch (lip->li_type) {
		case XFS_LI_BUF:
			bli = container_of(lip, struct xfs_buf_log_item,
					   bli_item);
			if (bli->bli_flags & XFS_BLI_HOLD) {
				if (bpcount >= XFS_DEFER_OPS_NR_BUFS) {
					ASSERT(0);
					return -EFSCORRUPTED;
				}
				if (bli->bli_flags & XFS_BLI_ORDERED)
					ordered |= (1U << bpcount);
				else
					xfs_trans_dirty_buf(tp, bli->bli_buf);
				bplist[bpcount++] = bli->bli_buf;
			}
			break;
		case XFS_LI_INODE:
			ili = container_of(lip, struct xfs_inode_log_item,
					   ili_item);
			if (ili->ili_lock_flags == 0) {
				if (ipcount >= XFS_DEFER_OPS_NR_INODES) {
					ASSERT(0);
					return -EFSCORRUPTED;
				}
				xfs_trans_log_inode(tp, ili->ili_inode,
						    XFS_ILOG_CORE);
				iplist[ipcount++] = ili->ili_inode;
			}
			break;
		default:
			break;
		}
	}

	trace_xfs_defer_trans_roll(tp, _RET_IP_);

	/*
	 * Roll the transaction.  Rolling always given a new transaction (even
	 * if committing the old one fails!) to hand back to the caller, so we
	 * join the held resources to the new transaction so that we always
	 * return with the held resources joined to @tpp, no matter what
	 * happened.
	 */
	error = xfs_trans_roll(tpp);
	tp = *tpp;

	/* Rejoin the joined inodes. */
	for (i = 0; i < ipcount; i++)
		xfs_trans_ijoin(tp, iplist[i], 0);

	/* Rejoin the buffers and dirty them so the log moves forward. */
	for (i = 0; i < bpcount; i++) {
		xfs_trans_bjoin(tp, bplist[i]);
		if (ordered & (1U << i))
			xfs_trans_ordered_buf(tp, bplist[i]);
		xfs_trans_bhold(tp, bplist[i]);
	}

	if (error)
		trace_xfs_defer_trans_roll_error(tp, error);
	return error;
}

/*
 * Free up any items left in the list.
 */
static void
xfs_defer_cancel_list(
	struct xfs_mount		*mp,
	struct list_head		*dop_list)
{
	struct xfs_defer_pending	*dfp;
	struct xfs_defer_pending	*pli;
	struct list_head		*pwi;
	struct list_head		*n;
	const struct xfs_defer_op_type	*ops;

	/*
	 * Free the pending items.  Caller should already have arranged
	 * for the intent items to be released.
	 */
	list_for_each_entry_safe(dfp, pli, dop_list, dfp_list) {
		ops = defer_op_types[dfp->dfp_type];
		trace_xfs_defer_cancel_list(mp, dfp);
		list_del(&dfp->dfp_list);
		list_for_each_safe(pwi, n, &dfp->dfp_work) {
			list_del(pwi);
			dfp->dfp_count--;
			ops->cancel_item(pwi);
		}
		ASSERT(dfp->dfp_count == 0);
		kmem_free(dfp);
	}
}

/*
 * Prevent a log intent item from pinning the tail of the log by logging a
 * done item to release the intent item; and then log a new intent item.
 * The caller should provide a fresh transaction and roll it after we're done.
 */
static int
xfs_defer_relog(
	struct xfs_trans		**tpp,
	struct list_head		*dfops)
{
	struct xlog			*log = (*tpp)->t_mountp->m_log;
	struct xfs_defer_pending	*dfp;
	xfs_lsn_t			threshold_lsn = NULLCOMMITLSN;


	ASSERT((*tpp)->t_flags & XFS_TRANS_PERM_LOG_RES);

	list_for_each_entry(dfp, dfops, dfp_list) {
		/*
		 * If the log intent item for this deferred op is not a part of
		 * the current log checkpoint, relog the intent item to keep
		 * the log tail moving forward.  We're ok with this being racy
		 * because an incorrect decision means we'll be a little slower
		 * at pushing the tail.
		 */
		if (dfp->dfp_intent == NULL ||
		    xfs_log_item_in_current_chkpt(dfp->dfp_intent))
			continue;

		/*
		 * Figure out where we need the tail to be in order to maintain
		 * the minimum required free space in the log.  Only sample
		 * the log threshold once per call.
		 */
		if (threshold_lsn == NULLCOMMITLSN) {
			threshold_lsn = xlog_grant_push_threshold(log, 0);
			if (threshold_lsn == NULLCOMMITLSN)
				break;
		}
		if (XFS_LSN_CMP(dfp->dfp_intent->li_lsn, threshold_lsn) >= 0)
			continue;

		trace_xfs_defer_relog_intent((*tpp)->t_mountp, dfp);
		XFS_STATS_INC((*tpp)->t_mountp, defer_relog);
		dfp->dfp_intent = xfs_trans_item_relog(dfp->dfp_intent, *tpp);
	}

	if ((*tpp)->t_flags & XFS_TRANS_DIRTY)
		return xfs_defer_trans_roll(tpp);
	return 0;
}

/*
 * Log an intent-done item for the first pending intent, and finish the work
 * items.
 */
static int
xfs_defer_finish_one(
	struct xfs_trans		*tp,
	struct xfs_defer_pending	*dfp)
{
	const struct xfs_defer_op_type	*ops = defer_op_types[dfp->dfp_type];
	struct xfs_btree_cur		*state = NULL;
	struct list_head		*li, *n;
	int				error;

	trace_xfs_defer_pending_finish(tp->t_mountp, dfp);

	dfp->dfp_done = ops->create_done(tp, dfp->dfp_intent, dfp->dfp_count);
	list_for_each_safe(li, n, &dfp->dfp_work) {
		list_del(li);
		dfp->dfp_count--;
		error = ops->finish_item(tp, dfp->dfp_done, li, &state);
		if (error == -EAGAIN) {
			/*
			 * Caller wants a fresh transaction; put the work item
			 * back on the list and log a new log intent item to
			 * replace the old one.  See "Requesting a Fresh
			 * Transaction while Finishing Deferred Work" above.
			 */
			list_add(li, &dfp->dfp_work);
			dfp->dfp_count++;
			dfp->dfp_done = NULL;
			dfp->dfp_intent = NULL;
			xfs_defer_create_intent(tp, dfp, false);
		}

		if (error)
			goto out;
	}

	/* Done with the dfp, free it. */
	list_del(&dfp->dfp_list);
	kmem_free(dfp);
out:
	if (ops->finish_cleanup)
		ops->finish_cleanup(tp, state, error);
	return error;
}

/*
 * Finish all the pending work.  This involves logging intent items for
 * any work items that wandered in since the last transaction roll (if
 * one has even happened), rolling the transaction, and finishing the
 * work items in the first item on the logged-and-pending list.
 *
 * If an inode is provided, relog it to the new transaction.
 */
int
xfs_defer_finish_noroll(
	struct xfs_trans		**tp)
{
	struct xfs_defer_pending	*dfp;
	int				error = 0;
	LIST_HEAD(dop_pending);

	ASSERT((*tp)->t_flags & XFS_TRANS_PERM_LOG_RES);

	trace_xfs_defer_finish(*tp, _RET_IP_);

	/* Until we run out of pending work to finish... */
	while (!list_empty(&dop_pending) || !list_empty(&(*tp)->t_dfops)) {
		/*
		 * Deferred items that are created in the process of finishing
		 * other deferred work items should be queued at the head of
		 * the pending list, which puts them ahead of the deferred work
		 * that was created by the caller.  This keeps the number of
		 * pending work items to a minimum, which decreases the amount
		 * of time that any one intent item can stick around in memory,
		 * pinning the log tail.
		 */
		xfs_defer_create_intents(*tp);
		list_splice_init(&(*tp)->t_dfops, &dop_pending);

		error = xfs_defer_trans_roll(tp);
		if (error)
			goto out_shutdown;

		/* Possibly relog intent items to keep the log moving. */
		error = xfs_defer_relog(tp, &dop_pending);
		if (error)
			goto out_shutdown;

		dfp = list_first_entry(&dop_pending, struct xfs_defer_pending,
				       dfp_list);
		error = xfs_defer_finish_one(*tp, dfp);
		if (error && error != -EAGAIN)
			goto out_shutdown;
	}

	trace_xfs_defer_finish_done(*tp, _RET_IP_);
	return 0;

out_shutdown:
	xfs_defer_trans_abort(*tp, &dop_pending);
	xfs_force_shutdown((*tp)->t_mountp, SHUTDOWN_CORRUPT_INCORE);
	trace_xfs_defer_finish_error(*tp, error);
	xfs_defer_cancel_list((*tp)->t_mountp, &dop_pending);
	xfs_defer_cancel(*tp);
	return error;
}

int
xfs_defer_finish(
	struct xfs_trans	**tp)
{
	int			error;

	/*
	 * Finish and roll the transaction once more to avoid returning to the
	 * caller with a dirty transaction.
	 */
	error = xfs_defer_finish_noroll(tp);
	if (error)
		return error;
	if ((*tp)->t_flags & XFS_TRANS_DIRTY) {
		error = xfs_defer_trans_roll(tp);
		if (error) {
			xfs_force_shutdown((*tp)->t_mountp,
					   SHUTDOWN_CORRUPT_INCORE);
			return error;
		}
	}

	/* Reset LOWMODE now that we've finished all the dfops. */
	ASSERT(list_empty(&(*tp)->t_dfops));
	(*tp)->t_flags &= ~XFS_TRANS_LOWMODE;
	return 0;
}

void
xfs_defer_cancel(
	struct xfs_trans	*tp)
{
	struct xfs_mount	*mp = tp->t_mountp;

	trace_xfs_defer_cancel(tp, _RET_IP_);
	xfs_defer_cancel_list(mp, &tp->t_dfops);
}

/* Add an item for later deferred processing. */
void
xfs_defer_add(
	struct xfs_trans		*tp,
	enum xfs_defer_ops_type		type,
	struct list_head		*li)
{
	struct xfs_defer_pending	*dfp = NULL;
	const struct xfs_defer_op_type	*ops;

	ASSERT(tp->t_flags & XFS_TRANS_PERM_LOG_RES);
	BUILD_BUG_ON(ARRAY_SIZE(defer_op_types) != XFS_DEFER_OPS_TYPE_MAX);

	/*
	 * Add the item to a pending item at the end of the intake list.
	 * If the last pending item has the same type, reuse it.  Else,
	 * create a new pending item at the end of the intake list.
	 */
	if (!list_empty(&tp->t_dfops)) {
		dfp = list_last_entry(&tp->t_dfops,
				struct xfs_defer_pending, dfp_list);
		ops = defer_op_types[dfp->dfp_type];
		if (dfp->dfp_type != type ||
		    (ops->max_items && dfp->dfp_count >= ops->max_items))
			dfp = NULL;
	}
	if (!dfp) {
		dfp = kmem_alloc(sizeof(struct xfs_defer_pending),
				KM_NOFS);
		dfp->dfp_type = type;
		dfp->dfp_intent = NULL;
		dfp->dfp_done = NULL;
		dfp->dfp_count = 0;
		INIT_LIST_HEAD(&dfp->dfp_work);
		list_add_tail(&dfp->dfp_list, &tp->t_dfops);
	}

	list_add_tail(li, &dfp->dfp_work);
	dfp->dfp_count++;
}

/*
 * Move deferred ops from one transaction to another and reset the source to
 * initial state. This is primarily used to carry state forward across
 * transaction rolls with pending dfops.
 */
void
xfs_defer_move(
	struct xfs_trans	*dtp,
	struct xfs_trans	*stp)
{
	list_splice_init(&stp->t_dfops, &dtp->t_dfops);

	/*
	 * Low free space mode was historically controlled by a dfops field.
	 * This meant that low mode state potentially carried across multiple
	 * transaction rolls. Transfer low mode on a dfops move to preserve
	 * that behavior.
	 */
	dtp->t_flags |= (stp->t_flags & XFS_TRANS_LOWMODE);
	stp->t_flags &= ~XFS_TRANS_LOWMODE;
}

/*
 * Prepare a chain of fresh deferred ops work items to be completed later.  Log
 * recovery requires the ability to put off until later the actual finishing
 * work so that it can process unfinished items recovered from the log in
 * correct order.
 *
 * Create and log intent items for all the work that we're capturing so that we
 * can be assured that the items will get replayed if the system goes down
 * before log recovery gets a chance to finish the work it put off.  The entire
 * deferred ops state is transferred to the capture structure and the
 * transaction is then ready for the caller to commit it.  If there are no
 * intent items to capture, this function returns NULL.
 *
 * If capture_ip is not NULL, the capture structure will obtain an extra
 * reference to the inode.
 */
static struct xfs_defer_capture *
xfs_defer_ops_capture(
	struct xfs_trans		*tp,
	struct xfs_inode		*capture_ip)
{
	struct xfs_defer_capture	*dfc;

	if (list_empty(&tp->t_dfops))
		return NULL;

	/* Create an object to capture the defer ops. */
	dfc = kmem_zalloc(sizeof(*dfc), KM_NOFS);
	INIT_LIST_HEAD(&dfc->dfc_list);
	INIT_LIST_HEAD(&dfc->dfc_dfops);

	xfs_defer_create_intents(tp);

	/* Move the dfops chain and transaction state to the capture struct. */
	list_splice_init(&tp->t_dfops, &dfc->dfc_dfops);
	dfc->dfc_tpflags = tp->t_flags & XFS_TRANS_LOWMODE;
	tp->t_flags &= ~XFS_TRANS_LOWMODE;

	/* Capture the remaining block reservations along with the dfops. */
	dfc->dfc_blkres = tp->t_blk_res - tp->t_blk_res_used;
	dfc->dfc_rtxres = tp->t_rtx_res - tp->t_rtx_res_used;

	/* Preserve the log reservation size. */
	dfc->dfc_logres = tp->t_log_res;

	/*
	 * Grab an extra reference to this inode and attach it to the capture
	 * structure.
	 */
	if (capture_ip) {
		ihold(VFS_I(capture_ip));
		dfc->dfc_capture_ip = capture_ip;
	}

	return dfc;
}

/* Release all resources that we used to capture deferred ops. */
void
xfs_defer_ops_release(
	struct xfs_mount		*mp,
	struct xfs_defer_capture	*dfc)
{
	xfs_defer_cancel_list(mp, &dfc->dfc_dfops);
	if (dfc->dfc_capture_ip)
		xfs_irele(dfc->dfc_capture_ip);
	kmem_free(dfc);
}

/*
 * Capture any deferred ops and commit the transaction.  This is the last step
 * needed to finish a log intent item that we recovered from the log.  If any
 * of the deferred ops operate on an inode, the caller must pass in that inode
 * so that the reference can be transferred to the capture structure.  The
 * caller must hold ILOCK_EXCL on the inode, and must unlock it before calling
 * xfs_defer_ops_continue.
 */
int
xfs_defer_ops_capture_and_commit(
	struct xfs_trans		*tp,
	struct xfs_inode		*capture_ip,
	struct list_head		*capture_list)
{
	struct xfs_mount		*mp = tp->t_mountp;
	struct xfs_defer_capture	*dfc;
	int				error;

	ASSERT(!capture_ip || xfs_isilocked(capture_ip, XFS_ILOCK_EXCL));

	/* If we don't capture anything, commit transaction and exit. */
	dfc = xfs_defer_ops_capture(tp, capture_ip);
	if (!dfc)
		return xfs_trans_commit(tp);

	/* Commit the transaction and add the capture structure to the list. */
	error = xfs_trans_commit(tp);
	if (error) {
		xfs_defer_ops_release(mp, dfc);
		return error;
	}

	list_add_tail(&dfc->dfc_list, capture_list);
	return 0;
}

/*
 * Attach a chain of captured deferred ops to a new transaction and free the
 * capture structure.  If an inode was captured, it will be passed back to the
 * caller with ILOCK_EXCL held and joined to the transaction with lockflags==0.
 * The caller now owns the inode reference.
 */
void
xfs_defer_ops_continue(
	struct xfs_defer_capture	*dfc,
	struct xfs_trans		*tp,
	struct xfs_inode		**captured_ipp)
{
	ASSERT(tp->t_flags & XFS_TRANS_PERM_LOG_RES);
	ASSERT(!(tp->t_flags & XFS_TRANS_DIRTY));

	/* Lock and join the captured inode to the new transaction. */
	if (dfc->dfc_capture_ip) {
		xfs_ilock(dfc->dfc_capture_ip, XFS_ILOCK_EXCL);
		xfs_trans_ijoin(tp, dfc->dfc_capture_ip, 0);
	}
	*captured_ipp = dfc->dfc_capture_ip;

	/* Move captured dfops chain and state to the transaction. */
	list_splice_init(&dfc->dfc_dfops, &tp->t_dfops);
	tp->t_flags |= dfc->dfc_tpflags;

<<<<<<< HEAD
	xfs_defer_reset(stp);
}

/*
 * Prepare a chain of fresh deferred ops work items to be completed later.  Log
 * recovery requires the ability to put off until later the actual finishing
 * work so that it can process unfinished items recovered from the log in
 * correct order.
 *
 * Create and log intent items for all the work that we're capturing so that we
 * can be assured that the items will get replayed if the system goes down
 * before log recovery gets a chance to finish the work it put off.  Then we
 * move the chain from stp to dtp.
 */
void
xfs_defer_capture(
	struct xfs_trans	*dtp,
	struct xfs_trans	*stp)
{
	xfs_defer_create_intents(stp);
	xfs_defer_move(dtp, stp);
=======
	kmem_free(dfc);
>>>>>>> 3650b228
}<|MERGE_RESOLUTION|>--- conflicted
+++ resolved
@@ -740,8 +740,7 @@
 	list_splice_init(&dfc->dfc_dfops, &tp->t_dfops);
 	tp->t_flags |= dfc->dfc_tpflags;
 
-<<<<<<< HEAD
-	xfs_defer_reset(stp);
+	kmem_free(dfc);
 }
 
 /*
@@ -762,7 +761,4 @@
 {
 	xfs_defer_create_intents(stp);
 	xfs_defer_move(dtp, stp);
-=======
-	kmem_free(dfc);
->>>>>>> 3650b228
 }