// SPDX-License-Identifier: (GPL-2.0 OR MIT)
/*
 * Copyright (c) 2018 MediaTek Inc.
 * Author: Ben Ho <ben.ho@mediatek.com>
 *	   Erin Lo <erin.lo@mediatek.com>
 */

#include <dt-bindings/gpio/gpio.h>
#include <dt-bindings/input/input.h>
#include "mt8183.dtsi"
#include "mt6358.dtsi"

/ {
	aliases {
		serial0 = &uart0;
	};

	chosen {
		stdout-path = "serial0:115200n8";
	};

	memory@40000000 {
		device_type = "memory";
		reg = <0 0x40000000 0 0x80000000>;
	};

	clk32k: oscillator1 {
		compatible = "fixed-clock";
		#clock-cells = <0>;
		clock-frequency = <32768>;
		clock-output-names = "clk32k";
	};

	it6505_pp18_reg: regulator0 {
		compatible = "regulator-fixed";
		regulator-name = "it6505_pp18";
		regulator-min-microvolt = <1800000>;
		regulator-max-microvolt = <1800000>;
		gpio = <&pio 178 0>;
		enable-active-high;
	};

	lcd_pp3300: regulator1 {
		compatible = "regulator-fixed";
		regulator-name = "lcd_pp3300";
		regulator-min-microvolt = <3300000>;
		regulator-max-microvolt = <3300000>;
		regulator-always-on;
		regulator-boot-on;
	};

	bl_pp5000: regulator2 {
		compatible = "regulator-fixed";
		regulator-name = "bl_pp5000";
		regulator-min-microvolt = <5000000>;
		regulator-max-microvolt = <5000000>;
		regulator-always-on;
		regulator-boot-on;
	};

	mmc1_fixed_power: regulator3 {
		compatible = "regulator-fixed";
		regulator-name = "mmc1_power";
		regulator-min-microvolt = <3300000>;
		regulator-max-microvolt = <3300000>;
	};

	mmc1_fixed_io: regulator4 {
		compatible = "regulator-fixed";
		regulator-name = "mmc1_io";
		regulator-min-microvolt = <1800000>;
		regulator-max-microvolt = <1800000>;
	};

	pp1800_alw: regulator5 {
		compatible = "regulator-fixed";
		regulator-name = "pp1800_alw";
		regulator-always-on;
		regulator-boot-on;
		regulator-min-microvolt = <1800000>;
		regulator-max-microvolt = <1800000>;
	};

	pp3300_alw: regulator6 {
		compatible = "regulator-fixed";
		regulator-name = "pp3300_alw";
		regulator-always-on;
		regulator-boot-on;
		regulator-min-microvolt = <3300000>;
		regulator-max-microvolt = <3300000>;
	};

	reserved_memory: reserved-memory {
		#address-cells = <2>;
		#size-cells = <2>;
		ranges;

		scp_mem_reserved: scp_mem_region {
			compatible = "shared-dma-pool";
			reg = <0 0x50000000 0 0x2900000>;
			no-map;
		};
	};

	max98357a: codec0 {
		compatible = "maxim,max98357a";
		sdmode-gpios = <&pio 175 0>;
	};

	btsco: codec1 {
		compatible = "linux,bt-sco";
	};

	wifi_pwrseq: wifi-pwrseq {
		compatible = "mmc-pwrseq-simple";
		pinctrl-names = "default";
		pinctrl-0 = <&wifi_pins_pwrseq>;

		/* Toggle WIFI_ENABLE to reset the chip. */
		reset-gpios = <&pio 119 1>;
	};

	wifi_wakeup: wifi-wakeup {
		compatible = "gpio-keys";
		pinctrl-names = "default";
		pinctrl-0 = <&wifi_pins_wakeup>;

		wowlan {
			label = "Wake on WiFi";
			gpios = <&pio 113 GPIO_ACTIVE_HIGH>;
			linux,code = <KEY_WAKEUP>;
			wakeup-source;
		};
	};

	tboard_thermistor1: thermal-sensor1 {
		compatible = "generic-adc-thermal";
		#thermal-sensor-cells = <0>;
		io-channels = <&auxadc 0>;
		io-channel-names = "sensor-channel";
		temperature-lookup-table = <    (-5000) 4241
						0 4063
						5000 3856
						10000 3621
						15000 3364
						20000 3091
						25000 2810
						30000 2526
						35000 2247
						40000 1982
						45000 1734
						50000 1507
						55000 1305
						60000 1122
						65000 964
						70000 827
						75000 710
						80000 606
						85000 519
						90000 445
						95000 382
						100000 330
						105000 284
						110000 245
						115000 213
						120000 183
						125000 161>;
	};

	tboard_thermistor2: thermal-sensor2 {
		compatible = "generic-adc-thermal";
		#thermal-sensor-cells = <0>;
		io-channels = <&auxadc 1>;
		io-channel-names = "sensor-channel";
		temperature-lookup-table = <    (-5000) 4241
						0 4063
						5000 3856
						10000 3621
						15000 3364
						20000 3091
						25000 2810
						30000 2526
						35000 2247
						40000 1982
						45000 1734
						50000 1507
						55000 1305
						60000 1122
						65000 964
						70000 827
						75000 710
						80000 606
						85000 519
						90000 445
						95000 382
						100000 330
						105000 284
						110000 245
						115000 213
						120000 183
						125000 161>;
	};
};

&auxadc {
	status = "okay";
};

&cpu0 {
	proc-supply = <&mt6358_vproc12_reg>;
};

&cpu1 {
	proc-supply = <&mt6358_vproc12_reg>;
};

&cpu2 {
	proc-supply = <&mt6358_vproc12_reg>;
};

&cpu3 {
	proc-supply = <&mt6358_vproc12_reg>;
};

&cpu4 {
	proc-supply = <&mt6358_vproc11_reg>;
};

&cpu5 {
	proc-supply = <&mt6358_vproc11_reg>;
};

&cpu6 {
	proc-supply = <&mt6358_vproc11_reg>;
};

&cpu7 {
	proc-supply = <&mt6358_vproc11_reg>;
};

&gpu {
	supply-names = "mali", "mali-sram";
	mali-supply = <&mt6358_vgpu_reg>;
	mali-sram-supply = <&mt6358_vsram_gpu_reg>;
	operating-points-v2 = <&gpu_opp_table>;
	power_model@0 {
		compatible = "arm,mali-simple-power-model";
		static-coefficient = <2427750>;
		dynamic-coefficient = <4687>;
		ts = <20000 2000 (-20) 2>;
		thermal-zone = "cpu_thermal";
	};
	power_model@1 {
		compatible = "arm,mali-g72-power-model";
		scale = <15000>;
	};
};

&i2c0 {
	pinctrl-names = "default";
	pinctrl-0 = <&i2c0_pins>;
	status = "okay";
	clock-frequency = <400000>;
	#address-cells = <1>;
	#size-cells = <0>;
};

&i2c1 {
	pinctrl-names = "default";
	pinctrl-0 = <&i2c1_pins>;
	status = "okay";
	clock-frequency = <100000>;
};

&i2c3 {
	pinctrl-names = "default";
	pinctrl-0 = <&i2c3_pins>;
	status = "okay";
	clock-frequency = <100000>;
	#address-cells = <1>;
	#size-cells = <0>;

	it6505dptx: it6505dptx@5c {
		compatible = "ite,it6505";
		status = "okay";
		interrupt-parent = <&pio>;
		interrupts = <152 IRQ_TYPE_EDGE_FALLING 152 0>;
		reg = <0x5c>;
		pinctrl-names = "default";
		pinctrl-0 = <&it6505_pins>;
		ovdd-supply = <&mt6358_vsim2_reg>;
		pwr18-supply = <&it6505_pp18_reg>;
		reset-gpios = <&pio 179 1>;
		hpd-gpios = <&pio 9 0>;
		extcon = <&usbc_extcon>;
		no-laneswap;
		port {
			it6505_in: endpoint {
				remote-endpoint = <&dpi_out>;
			};
		};
	};
};

&i2c5 {
	pinctrl-names = "default";
	pinctrl-0 = <&i2c5_pins>;
	status = "okay";
	clock-frequency = <100000>;
	#address-cells = <1>;
	#size-cells = <0>;
};

&i2c6 {
	pinctrl-names = "default";
	pinctrl-0 = <&i2c6_pins>;
	status = "okay";
	clock-frequency = <100000>;
};

&mmc0 {
	status = "okay";
	pinctrl-names = "default", "state_uhs";
	pinctrl-0 = <&mmc0_pins_default>;
	pinctrl-1 = <&mmc0_pins_uhs>;
	bus-width = <8>;
	max-frequency = <200000000>;
	cap-mmc-highspeed;
	mmc-hs200-1_8v;
	mmc-hs400-1_8v;
	cap-mmc-hw-reset;
	no-sdio;
	no-sd;
	hs400-ds-delay = <0x12814>;
	vmmc-supply = <&mt6358_vemc_reg>;
	vqmmc-supply = <&mt6358_vio18_reg>;
	assigned-clocks = <&topckgen CLK_TOP_MUX_MSDC50_0>;
	assigned-clock-parents = <&topckgen CLK_TOP_MSDCPLL_CK>;
	non-removable;
};

&mmc1 {
	status = "okay";
	pinctrl-names = "default", "state_uhs";
	pinctrl-0 = <&mmc1_pins_default>;
	pinctrl-1 = <&mmc1_pins_uhs>;
	vmmc-supply = <&mmc1_fixed_power>;
	vqmmc-supply = <&mmc1_fixed_io>;
	mmc-pwrseq = <&wifi_pwrseq>;
	bus-width = <4>;
	max-frequency = <200000000>;
	drv-type = <2>;
	cap-sd-highspeed;
	sd-uhs-sdr50;
	sd-uhs-sdr104;
	keep-power-in-suspend;
	enable-sdio-wakeup;
	cap-sdio-irq;
	non-removable;
	no-mmc;
	no-sd;
	assigned-clocks = <&topckgen CLK_TOP_MUX_MSDC30_1>;
	assigned-clock-parents = <&topckgen CLK_TOP_MSDCPLL_D2>;
	#address-cells = <1>;
	#size-cells = <0>;

	qca_wifi: qca-wifi@1 {
		compatible = "qcom,ath10k";
		reg = <1>;
	};
};

&mt6358_vdram2_reg {
	regulator-always-on;
};

&mt6358codec {
	Avdd-supply = <&mt6358_vaud28_reg>;
};

&mt6358_vsim1_reg {
	regulator-min-microvolt = <2700000>;
	regulator-max-microvolt = <2700000>;
};

&mt6358_vsim2_reg {
	regulator-min-microvolt = <2700000>;
	regulator-max-microvolt = <2700000>;
};

&pio {
	bt_pins: bt-pins {
		pins_bt_en {
			pinmux = <PINMUX_GPIO120__FUNC_GPIO120>;
			output-low;
		};
	};

	dpi_pin_default: dpi_pin_default {
		pins_cmd_dat {
			pinmux = <PINMUX_GPIO13__FUNC_GPIO13>,
				<PINMUX_GPIO14__FUNC_GPIO14>,
				<PINMUX_GPIO15__FUNC_GPIO15>,
				<PINMUX_GPIO16__FUNC_GPIO16>,
				<PINMUX_GPIO17__FUNC_GPIO17>,
				<PINMUX_GPIO18__FUNC_GPIO18>,
				<PINMUX_GPIO19__FUNC_GPIO19>,
				<PINMUX_GPIO20__FUNC_GPIO20>,
				<PINMUX_GPIO21__FUNC_GPIO21>,
				<PINMUX_GPIO22__FUNC_GPIO22>,
				<PINMUX_GPIO23__FUNC_GPIO23>,
				<PINMUX_GPIO24__FUNC_GPIO24>,
				<PINMUX_GPIO25__FUNC_GPIO25>,
				<PINMUX_GPIO26__FUNC_GPIO26>,
				<PINMUX_GPIO27__FUNC_GPIO27>,
				<PINMUX_GPIO28__FUNC_GPIO28>;
				drive-strength = <MTK_DRIVE_6mA>;
				output-low;
		};
	};

	dpi_pin_func: dpi_pin_func {
		pins_cmd_dat {
			pinmux = <PINMUX_GPIO13__FUNC_DBPI_D0>,
				<PINMUX_GPIO14__FUNC_DBPI_D1>,
				<PINMUX_GPIO15__FUNC_DBPI_D2>,
				<PINMUX_GPIO16__FUNC_DBPI_D3>,
				<PINMUX_GPIO17__FUNC_DBPI_D4>,
				<PINMUX_GPIO18__FUNC_DBPI_D5>,
				<PINMUX_GPIO19__FUNC_DBPI_D6>,
				<PINMUX_GPIO20__FUNC_DBPI_D7>,
				<PINMUX_GPIO21__FUNC_DBPI_D8>,
				<PINMUX_GPIO22__FUNC_DBPI_D9>,
				<PINMUX_GPIO23__FUNC_DBPI_D10>,
				<PINMUX_GPIO24__FUNC_DBPI_D11>,
				<PINMUX_GPIO25__FUNC_DBPI_HSYNC>,
				<PINMUX_GPIO26__FUNC_DBPI_VSYNC>,
				<PINMUX_GPIO27__FUNC_DBPI_DE>,
				<PINMUX_GPIO28__FUNC_DBPI_CK>;
				drive-strength = <MTK_DRIVE_6mA>;
		};
	};

	ec_ap_int_odl: ec_ap_int_odl {
		pins1 {
			pinmux = <PINMUX_GPIO151__FUNC_GPIO151>;
			input-enable;
			bias-pull-up;
		};
	};

	h1_int_od_l: h1_int_od_l {
		pins1 {
			pinmux = <PINMUX_GPIO153__FUNC_GPIO153>;
			input-enable;
		};
	};

	i2c0_pins: i2c0 {
		pins_bus {
			pinmux = <PINMUX_GPIO82__FUNC_SDA0>,
				 <PINMUX_GPIO83__FUNC_SCL0>;
			mediatek,pull-up-adv = <3>;
			mediatek,drive-strength-adv = <00>;
		};
	};

	i2c1_pins: i2c1 {
		pins_bus {
			pinmux = <PINMUX_GPIO81__FUNC_SDA1>,
				 <PINMUX_GPIO84__FUNC_SCL1>;
			mediatek,pull-up-adv = <3>;
			mediatek,drive-strength-adv = <00>;
		};
	};

	i2c2_pins: i2c2 {
		pins_bus {
			pinmux = <PINMUX_GPIO103__FUNC_SCL2>,
				 <PINMUX_GPIO104__FUNC_SDA2>;
			bias-disable;
			mediatek,drive-strength-adv = <00>;
		};
	};

	i2c3_pins: i2c3 {
		pins_bus {
			pinmux = <PINMUX_GPIO50__FUNC_SCL3>,
				 <PINMUX_GPIO51__FUNC_SDA3>;
			mediatek,pull-up-adv = <3>;
			mediatek,drive-strength-adv = <00>;
		};
	};

	i2c4_pins: i2c4 {
		pins_bus {
			pinmux = <PINMUX_GPIO105__FUNC_SCL4>,
				 <PINMUX_GPIO106__FUNC_SDA4>;
			bias-disable;
			mediatek,drive-strength-adv = <00>;
		};
	};

	i2c5_pins: i2c5 {
		pins_bus {
			pinmux = <PINMUX_GPIO48__FUNC_SCL5>,
				 <PINMUX_GPIO49__FUNC_SDA5>;
			mediatek,pull-up-adv = <3>;
			mediatek,drive-strength-adv = <00>;
		};
	};

	i2c6_pins: i2c6 {
		pins_bus {
			pinmux = <PINMUX_GPIO11__FUNC_SCL6>,
				 <PINMUX_GPIO12__FUNC_SDA6>;
			bias-disable;
		};
	};

	it6505_pins: it6505_pins {
		pins_hpd {
			pinmux = <PINMUX_GPIO9__FUNC_GPIO9>;
			input-enable;
			bias-pull-up;
		};

		pins_int {
			pinmux = <PINMUX_GPIO152__FUNC_GPIO152>;
			input-enable;
			bias-pull-up;
		};

		pins_power_enable {
			pinmux = <PINMUX_GPIO178__FUNC_GPIO178>;
			output-low;
			bias-pull-up;
		};

		pins_reset {
			pinmux = <PINMUX_GPIO179__FUNC_GPIO179>;
			output-low;
			bias-pull-up;
		};
	};

	mmc0_pins_default: mmc0-pins-default {
		pins_cmd_dat {
			pinmux = <PINMUX_GPIO123__FUNC_MSDC0_DAT0>,
				 <PINMUX_GPIO128__FUNC_MSDC0_DAT1>,
				 <PINMUX_GPIO125__FUNC_MSDC0_DAT2>,
				 <PINMUX_GPIO132__FUNC_MSDC0_DAT3>,
				 <PINMUX_GPIO126__FUNC_MSDC0_DAT4>,
				 <PINMUX_GPIO129__FUNC_MSDC0_DAT5>,
				 <PINMUX_GPIO127__FUNC_MSDC0_DAT6>,
				 <PINMUX_GPIO130__FUNC_MSDC0_DAT7>,
				 <PINMUX_GPIO122__FUNC_MSDC0_CMD>;
			input-enable;
			drive-strength = <MTK_DRIVE_14mA>;
			mediatek,pull-up-adv = <01>;
		};

		pins_clk {
			pinmux = <PINMUX_GPIO124__FUNC_MSDC0_CLK>;
			drive-strength = <MTK_DRIVE_14mA>;
			mediatek,pull-down-adv = <10>;
		};

		pins_rst {
			pinmux = <PINMUX_GPIO133__FUNC_MSDC0_RSTB>;
			drive-strength = <MTK_DRIVE_14mA>;
			mediatek,pull-down-adv = <01>;
		};
	};

	mmc0_pins_uhs: mmc0-pins-uhs {
		pins_cmd_dat {
			pinmux = <PINMUX_GPIO123__FUNC_MSDC0_DAT0>,
				 <PINMUX_GPIO128__FUNC_MSDC0_DAT1>,
				 <PINMUX_GPIO125__FUNC_MSDC0_DAT2>,
				 <PINMUX_GPIO132__FUNC_MSDC0_DAT3>,
				 <PINMUX_GPIO126__FUNC_MSDC0_DAT4>,
				 <PINMUX_GPIO129__FUNC_MSDC0_DAT5>,
				 <PINMUX_GPIO127__FUNC_MSDC0_DAT6>,
				 <PINMUX_GPIO130__FUNC_MSDC0_DAT7>,
				 <PINMUX_GPIO122__FUNC_MSDC0_CMD>;
			input-enable;
			drive-strength = <MTK_DRIVE_14mA>;
			mediatek,pull-up-adv = <01>;
		};

		pins_clk {
			pinmux = <PINMUX_GPIO124__FUNC_MSDC0_CLK>;
			drive-strength = <MTK_DRIVE_14mA>;
			mediatek,pull-down-adv = <10>;
		};

		pins_ds {
			pinmux = <PINMUX_GPIO131__FUNC_MSDC0_DSL>;
			drive-strength = <MTK_DRIVE_14mA>;
			mediatek,pull-down-adv = <10>;
		};

		pins_rst {
			pinmux = <PINMUX_GPIO133__FUNC_MSDC0_RSTB>;
			drive-strength = <MTK_DRIVE_14mA>;
			mediatek,pull-up-adv = <01>;
		};
	};

	mmc1_pins_default: mmc1-pins-default {
		pins_cmd_dat {
			pinmux = <PINMUX_GPIO31__FUNC_MSDC1_CMD>,
				 <PINMUX_GPIO32__FUNC_MSDC1_DAT0>,
				 <PINMUX_GPIO34__FUNC_MSDC1_DAT1>,
				 <PINMUX_GPIO33__FUNC_MSDC1_DAT2>,
				 <PINMUX_GPIO30__FUNC_MSDC1_DAT3>;
			input-enable;
			mediatek,pull-up-adv = <10>;
		};

		pins_clk {
			pinmux = <PINMUX_GPIO29__FUNC_MSDC1_CLK>;
			input-enable;
			mediatek,pull-down-adv = <10>;
		};
	};

	mmc1_pins_uhs: mmc1-pins-uhs {
		pins_cmd_dat {
			pinmux = <PINMUX_GPIO31__FUNC_MSDC1_CMD>,
				 <PINMUX_GPIO32__FUNC_MSDC1_DAT0>,
				 <PINMUX_GPIO34__FUNC_MSDC1_DAT1>,
				 <PINMUX_GPIO33__FUNC_MSDC1_DAT2>,
				 <PINMUX_GPIO30__FUNC_MSDC1_DAT3>;
			drive-strength = <MTK_DRIVE_6mA>;
			input-enable;
			mediatek,pull-up-adv = <10>;
		};

		pins_clk {
			pinmux = <PINMUX_GPIO29__FUNC_MSDC1_CLK>;
			drive-strength = <MTK_DRIVE_8mA>;
			mediatek,pull-down-adv = <10>;
			input-enable;
		};
	};

<<<<<<< HEAD
	panel_pins_default: panel_pins_default {
		panel_reset {
			pinmux = <PINMUX_GPIO45__FUNC_GPIO45>;
			output-low;
			bias-pull-up;
		};
	};

	pwm0_pin_default: pwm0_pin_default {
		pins1 {
			pinmux = <PINMUX_GPIO176__FUNC_GPIO176>;
			output-high;
			bias-pull-up;
		};
		pins2 {
			pinmux = <PINMUX_GPIO43__FUNC_DISP_PWM>;
=======
	scp_pins: scp {
		pins_scp_uart {
			pinmux = <PINMUX_GPIO110__FUNC_TP_URXD1_AO>,
				 <PINMUX_GPIO112__FUNC_TP_UTXD1_AO>;
>>>>>>> 3650b228
		};
	};

	spi0_pins: spi0 {
		pins_spi{
			pinmux = <PINMUX_GPIO85__FUNC_SPI0_MI>,
				 <PINMUX_GPIO86__FUNC_GPIO86>,
				 <PINMUX_GPIO87__FUNC_SPI0_MO>,
				 <PINMUX_GPIO88__FUNC_SPI0_CLK>;
			bias-disable;
		};
	};

	spi1_pins: spi1 {
		pins_spi{
			pinmux = <PINMUX_GPIO161__FUNC_SPI1_A_MI>,
				 <PINMUX_GPIO162__FUNC_SPI1_A_CSB>,
				 <PINMUX_GPIO163__FUNC_SPI1_A_MO>,
				 <PINMUX_GPIO164__FUNC_SPI1_A_CLK>;
			bias-disable;
		};
	};

	spi2_pins: spi2 {
		pins_spi{
			pinmux = <PINMUX_GPIO0__FUNC_SPI2_CSB>,
				 <PINMUX_GPIO1__FUNC_SPI2_MO>,
				 <PINMUX_GPIO2__FUNC_SPI2_CLK>;
			bias-disable;
		};
		pins_spi_mi {
			pinmux = <PINMUX_GPIO94__FUNC_SPI2_MI>;
			mediatek,pull-down-adv = <00>;
		};
	};

	spi3_pins: spi3 {
		pins_spi{
			pinmux = <PINMUX_GPIO21__FUNC_SPI3_MI>,
				 <PINMUX_GPIO22__FUNC_SPI3_CSB>,
				 <PINMUX_GPIO23__FUNC_SPI3_MO>,
				 <PINMUX_GPIO24__FUNC_SPI3_CLK>;
			bias-disable;
		};
	};

	spi4_pins: spi4 {
		pins_spi{
			pinmux = <PINMUX_GPIO17__FUNC_SPI4_MI>,
				 <PINMUX_GPIO18__FUNC_SPI4_CSB>,
				 <PINMUX_GPIO19__FUNC_SPI4_MO>,
				 <PINMUX_GPIO20__FUNC_SPI4_CLK>;
			bias-disable;
		};
	};

	spi5_pins: spi5 {
		pins_spi{
			pinmux = <PINMUX_GPIO13__FUNC_SPI5_MI>,
				 <PINMUX_GPIO14__FUNC_SPI5_CSB>,
				 <PINMUX_GPIO15__FUNC_SPI5_MO>,
				 <PINMUX_GPIO16__FUNC_SPI5_CLK>;
			bias-disable;
		};
	};

	uart0_pins_default: uart0-pins-default {
		pins_rx {
			pinmux = <PINMUX_GPIO95__FUNC_URXD0>;
			input-enable;
			bias-pull-up;
		};
		pins_tx {
			pinmux = <PINMUX_GPIO96__FUNC_UTXD0>;
		};
	};

	uart1_pins_default: uart1-pins-default {
		pins_rx {
			pinmux = <PINMUX_GPIO121__FUNC_URXD1>;
			input-enable;
			bias-pull-up;
		};
		pins_tx {
			pinmux = <PINMUX_GPIO115__FUNC_UTXD1>;
		};
		pins_rts {
			pinmux = <PINMUX_GPIO47__FUNC_URTS1>;
			output-enable;
		};
		pins_cts {
			pinmux = <PINMUX_GPIO46__FUNC_UCTS1>;
			input-enable;
		};
	};

	uart1_pins_sleep: uart1-pins-sleep {
		pins_rx {
			pinmux = <PINMUX_GPIO121__FUNC_GPIO121>;
			input-enable;
			bias-pull-up;
		};
		pins_tx {
			pinmux = <PINMUX_GPIO115__FUNC_UTXD1>;
		};
		pins_rts {
			pinmux = <PINMUX_GPIO47__FUNC_URTS1>;
			output-enable;
		};
		pins_cts {
			pinmux = <PINMUX_GPIO46__FUNC_UCTS1>;
			input-enable;
		};
	};

	wifi_pins_pwrseq: wifi-pins-pwrseq {
		pins_wifi_enable {
			pinmux = <PINMUX_GPIO119__FUNC_GPIO119>;
			output-low;
		};
	};

	wifi_pins_wakeup: wifi-pins-wakeup {
		pins_wifi_wakeup {
			pinmux = <PINMUX_GPIO113__FUNC_GPIO113>;
			input-enable;
		};
	};
};

&scp {
	status = "okay";
	pinctrl-names = "default";
	pinctrl-0 = <&scp_pins>;

	cros_ec {
		compatible = "google,cros-ec-rpmsg";
		mtk,rpmsg-name = "cros-ec-rpmsg";
	};
};

&soc_data {
	status = "okay";
};

&spi0 {
	pinctrl-names = "default";
	pinctrl-0 = <&spi0_pins>;
	mediatek,pad-select = <0>;
	status = "okay";
	cs-gpios = <&pio 86 GPIO_ACTIVE_LOW>;

	cr50@0 {
		compatible = "google,cr50";
		reg = <0>;
		spi-max-frequency = <1000000>;
		pinctrl-names = "default";
		pinctrl-0 = <&h1_int_od_l>;
		interrupt-parent = <&pio>;
		interrupts = <153 IRQ_TYPE_EDGE_RISING>;
	};
};

&spi1 {
	pinctrl-names = "default";
	pinctrl-0 = <&spi1_pins>;
	mediatek,pad-select = <0>;
	status = "okay";

	w25q64dw: spi-flash@0 {
		compatible = "winbond,w25q64dw", "jedec,spi-nor";
		reg = <0>;
		spi-max-frequency = <25000000>;
	};
};

&spi2 {
	pinctrl-names = "default";
	pinctrl-0 = <&spi2_pins>;
	mediatek,pad-select = <0>;
	status = "okay";

	cros_ec: cros-ec@0 {
		compatible = "google,cros-ec-spi";
		reg = <0>;
		spi-max-frequency = <3000000>;
		interrupt-parent = <&pio>;
		interrupts = <151 IRQ_TYPE_LEVEL_LOW>;
		pinctrl-names = "default";
		pinctrl-0 = <&ec_ap_int_odl>;

		i2c_tunnel: i2c-tunnel {
			compatible = "google,cros-ec-i2c-tunnel";
			google,remote-bus = <1>;
			#address-cells = <1>;
			#size-cells = <0>;
		};

		usbc_extcon: extcon0 {
			compatible = "google,extcon-usbc-cros-ec";
			google,usb-port-id = <0>;
		};
	};
};

&pwm0 {
	status = "okay";
	pinctrl-names = "default";
	pinctrl-0 = <&pwm0_pin_default>;
};

&spi3 {
	pinctrl-names = "default";
	pinctrl-0 = <&spi3_pins>;
	mediatek,pad-select = <0>;
	status = "disabled";
};

&spi4 {
	pinctrl-names = "default";
	pinctrl-0 = <&spi4_pins>;
	mediatek,pad-select = <0>;
	status = "disabled";
};

&spi5 {
	pinctrl-names = "default";
	pinctrl-0 = <&spi5_pins>;
	mediatek,pad-select = <0>;
	status = "disabled";
};

&ssusb {
	dr_mode = "host";
	wakeup-source;
	vusb33-supply = <&mt6358_vusb_reg>;
	status = "okay";
};

&u3phy {
	status = "okay";
};

&uart0 {
	pinctrl-names = "default";
	pinctrl-0 = <&uart0_pins_default>;
	status = "okay";
};

&uart1 {
	pinctrl-names = "default", "sleep";
	pinctrl-0 = <&uart1_pins_default>;
	pinctrl-1 = <&uart1_pins_sleep>;
	status = "okay";
	interrupts-extended = <&sysirq GIC_SPI 92 IRQ_TYPE_LEVEL_LOW>,
			      <&pio 121 IRQ_TYPE_EDGE_FALLING>;

	bluetooth: bluetooth {
		pinctrl-names = "default";
		pinctrl-0 = <&bt_pins>;
		status = "okay";
		compatible = "qcom,qca6174-bt";
		enable-gpios = <&pio 120 0>;
		clocks = <&clk32k>;
		firmware-name = "nvm_00440302_i2s.bin";
	};
};

&usb_host {
	#address-cells = <1>;
	#size-cells = <0>;
	vusb33-supply = <&mt6358_vusb_reg>;
	status = "okay";

	hub@1 {
		compatible = "usb5e3,610";
		reg = <1>;
	};
};

#include <arm/cros-ec-keyboard.dtsi>
#include <arm/cros-ec-sbs.dtsi><|MERGE_RESOLUTION|>--- conflicted
+++ resolved
@@ -646,7 +646,6 @@
 		};
 	};
 
-<<<<<<< HEAD
 	panel_pins_default: panel_pins_default {
 		panel_reset {
 			pinmux = <PINMUX_GPIO45__FUNC_GPIO45>;
@@ -663,12 +662,12 @@
 		};
 		pins2 {
 			pinmux = <PINMUX_GPIO43__FUNC_DISP_PWM>;
-=======
+		};
+	};
 	scp_pins: scp {
 		pins_scp_uart {
 			pinmux = <PINMUX_GPIO110__FUNC_TP_URXD1_AO>,
 				 <PINMUX_GPIO112__FUNC_TP_UTXD1_AO>;
->>>>>>> 3650b228
 		};
 	};
 
