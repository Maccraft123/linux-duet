/* SPDX-License-Identifier: GPL-2.0-only */
/*
 * Copyright (C) 2012 ARM Ltd.
 */
#ifndef __ASM_PGTABLE_H
#define __ASM_PGTABLE_H

#include <asm/bug.h>
#include <asm/proc-fns.h>

#include <asm/memory.h>
#include <asm/mte.h>
#include <asm/pgtable-hwdef.h>
#include <asm/pgtable-prot.h>
#include <asm/tlbflush.h>

/*
 * VMALLOC range.
 *
 * VMALLOC_START: beginning of the kernel vmalloc space
 * VMALLOC_END: extends to the available space below vmemmap, PCI I/O space
 *	and fixed mappings
 */
#define VMALLOC_START		(MODULES_END)
#define VMALLOC_END		(- PUD_SIZE - VMEMMAP_SIZE - SZ_64K)

#define vmemmap			((struct page *)VMEMMAP_START - (memstart_addr >> PAGE_SHIFT))

#define FIRST_USER_ADDRESS	0UL

#ifndef __ASSEMBLY__

#include <asm/cmpxchg.h>
#include <asm/fixmap.h>
#include <linux/mmdebug.h>
#include <linux/mm_types.h>
#include <linux/sched.h>

<<<<<<< HEAD
extern void __pte_error(const char *file, int line, unsigned long val);
extern void __pmd_error(const char *file, int line, unsigned long val);
extern void __pud_error(const char *file, int line, unsigned long val);
extern void __pgd_error(const char *file, int line, unsigned long val);

=======
>>>>>>> 3650b228
#ifdef CONFIG_TRANSPARENT_HUGEPAGE
#define __HAVE_ARCH_FLUSH_PMD_TLB_RANGE

/* Set stride and tlb_level in flush_*_tlb_range */
#define flush_pmd_tlb_range(vma, addr, end)	\
	__flush_tlb_range(vma, addr, end, PMD_SIZE, false, 2)
#define flush_pud_tlb_range(vma, addr, end)	\
	__flush_tlb_range(vma, addr, end, PUD_SIZE, false, 1)
#endif /* CONFIG_TRANSPARENT_HUGEPAGE */

/*
 * Outside of a few very special situations (e.g. hibernation), we always
 * use broadcast TLB invalidation instructions, therefore a spurious page
 * fault on one CPU which has been handled concurrently by another CPU
 * does not need to perform additional invalidation.
 */
#define flush_tlb_fix_spurious_fault(vma, address) do { } while (0)

/*
 * ZERO_PAGE is a global shared page that is always zero: used
 * for zero-mapped memory areas etc..
 */
extern unsigned long empty_zero_page[PAGE_SIZE / sizeof(unsigned long)];
#define ZERO_PAGE(vaddr)	phys_to_page(__pa_symbol(empty_zero_page))

#define pte_ERROR(e)	\
	pr_err("%s:%d: bad pte %016llx.\n", __FILE__, __LINE__, pte_val(e))

/*
 * Macros to convert between a physical address and its placement in a
 * page table entry, taking care of 52-bit addresses.
 */
#ifdef CONFIG_ARM64_PA_BITS_52
#define __pte_to_phys(pte)	\
	((pte_val(pte) & PTE_ADDR_LOW) | ((pte_val(pte) & PTE_ADDR_HIGH) << 36))
#define __phys_to_pte_val(phys)	(((phys) | ((phys) >> 36)) & PTE_ADDR_MASK)
#else
#define __pte_to_phys(pte)	(pte_val(pte) & PTE_ADDR_MASK)
#define __phys_to_pte_val(phys)	(phys)
#endif

#define pte_pfn(pte)		(__pte_to_phys(pte) >> PAGE_SHIFT)
#define pfn_pte(pfn,prot)	\
	__pte(__phys_to_pte_val((phys_addr_t)(pfn) << PAGE_SHIFT) | pgprot_val(prot))

#define pte_none(pte)		(!pte_val(pte))
#define pte_clear(mm,addr,ptep)	set_pte(ptep, __pte(0))
#define pte_page(pte)		(pfn_to_page(pte_pfn(pte)))

/*
 * The following only work if pte_present(). Undefined behaviour otherwise.
 */
#define pte_present(pte)	(!!(pte_val(pte) & (PTE_VALID | PTE_PROT_NONE)))
#define pte_young(pte)		(!!(pte_val(pte) & PTE_AF))
#define pte_special(pte)	(!!(pte_val(pte) & PTE_SPECIAL))
#define pte_write(pte)		(!!(pte_val(pte) & PTE_WRITE))
#define pte_user_exec(pte)	(!(pte_val(pte) & PTE_UXN))
#define pte_cont(pte)		(!!(pte_val(pte) & PTE_CONT))
#define pte_devmap(pte)		(!!(pte_val(pte) & PTE_DEVMAP))
#define pte_tagged(pte)		((pte_val(pte) & PTE_ATTRINDX_MASK) == \
				 PTE_ATTRINDX(MT_NORMAL_TAGGED))

#define pte_cont_addr_end(addr, end)						\
({	unsigned long __boundary = ((addr) + CONT_PTE_SIZE) & CONT_PTE_MASK;	\
	(__boundary - 1 < (end) - 1) ? __boundary : (end);			\
})

#define pmd_cont_addr_end(addr, end)						\
({	unsigned long __boundary = ((addr) + CONT_PMD_SIZE) & CONT_PMD_MASK;	\
	(__boundary - 1 < (end) - 1) ? __boundary : (end);			\
})

#define pte_hw_dirty(pte)	(pte_write(pte) && !(pte_val(pte) & PTE_RDONLY))
#define pte_sw_dirty(pte)	(!!(pte_val(pte) & PTE_DIRTY))
#define pte_dirty(pte)		(pte_sw_dirty(pte) || pte_hw_dirty(pte))

#define pte_valid(pte)		(!!(pte_val(pte) & PTE_VALID))
#define pte_valid_not_user(pte) \
	((pte_val(pte) & (PTE_VALID | PTE_USER)) == PTE_VALID)
#define pte_valid_young(pte) \
	((pte_val(pte) & (PTE_VALID | PTE_AF)) == (PTE_VALID | PTE_AF))
#define pte_valid_user(pte) \
	((pte_val(pte) & (PTE_VALID | PTE_USER)) == (PTE_VALID | PTE_USER))

/*
 * Could the pte be present in the TLB? We must check mm_tlb_flush_pending
 * so that we don't erroneously return false for pages that have been
 * remapped as PROT_NONE but are yet to be flushed from the TLB.
 */
#define pte_accessible(mm, pte)	\
	(mm_tlb_flush_pending(mm) ? pte_present(pte) : pte_valid_young(pte))

/*
 * p??_access_permitted() is true for valid user mappings (subject to the
 * write permission check). PROT_NONE mappings do not have the PTE_VALID bit
 * set.
 */
#define pte_access_permitted(pte, write) \
	(pte_valid_user(pte) && (!(write) || pte_write(pte)))
#define pmd_access_permitted(pmd, write) \
	(pte_access_permitted(pmd_pte(pmd), (write)))
#define pud_access_permitted(pud, write) \
	(pte_access_permitted(pud_pte(pud), (write)))

static inline pte_t clear_pte_bit(pte_t pte, pgprot_t prot)
{
	pte_val(pte) &= ~pgprot_val(prot);
	return pte;
}

static inline pte_t set_pte_bit(pte_t pte, pgprot_t prot)
{
	pte_val(pte) |= pgprot_val(prot);
	return pte;
}

static inline pmd_t clear_pmd_bit(pmd_t pmd, pgprot_t prot)
{
	pmd_val(pmd) &= ~pgprot_val(prot);
	return pmd;
}

static inline pmd_t set_pmd_bit(pmd_t pmd, pgprot_t prot)
{
	pmd_val(pmd) |= pgprot_val(prot);
	return pmd;
}

static inline pte_t pte_wrprotect(pte_t pte)
{
	pte = clear_pte_bit(pte, __pgprot(PTE_WRITE));
	pte = set_pte_bit(pte, __pgprot(PTE_RDONLY));
	return pte;
}

static inline pte_t pte_mkwrite(pte_t pte)
{
	pte = set_pte_bit(pte, __pgprot(PTE_WRITE));
	pte = clear_pte_bit(pte, __pgprot(PTE_RDONLY));
	return pte;
}

static inline pte_t pte_mkclean(pte_t pte)
{
	pte = clear_pte_bit(pte, __pgprot(PTE_DIRTY));
	pte = set_pte_bit(pte, __pgprot(PTE_RDONLY));

	return pte;
}

static inline pte_t pte_mkdirty(pte_t pte)
{
	pte = set_pte_bit(pte, __pgprot(PTE_DIRTY));

	if (pte_write(pte))
		pte = clear_pte_bit(pte, __pgprot(PTE_RDONLY));

	return pte;
}

static inline pte_t pte_mkold(pte_t pte)
{
	return clear_pte_bit(pte, __pgprot(PTE_AF));
}

static inline pte_t pte_mkyoung(pte_t pte)
{
	return set_pte_bit(pte, __pgprot(PTE_AF));
}

static inline pte_t pte_mkspecial(pte_t pte)
{
	return set_pte_bit(pte, __pgprot(PTE_SPECIAL));
}

static inline pte_t pte_mkcont(pte_t pte)
{
	pte = set_pte_bit(pte, __pgprot(PTE_CONT));
	return set_pte_bit(pte, __pgprot(PTE_TYPE_PAGE));
}

static inline pte_t pte_mknoncont(pte_t pte)
{
	return clear_pte_bit(pte, __pgprot(PTE_CONT));
}

static inline pte_t pte_mkpresent(pte_t pte)
{
	return set_pte_bit(pte, __pgprot(PTE_VALID));
}

static inline pmd_t pmd_mkcont(pmd_t pmd)
{
	return __pmd(pmd_val(pmd) | PMD_SECT_CONT);
}

static inline pte_t pte_mkdevmap(pte_t pte)
{
	return set_pte_bit(pte, __pgprot(PTE_DEVMAP | PTE_SPECIAL));
}

static inline void set_pte(pte_t *ptep, pte_t pte)
{
	WRITE_ONCE(*ptep, pte);

	/*
	 * Only if the new pte is valid and kernel, otherwise TLB maintenance
	 * or update_mmu_cache() have the necessary barriers.
	 */
	if (pte_valid_not_user(pte)) {
		dsb(ishst);
		isb();
	}
}

extern void __sync_icache_dcache(pte_t pteval);

/*
 * PTE bits configuration in the presence of hardware Dirty Bit Management
 * (PTE_WRITE == PTE_DBM):
 *
 * Dirty  Writable | PTE_RDONLY  PTE_WRITE  PTE_DIRTY (sw)
 *   0      0      |   1           0          0
 *   0      1      |   1           1          0
 *   1      0      |   1           0          1
 *   1      1      |   0           1          x
 *
 * When hardware DBM is not present, the sofware PTE_DIRTY bit is updated via
 * the page fault mechanism. Checking the dirty status of a pte becomes:
 *
 *   PTE_DIRTY || (PTE_WRITE && !PTE_RDONLY)
 */

static inline void __check_racy_pte_update(struct mm_struct *mm, pte_t *ptep,
					   pte_t pte)
{
	pte_t old_pte;

	if (!IS_ENABLED(CONFIG_DEBUG_VM))
		return;

	old_pte = READ_ONCE(*ptep);

	if (!pte_valid(old_pte) || !pte_valid(pte))
		return;
	if (mm != current->active_mm && atomic_read(&mm->mm_users) <= 1)
		return;

	/*
	 * Check for potential race with hardware updates of the pte
	 * (ptep_set_access_flags safely changes valid ptes without going
	 * through an invalid entry).
	 */
	VM_WARN_ONCE(!pte_young(pte),
		     "%s: racy access flag clearing: 0x%016llx -> 0x%016llx",
		     __func__, pte_val(old_pte), pte_val(pte));
	VM_WARN_ONCE(pte_write(old_pte) && !pte_dirty(pte),
		     "%s: racy dirty state clearing: 0x%016llx -> 0x%016llx",
		     __func__, pte_val(old_pte), pte_val(pte));
}

static inline void set_pte_at(struct mm_struct *mm, unsigned long addr,
			      pte_t *ptep, pte_t pte)
{
	if (pte_present(pte) && pte_user_exec(pte) && !pte_special(pte))
		__sync_icache_dcache(pte);

	if (system_supports_mte() &&
	    pte_present(pte) && pte_tagged(pte) && !pte_special(pte))
		mte_sync_tags(ptep, pte);

	__check_racy_pte_update(mm, ptep, pte);

	set_pte(ptep, pte);
}

/*
 * Huge pte definitions.
 */
#define pte_mkhuge(pte)		(__pte(pte_val(pte) & ~PTE_TABLE_BIT))

/*
 * Hugetlb definitions.
 */
#define HUGE_MAX_HSTATE		4
#define HPAGE_SHIFT		PMD_SHIFT
#define HPAGE_SIZE		(_AC(1, UL) << HPAGE_SHIFT)
#define HPAGE_MASK		(~(HPAGE_SIZE - 1))
#define HUGETLB_PAGE_ORDER	(HPAGE_SHIFT - PAGE_SHIFT)

static inline pte_t pgd_pte(pgd_t pgd)
{
	return __pte(pgd_val(pgd));
}

static inline pte_t p4d_pte(p4d_t p4d)
{
	return __pte(p4d_val(p4d));
}

static inline pte_t pud_pte(pud_t pud)
{
	return __pte(pud_val(pud));
}

static inline pud_t pte_pud(pte_t pte)
{
	return __pud(pte_val(pte));
}

static inline pmd_t pud_pmd(pud_t pud)
{
	return __pmd(pud_val(pud));
}

static inline pte_t pmd_pte(pmd_t pmd)
{
	return __pte(pmd_val(pmd));
}

static inline pmd_t pte_pmd(pte_t pte)
{
	return __pmd(pte_val(pte));
}

static inline pgprot_t mk_pud_sect_prot(pgprot_t prot)
{
	return __pgprot((pgprot_val(prot) & ~PUD_TABLE_BIT) | PUD_TYPE_SECT);
}

static inline pgprot_t mk_pmd_sect_prot(pgprot_t prot)
{
	return __pgprot((pgprot_val(prot) & ~PMD_TABLE_BIT) | PMD_TYPE_SECT);
}

#ifdef CONFIG_NUMA_BALANCING
/*
 * See the comment in include/linux/pgtable.h
 */
static inline int pte_protnone(pte_t pte)
{
	return (pte_val(pte) & (PTE_VALID | PTE_PROT_NONE)) == PTE_PROT_NONE;
}

static inline int pmd_protnone(pmd_t pmd)
{
	return pte_protnone(pmd_pte(pmd));
}
#endif

#define pmd_present_invalid(pmd)     (!!(pmd_val(pmd) & PMD_PRESENT_INVALID))

static inline int pmd_present(pmd_t pmd)
{
	return pte_present(pmd_pte(pmd)) || pmd_present_invalid(pmd);
}

/*
 * THP definitions.
 */

#ifdef CONFIG_TRANSPARENT_HUGEPAGE
static inline int pmd_trans_huge(pmd_t pmd)
{
	return pmd_val(pmd) && pmd_present(pmd) && !(pmd_val(pmd) & PMD_TABLE_BIT);
}
#endif /* CONFIG_TRANSPARENT_HUGEPAGE */

#define pmd_dirty(pmd)		pte_dirty(pmd_pte(pmd))
#define pmd_young(pmd)		pte_young(pmd_pte(pmd))
#define pmd_valid(pmd)		pte_valid(pmd_pte(pmd))
#define pmd_wrprotect(pmd)	pte_pmd(pte_wrprotect(pmd_pte(pmd)))
#define pmd_mkold(pmd)		pte_pmd(pte_mkold(pmd_pte(pmd)))
#define pmd_mkwrite(pmd)	pte_pmd(pte_mkwrite(pmd_pte(pmd)))
#define pmd_mkclean(pmd)	pte_pmd(pte_mkclean(pmd_pte(pmd)))
#define pmd_mkdirty(pmd)	pte_pmd(pte_mkdirty(pmd_pte(pmd)))
#define pmd_mkyoung(pmd)	pte_pmd(pte_mkyoung(pmd_pte(pmd)))

static inline pmd_t pmd_mkinvalid(pmd_t pmd)
{
	pmd = set_pmd_bit(pmd, __pgprot(PMD_PRESENT_INVALID));
	pmd = clear_pmd_bit(pmd, __pgprot(PMD_SECT_VALID));

	return pmd;
}

#define pmd_thp_or_huge(pmd)	(pmd_huge(pmd) || pmd_trans_huge(pmd))

#define pmd_write(pmd)		pte_write(pmd_pte(pmd))

#define pmd_mkhuge(pmd)		(__pmd(pmd_val(pmd) & ~PMD_TABLE_BIT))

#ifdef CONFIG_TRANSPARENT_HUGEPAGE
#define pmd_devmap(pmd)		pte_devmap(pmd_pte(pmd))
#endif
static inline pmd_t pmd_mkdevmap(pmd_t pmd)
{
	return pte_pmd(set_pte_bit(pmd_pte(pmd), __pgprot(PTE_DEVMAP)));
}

#define __pmd_to_phys(pmd)	__pte_to_phys(pmd_pte(pmd))
#define __phys_to_pmd_val(phys)	__phys_to_pte_val(phys)
#define pmd_pfn(pmd)		((__pmd_to_phys(pmd) & PMD_MASK) >> PAGE_SHIFT)
#define pfn_pmd(pfn,prot)	__pmd(__phys_to_pmd_val((phys_addr_t)(pfn) << PAGE_SHIFT) | pgprot_val(prot))
#define mk_pmd(page,prot)	pfn_pmd(page_to_pfn(page),prot)

#define pud_young(pud)		pte_young(pud_pte(pud))
#define pud_mkyoung(pud)	pte_pud(pte_mkyoung(pud_pte(pud)))
#define pud_write(pud)		pte_write(pud_pte(pud))

#define pud_mkhuge(pud)		(__pud(pud_val(pud) & ~PUD_TABLE_BIT))

#define __pud_to_phys(pud)	__pte_to_phys(pud_pte(pud))
#define __phys_to_pud_val(phys)	__phys_to_pte_val(phys)
#define pud_pfn(pud)		((__pud_to_phys(pud) & PUD_MASK) >> PAGE_SHIFT)
#define pfn_pud(pfn,prot)	__pud(__phys_to_pud_val((phys_addr_t)(pfn) << PAGE_SHIFT) | pgprot_val(prot))

#define set_pmd_at(mm, addr, pmdp, pmd)	set_pte_at(mm, addr, (pte_t *)pmdp, pmd_pte(pmd))

#define __p4d_to_phys(p4d)	__pte_to_phys(p4d_pte(p4d))
#define __phys_to_p4d_val(phys)	__phys_to_pte_val(phys)

#define __pgd_to_phys(pgd)	__pte_to_phys(pgd_pte(pgd))
#define __phys_to_pgd_val(phys)	__phys_to_pte_val(phys)

#define __pgprot_modify(prot,mask,bits) \
	__pgprot((pgprot_val(prot) & ~(mask)) | (bits))

#define pgprot_nx(prot) \
	__pgprot_modify(prot, PTE_MAYBE_GP, PTE_PXN)

/*
 * Mark the prot value as uncacheable and unbufferable.
 */
#define pgprot_noncached(prot) \
	__pgprot_modify(prot, PTE_ATTRINDX_MASK, PTE_ATTRINDX(MT_DEVICE_nGnRnE) | PTE_PXN | PTE_UXN)
#define pgprot_writecombine(prot) \
	__pgprot_modify(prot, PTE_ATTRINDX_MASK, PTE_ATTRINDX(MT_NORMAL_NC) | PTE_PXN | PTE_UXN)
#define pgprot_device(prot) \
	__pgprot_modify(prot, PTE_ATTRINDX_MASK, PTE_ATTRINDX(MT_DEVICE_nGnRE) | PTE_PXN | PTE_UXN)
/*
 * DMA allocations for non-coherent devices use what the Arm architecture calls
 * "Normal non-cacheable" memory, which permits speculation, unaligned accesses
 * and merging of writes.  This is different from "Device-nGnR[nE]" memory which
 * is intended for MMIO and thus forbids speculation, preserves access size,
 * requires strict alignment and can also force write responses to come from the
 * endpoint.
 */
#define pgprot_dmacoherent(prot) \
	__pgprot_modify(prot, PTE_ATTRINDX_MASK, \
			PTE_ATTRINDX(MT_NORMAL_NC) | PTE_PXN | PTE_UXN)

#define __HAVE_PHYS_MEM_ACCESS_PROT
struct file;
extern pgprot_t phys_mem_access_prot(struct file *file, unsigned long pfn,
				     unsigned long size, pgprot_t vma_prot);

#define pmd_none(pmd)		(!pmd_val(pmd))

#define pmd_bad(pmd)		(!(pmd_val(pmd) & PMD_TABLE_BIT))

#define pmd_table(pmd)		((pmd_val(pmd) & PMD_TYPE_MASK) == \
				 PMD_TYPE_TABLE)
#define pmd_sect(pmd)		((pmd_val(pmd) & PMD_TYPE_MASK) == \
				 PMD_TYPE_SECT)
#define pmd_leaf(pmd)		pmd_sect(pmd)

#if defined(CONFIG_ARM64_64K_PAGES) || CONFIG_PGTABLE_LEVELS < 3
static inline bool pud_sect(pud_t pud) { return false; }
static inline bool pud_table(pud_t pud) { return true; }
#else
#define pud_sect(pud)		((pud_val(pud) & PUD_TYPE_MASK) == \
				 PUD_TYPE_SECT)
#define pud_table(pud)		((pud_val(pud) & PUD_TYPE_MASK) == \
				 PUD_TYPE_TABLE)
#endif

extern pgd_t init_pg_dir[PTRS_PER_PGD];
extern pgd_t init_pg_end[];
extern pgd_t swapper_pg_dir[PTRS_PER_PGD];
extern pgd_t idmap_pg_dir[PTRS_PER_PGD];
extern pgd_t idmap_pg_end[];
extern pgd_t tramp_pg_dir[PTRS_PER_PGD];

extern void set_swapper_pgd(pgd_t *pgdp, pgd_t pgd);

static inline bool in_swapper_pgdir(void *addr)
{
	return ((unsigned long)addr & PAGE_MASK) ==
	        ((unsigned long)swapper_pg_dir & PAGE_MASK);
}

static inline void set_pmd(pmd_t *pmdp, pmd_t pmd)
{
#ifdef __PAGETABLE_PMD_FOLDED
	if (in_swapper_pgdir(pmdp)) {
		set_swapper_pgd((pgd_t *)pmdp, __pgd(pmd_val(pmd)));
		return;
	}
#endif /* __PAGETABLE_PMD_FOLDED */

	WRITE_ONCE(*pmdp, pmd);

	if (pmd_valid(pmd)) {
		dsb(ishst);
		isb();
	}
}

static inline void pmd_clear(pmd_t *pmdp)
{
	set_pmd(pmdp, __pmd(0));
}

static inline phys_addr_t pmd_page_paddr(pmd_t pmd)
{
	return __pmd_to_phys(pmd);
}

static inline unsigned long pmd_page_vaddr(pmd_t pmd)
{
	return (unsigned long)__va(pmd_page_paddr(pmd));
}

/* Find an entry in the third-level page table. */
#define pte_offset_phys(dir,addr)	(pmd_page_paddr(READ_ONCE(*(dir))) + pte_index(addr) * sizeof(pte_t))

#define pte_set_fixmap(addr)		((pte_t *)set_fixmap_offset(FIX_PTE, addr))
#define pte_set_fixmap_offset(pmd, addr)	pte_set_fixmap(pte_offset_phys(pmd, addr))
#define pte_clear_fixmap()		clear_fixmap(FIX_PTE)

#define pmd_page(pmd)			phys_to_page(__pmd_to_phys(pmd))

/* use ONLY for statically allocated translation tables */
#define pte_offset_kimg(dir,addr)	((pte_t *)__phys_to_kimg(pte_offset_phys((dir), (addr))))

/*
 * Conversion functions: convert a page and protection to a page entry,
 * and a page entry and page directory to the page they refer to.
 */
#define mk_pte(page,prot)	pfn_pte(page_to_pfn(page),prot)

#if CONFIG_PGTABLE_LEVELS > 2

#define pmd_ERROR(e)	\
	pr_err("%s:%d: bad pmd %016llx.\n", __FILE__, __LINE__, pmd_val(e))

#define pud_none(pud)		(!pud_val(pud))
#define pud_bad(pud)		(!(pud_val(pud) & PUD_TABLE_BIT))
#define pud_present(pud)	pte_present(pud_pte(pud))
#define pud_leaf(pud)		pud_sect(pud)
#define pud_valid(pud)		pte_valid(pud_pte(pud))

static inline void set_pud(pud_t *pudp, pud_t pud)
{
#ifdef __PAGETABLE_PUD_FOLDED
	if (in_swapper_pgdir(pudp)) {
		set_swapper_pgd((pgd_t *)pudp, __pgd(pud_val(pud)));
		return;
	}
#endif /* __PAGETABLE_PUD_FOLDED */

	WRITE_ONCE(*pudp, pud);

	if (pud_valid(pud)) {
		dsb(ishst);
		isb();
	}
}

static inline void pud_clear(pud_t *pudp)
{
	set_pud(pudp, __pud(0));
}

static inline phys_addr_t pud_page_paddr(pud_t pud)
{
	return __pud_to_phys(pud);
}

static inline unsigned long pud_page_vaddr(pud_t pud)
{
	return (unsigned long)__va(pud_page_paddr(pud));
}

/* Find an entry in the second-level page table. */
#define pmd_offset_phys(dir, addr)	(pud_page_paddr(READ_ONCE(*(dir))) + pmd_index(addr) * sizeof(pmd_t))

#define pmd_set_fixmap(addr)		((pmd_t *)set_fixmap_offset(FIX_PMD, addr))
#define pmd_set_fixmap_offset(pud, addr)	pmd_set_fixmap(pmd_offset_phys(pud, addr))
#define pmd_clear_fixmap()		clear_fixmap(FIX_PMD)

#define pud_page(pud)			phys_to_page(__pud_to_phys(pud))

/* use ONLY for statically allocated translation tables */
#define pmd_offset_kimg(dir,addr)	((pmd_t *)__phys_to_kimg(pmd_offset_phys((dir), (addr))))

#else

#define pud_page_paddr(pud)	({ BUILD_BUG(); 0; })

/* Match pmd_offset folding in <asm/generic/pgtable-nopmd.h> */
#define pmd_set_fixmap(addr)		NULL
#define pmd_set_fixmap_offset(pudp, addr)	((pmd_t *)pudp)
#define pmd_clear_fixmap()

#define pmd_offset_kimg(dir,addr)	((pmd_t *)dir)

#endif	/* CONFIG_PGTABLE_LEVELS > 2 */

#if CONFIG_PGTABLE_LEVELS > 3

#define pud_ERROR(e)	\
	pr_err("%s:%d: bad pud %016llx.\n", __FILE__, __LINE__, pud_val(e))

#define p4d_none(p4d)		(!p4d_val(p4d))
#define p4d_bad(p4d)		(!(p4d_val(p4d) & 2))
#define p4d_present(p4d)	(p4d_val(p4d))

static inline void set_p4d(p4d_t *p4dp, p4d_t p4d)
{
	if (in_swapper_pgdir(p4dp)) {
		set_swapper_pgd((pgd_t *)p4dp, __pgd(p4d_val(p4d)));
		return;
	}

	WRITE_ONCE(*p4dp, p4d);
	dsb(ishst);
	isb();
}

static inline void p4d_clear(p4d_t *p4dp)
{
	set_p4d(p4dp, __p4d(0));
}

static inline phys_addr_t p4d_page_paddr(p4d_t p4d)
{
	return __p4d_to_phys(p4d);
}

static inline unsigned long p4d_page_vaddr(p4d_t p4d)
{
	return (unsigned long)__va(p4d_page_paddr(p4d));
}

/* Find an entry in the frst-level page table. */
#define pud_offset_phys(dir, addr)	(p4d_page_paddr(READ_ONCE(*(dir))) + pud_index(addr) * sizeof(pud_t))

#define pud_set_fixmap(addr)		((pud_t *)set_fixmap_offset(FIX_PUD, addr))
#define pud_set_fixmap_offset(p4d, addr)	pud_set_fixmap(pud_offset_phys(p4d, addr))
#define pud_clear_fixmap()		clear_fixmap(FIX_PUD)

#define p4d_page(p4d)		pfn_to_page(__phys_to_pfn(__p4d_to_phys(p4d)))

/* use ONLY for statically allocated translation tables */
#define pud_offset_kimg(dir,addr)	((pud_t *)__phys_to_kimg(pud_offset_phys((dir), (addr))))

#else

#define p4d_page_paddr(p4d)	({ BUILD_BUG(); 0;})
#define pgd_page_paddr(pgd)	({ BUILD_BUG(); 0;})

/* Match pud_offset folding in <asm/generic/pgtable-nopud.h> */
#define pud_set_fixmap(addr)		NULL
#define pud_set_fixmap_offset(pgdp, addr)	((pud_t *)pgdp)
#define pud_clear_fixmap()

#define pud_offset_kimg(dir,addr)	((pud_t *)dir)

#endif  /* CONFIG_PGTABLE_LEVELS > 3 */

#define pgd_ERROR(e)	\
	pr_err("%s:%d: bad pgd %016llx.\n", __FILE__, __LINE__, pgd_val(e))

#define pgd_set_fixmap(addr)	((pgd_t *)set_fixmap_offset(FIX_PGD, addr))
#define pgd_clear_fixmap()	clear_fixmap(FIX_PGD)

static inline pte_t pte_modify(pte_t pte, pgprot_t newprot)
{
	/*
	 * Normal and Normal-Tagged are two different memory types and indices
	 * in MAIR_EL1. The mask below has to include PTE_ATTRINDX_MASK.
	 */
	const pteval_t mask = PTE_USER | PTE_PXN | PTE_UXN | PTE_RDONLY |
			      PTE_PROT_NONE | PTE_VALID | PTE_WRITE | PTE_GP |
			      PTE_ATTRINDX_MASK;
	/* preserve the hardware dirty information */
	if (pte_hw_dirty(pte))
		pte = pte_mkdirty(pte);
	pte_val(pte) = (pte_val(pte) & ~mask) | (pgprot_val(newprot) & mask);
	return pte;
}

static inline pmd_t pmd_modify(pmd_t pmd, pgprot_t newprot)
{
	return pte_pmd(pte_modify(pmd_pte(pmd), newprot));
}

#define __HAVE_ARCH_PTEP_SET_ACCESS_FLAGS
extern int ptep_set_access_flags(struct vm_area_struct *vma,
				 unsigned long address, pte_t *ptep,
				 pte_t entry, int dirty);

#ifdef CONFIG_TRANSPARENT_HUGEPAGE
#define __HAVE_ARCH_PMDP_SET_ACCESS_FLAGS
static inline int pmdp_set_access_flags(struct vm_area_struct *vma,
					unsigned long address, pmd_t *pmdp,
					pmd_t entry, int dirty)
{
	return ptep_set_access_flags(vma, address, (pte_t *)pmdp, pmd_pte(entry), dirty);
}

static inline int pud_devmap(pud_t pud)
{
	return 0;
}

static inline int pgd_devmap(pgd_t pgd)
{
	return 0;
}
#endif

/*
 * Atomic pte/pmd modifications.
 */
#define __HAVE_ARCH_PTEP_TEST_AND_CLEAR_YOUNG
static inline int __ptep_test_and_clear_young(pte_t *ptep)
{
	pte_t old_pte, pte;

	pte = READ_ONCE(*ptep);
	do {
		old_pte = pte;
		pte = pte_mkold(pte);
		pte_val(pte) = cmpxchg_relaxed(&pte_val(*ptep),
					       pte_val(old_pte), pte_val(pte));
	} while (pte_val(pte) != pte_val(old_pte));

	return pte_young(pte);
}

static inline int ptep_test_and_clear_young(struct vm_area_struct *vma,
					    unsigned long address,
					    pte_t *ptep)
{
	return __ptep_test_and_clear_young(ptep);
}

#define __HAVE_ARCH_PTEP_CLEAR_YOUNG_FLUSH
static inline int ptep_clear_flush_young(struct vm_area_struct *vma,
					 unsigned long address, pte_t *ptep)
{
	int young = ptep_test_and_clear_young(vma, address, ptep);

	if (young) {
		/*
		 * We can elide the trailing DSB here since the worst that can
		 * happen is that a CPU continues to use the young entry in its
		 * TLB and we mistakenly reclaim the associated page. The
		 * window for such an event is bounded by the next
		 * context-switch, which provides a DSB to complete the TLB
		 * invalidation.
		 */
		flush_tlb_page_nosync(vma, address);
	}

	return young;
}

#ifdef CONFIG_TRANSPARENT_HUGEPAGE
#define __HAVE_ARCH_PMDP_TEST_AND_CLEAR_YOUNG
static inline int pmdp_test_and_clear_young(struct vm_area_struct *vma,
					    unsigned long address,
					    pmd_t *pmdp)
{
	return ptep_test_and_clear_young(vma, address, (pte_t *)pmdp);
}
#endif /* CONFIG_TRANSPARENT_HUGEPAGE */

#define __HAVE_ARCH_PTEP_GET_AND_CLEAR
static inline pte_t ptep_get_and_clear(struct mm_struct *mm,
				       unsigned long address, pte_t *ptep)
{
	return __pte(xchg_relaxed(&pte_val(*ptep), 0));
}

#ifdef CONFIG_TRANSPARENT_HUGEPAGE
#define __HAVE_ARCH_PMDP_HUGE_GET_AND_CLEAR
static inline pmd_t pmdp_huge_get_and_clear(struct mm_struct *mm,
					    unsigned long address, pmd_t *pmdp)
{
	return pte_pmd(ptep_get_and_clear(mm, address, (pte_t *)pmdp));
}
#endif /* CONFIG_TRANSPARENT_HUGEPAGE */

/*
 * ptep_set_wrprotect - mark read-only while trasferring potential hardware
 * dirty status (PTE_DBM && !PTE_RDONLY) to the software PTE_DIRTY bit.
 */
#define __HAVE_ARCH_PTEP_SET_WRPROTECT
static inline void ptep_set_wrprotect(struct mm_struct *mm, unsigned long address, pte_t *ptep)
{
	pte_t old_pte, pte;

	pte = READ_ONCE(*ptep);
	do {
		old_pte = pte;
		/*
		 * If hardware-dirty (PTE_WRITE/DBM bit set and PTE_RDONLY
		 * clear), set the PTE_DIRTY bit.
		 */
		if (pte_hw_dirty(pte))
			pte = pte_mkdirty(pte);
		pte = pte_wrprotect(pte);
		pte_val(pte) = cmpxchg_relaxed(&pte_val(*ptep),
					       pte_val(old_pte), pte_val(pte));
	} while (pte_val(pte) != pte_val(old_pte));
}

#ifdef CONFIG_TRANSPARENT_HUGEPAGE
#define __HAVE_ARCH_PMDP_SET_WRPROTECT
static inline void pmdp_set_wrprotect(struct mm_struct *mm,
				      unsigned long address, pmd_t *pmdp)
{
	ptep_set_wrprotect(mm, address, (pte_t *)pmdp);
}

#define pmdp_establish pmdp_establish
static inline pmd_t pmdp_establish(struct vm_area_struct *vma,
		unsigned long address, pmd_t *pmdp, pmd_t pmd)
{
	return __pmd(xchg_relaxed(&pmd_val(*pmdp), pmd_val(pmd)));
}
#endif

/*
 * Encode and decode a swap entry:
 *	bits 0-1:	present (must be zero)
 *	bits 2-7:	swap type
 *	bits 8-57:	swap offset
 *	bit  58:	PTE_PROT_NONE (must be zero)
 */
#define __SWP_TYPE_SHIFT	2
#define __SWP_TYPE_BITS		6
#define __SWP_OFFSET_BITS	50
#define __SWP_TYPE_MASK		((1 << __SWP_TYPE_BITS) - 1)
#define __SWP_OFFSET_SHIFT	(__SWP_TYPE_BITS + __SWP_TYPE_SHIFT)
#define __SWP_OFFSET_MASK	((1UL << __SWP_OFFSET_BITS) - 1)

#define __swp_type(x)		(((x).val >> __SWP_TYPE_SHIFT) & __SWP_TYPE_MASK)
#define __swp_offset(x)		(((x).val >> __SWP_OFFSET_SHIFT) & __SWP_OFFSET_MASK)
#define __swp_entry(type,offset) ((swp_entry_t) { ((type) << __SWP_TYPE_SHIFT) | ((offset) << __SWP_OFFSET_SHIFT) })

#define __pte_to_swp_entry(pte)	((swp_entry_t) { pte_val(pte) })
#define __swp_entry_to_pte(swp)	((pte_t) { (swp).val })

#ifdef CONFIG_ARCH_ENABLE_THP_MIGRATION
#define __pmd_to_swp_entry(pmd)		((swp_entry_t) { pmd_val(pmd) })
#define __swp_entry_to_pmd(swp)		__pmd((swp).val)
#endif /* CONFIG_ARCH_ENABLE_THP_MIGRATION */

/*
 * Ensure that there are not more swap files than can be encoded in the kernel
 * PTEs.
 */
#define MAX_SWAPFILES_CHECK() BUILD_BUG_ON(MAX_SWAPFILES_SHIFT > __SWP_TYPE_BITS)

extern int kern_addr_valid(unsigned long addr);

#ifdef CONFIG_ARM64_MTE

#define __HAVE_ARCH_PREPARE_TO_SWAP
static inline int arch_prepare_to_swap(struct page *page)
{
	if (system_supports_mte())
		return mte_save_tags(page);
	return 0;
}

#define __HAVE_ARCH_SWAP_INVALIDATE
static inline void arch_swap_invalidate_page(int type, pgoff_t offset)
{
	if (system_supports_mte())
		mte_invalidate_tags(type, offset);
}

static inline void arch_swap_invalidate_area(int type)
{
	if (system_supports_mte())
		mte_invalidate_tags_area(type);
}

#define __HAVE_ARCH_SWAP_RESTORE
static inline void arch_swap_restore(swp_entry_t entry, struct page *page)
{
	if (system_supports_mte() && mte_restore_tags(entry, page))
		set_bit(PG_mte_tagged, &page->flags);
}

#endif /* CONFIG_ARM64_MTE */

/*
 * On AArch64, the cache coherency is handled via the set_pte_at() function.
 */
static inline void update_mmu_cache(struct vm_area_struct *vma,
				    unsigned long addr, pte_t *ptep)
{
	/*
	 * We don't do anything here, so there's a very small chance of
	 * us retaking a user fault which we just fixed up. The alternative
	 * is doing a dsb(ishst), but that penalises the fastpath.
	 */
}

#define update_mmu_cache_pmd(vma, address, pmd) do { } while (0)

#ifdef CONFIG_ARM64_PA_BITS_52
#define phys_to_ttbr(addr)	(((addr) | ((addr) >> 46)) & TTBR_BADDR_MASK_52)
#else
#define phys_to_ttbr(addr)	(addr)
#endif

/*
 * On arm64 without hardware Access Flag, copying from user will fail because
 * the pte is old and cannot be marked young. So we always end up with zeroed
 * page after fork() + CoW for pfn mappings. We don't always have a
 * hardware-managed access flag on arm64.
 */
static inline bool arch_faults_on_old_pte(void)
{
	WARN_ON(preemptible());

	return !cpu_has_hw_af();
}
#define arch_faults_on_old_pte arch_faults_on_old_pte

#endif /* !__ASSEMBLY__ */

#endif /* __ASM_PGTABLE_H */<|MERGE_RESOLUTION|>--- conflicted
+++ resolved
@@ -36,14 +36,11 @@
 #include <linux/mm_types.h>
 #include <linux/sched.h>
 
-<<<<<<< HEAD
 extern void __pte_error(const char *file, int line, unsigned long val);
 extern void __pmd_error(const char *file, int line, unsigned long val);
 extern void __pud_error(const char *file, int line, unsigned long val);
 extern void __pgd_error(const char *file, int line, unsigned long val);
 
-=======
->>>>>>> 3650b228
 #ifdef CONFIG_TRANSPARENT_HUGEPAGE
 #define __HAVE_ARCH_FLUSH_PMD_TLB_RANGE
 
