--- conflicted
+++ resolved
@@ -26,23 +26,6 @@
 /*
  * System call wrappers for the AArch32 compatibility layer.
  */
-<<<<<<< HEAD
-compat_sys_fork_wrapper:
-	mov	x0, sp
-	b	compat_sys_fork
-ENDPROC(compat_sys_fork_wrapper)
-
-compat_sys_vfork_wrapper:
-	mov	x0, sp
-	b	compat_sys_vfork
-ENDPROC(compat_sys_vfork_wrapper)
-
-compat_sys_clone_wrapper:
-	mov	x5, sp
-	b	compat_sys_clone
-ENDPROC(compat_sys_clone_wrapper)
-=======
->>>>>>> 69290397
 
 compat_sys_sigreturn_wrapper:
 	mov	x0, sp
