--- conflicted
+++ resolved
@@ -108,13 +108,8 @@
 	.peri_id = s5p6450_pdma_peri,
 };
 
-<<<<<<< HEAD
-AMBA_AHB_DEVICE(s5p64x0_pdma, "dma-pl330", 0x00041330, S5P64X0_PA_PDMA,
-	{IRQ_DMA0}, NULL);
-=======
 static AMBA_AHB_DEVICE(s5p64x0_pdma, "dma-pl330", 0x00041330,
 	S5P64X0_PA_PDMA, {IRQ_DMA0}, NULL);
->>>>>>> 5da30bb6
 
 static int __init s5p64x0_dma_init(void)
 {
