/*
 * Copyright (C) 2004, 2007-2010, 2011-2012 Synopsys, Inc. (www.synopsys.com)
 *
 * This program is free software; you can redistribute it and/or modify
 * it under the terms of the GNU General Public License version 2 as
 * published by the Free Software Foundation.
 */

#include <linux/dma-noncoherent.h>
#include <asm/cache.h>
#include <asm/cacheflush.h>

/*
 * ARCH specific callbacks for generic noncoherent DMA ops (dma/noncoherent.c)
 *  - hardware IOC not available (or "dma-coherent" not set for device in DT)
 *  - But still handle both coherent and non-coherent requests from caller
 *
 * For DMA coherent hardware (IOC) generic code suffices
 */
void *arch_dma_alloc(struct device *dev, size_t size, dma_addr_t *dma_handle,
		gfp_t gfp, unsigned long attrs)
{
	unsigned long order = get_order(size);
	struct page *page;
	phys_addr_t paddr;
	void *kvaddr;
	bool need_coh = !(attrs & DMA_ATTR_NON_CONSISTENT);

	/*
	 * __GFP_HIGHMEM flag is cleared by upper layer functions
	 * (in include/linux/dma-mapping.h) so we should never get a
	 * __GFP_HIGHMEM here.
	 */
	BUG_ON(gfp & __GFP_HIGHMEM);

	page = alloc_pages(gfp, order);
	if (!page)
		return NULL;

	/* This is linear addr (0x8000_0000 based) */
	paddr = page_to_phys(page);

	*dma_handle = paddr;

	/*
	 * A coherent buffer needs MMU mapping to enforce non-cachability.
	 * kvaddr is kernel Virtual address (0x7000_0000 based).
	 */
	if (need_coh) {
		kvaddr = ioremap_nocache(paddr, size);
		if (kvaddr == NULL) {
			__free_pages(page, order);
			return NULL;
		}
	} else {
		kvaddr = (void *)(u32)paddr;
	}

	/*
	 * Evict any existing L1 and/or L2 lines for the backing page
	 * in case it was used earlier as a normal "cached" page.
	 * Yeah this bit us - STAR 9000898266
	 *
	 * Although core does call flush_cache_vmap(), it gets kvaddr hence
	 * can't be used to efficiently flush L1 and/or L2 which need paddr
	 * Currently flush_cache_vmap nukes the L1 cache completely which
	 * will be optimized as a separate commit
	 */
	if (need_coh)
		dma_cache_wback_inv(paddr, size);

	return kvaddr;
}

void arch_dma_free(struct device *dev, size_t size, void *vaddr,
		dma_addr_t dma_handle, unsigned long attrs)
{
	phys_addr_t paddr = dma_handle;
	struct page *page = virt_to_page(paddr);

	if (!(attrs & DMA_ATTR_NON_CONSISTENT))
		iounmap((void __force __iomem *)vaddr);

	__free_pages(page, get_order(size));
}

int arch_dma_mmap(struct device *dev, struct vm_area_struct *vma,
		void *cpu_addr, dma_addr_t dma_addr, size_t size,
		unsigned long attrs)
{
	unsigned long user_count = vma_pages(vma);
	unsigned long count = PAGE_ALIGN(size) >> PAGE_SHIFT;
	unsigned long pfn = __phys_to_pfn(dma_addr);
	unsigned long off = vma->vm_pgoff;
	int ret = -ENXIO;

	vma->vm_page_prot = pgprot_noncached(vma->vm_page_prot);

	if (dma_mmap_from_dev_coherent(dev, vma, cpu_addr, size, &ret))
		return ret;

	if (off < count && user_count <= (count - off)) {
		ret = remap_pfn_range(vma, vma->vm_start,
				      pfn + off,
				      user_count << PAGE_SHIFT,
				      vma->vm_page_prot);
	}

	return ret;
}

/*
 * Cache operations depending on function and direction argument, inspired by
 * https://lkml.org/lkml/2018/5/18/979
 * "dma_sync_*_for_cpu and direction=TO_DEVICE (was Re: [PATCH 02/20]
 * dma-mapping: provide a generic dma-noncoherent implementation)"
 *
 *          |   map          ==  for_device     |   unmap     ==  for_cpu
 *          |----------------------------------------------------------------
 * TO_DEV   |   writeback        writeback      |   none          none
 * FROM_DEV |   invalidate       invalidate     |   invalidate*   invalidate*
 * BIDIR    |   writeback+inv    writeback+inv  |   invalidate    invalidate
 *
 *     [*] needed for CPU speculative prefetches
 *
 * NOTE: we don't check the validity of direction argument as it is done in
 * upper layer functions (in include/linux/dma-mapping.h)
 */

void arch_sync_dma_for_device(struct device *dev, phys_addr_t paddr,
		size_t size, enum dma_data_direction dir)
{
	switch (dir) {
	case DMA_TO_DEVICE:
		dma_cache_wback(paddr, size);
		break;

	case DMA_FROM_DEVICE:
		dma_cache_inv(paddr, size);
		break;

	case DMA_BIDIRECTIONAL:
		dma_cache_wback_inv(paddr, size);
		break;

	default:
		break;
	}
}

void arch_sync_dma_for_cpu(struct device *dev, phys_addr_t paddr,
		size_t size, enum dma_data_direction dir)
{
	switch (dir) {
	case DMA_TO_DEVICE:
		break;

	/* FROM_DEVICE invalidate needed if speculative CPU prefetch only */
	case DMA_FROM_DEVICE:
	case DMA_BIDIRECTIONAL:
		dma_cache_inv(paddr, size);
		break;

	default:
		break;
	}
<<<<<<< HEAD
=======
}

/*
 * Plug in coherent or noncoherent dma ops
 */
void arch_setup_dma_ops(struct device *dev, u64 dma_base, u64 size,
			const struct iommu_ops *iommu, bool coherent)
{
	/*
	 * IOC hardware snoops all DMA traffic keeping the caches consistent
	 * with memory - eliding need for any explicit cache maintenance of
	 * DMA buffers - so we can use dma_direct cache ops.
	 */
	if (is_isa_arcv2() && ioc_enable && coherent) {
		set_dma_ops(dev, &dma_direct_ops);
		dev_info(dev, "use dma_direct_ops cache ops\n");
	} else {
		set_dma_ops(dev, &dma_noncoherent_ops);
		dev_info(dev, "use dma_noncoherent_ops cache ops\n");
	}
>>>>>>> f9885ef8
}<|MERGE_RESOLUTION|>--- conflicted
+++ resolved
@@ -164,8 +164,6 @@
 	default:
 		break;
 	}
-<<<<<<< HEAD
-=======
 }
 
 /*
@@ -186,5 +184,4 @@
 		set_dma_ops(dev, &dma_noncoherent_ops);
 		dev_info(dev, "use dma_noncoherent_ops cache ops\n");
 	}
->>>>>>> f9885ef8
 }