--- conflicted
+++ resolved
@@ -270,20 +270,11 @@
 		/* Mask the error */
 		return 0;
 	} else {
-<<<<<<< HEAD
-<<<<<<< HEAD
+		vcpu_debug_ratelimited(vcpu, "unhandled %s: 0x%x data 0x%llx\n",
+				       op, msr, data);
 		kvm_debug_ratelimited("unhandled %s: 0x%x data 0x%llx\n",
 				      op, msr, data);
-		return 1;
-=======
-		vcpu_debug_ratelimited(vcpu, "unhandled %s: 0x%x data 0x%llx\n",
-				       op, msr, data);
-=======
-		kvm_debug_ratelimited("unhandled %s: 0x%x data 0x%llx\n",
-				      op, msr, data);
->>>>>>> 3cea11cd
 		return -ENOENT;
->>>>>>> v5.10-rc1
 	}
 }
 
