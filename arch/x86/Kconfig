# x86 configuration
mainmenu "Linux Kernel Configuration for x86"

# Select 32 or 64 bit
config 64BIT
	bool "64-bit kernel" if ARCH = "x86"
	default ARCH = "x86_64"
	---help---
	  Say yes to build a 64-bit kernel - formerly known as x86_64
	  Say no to build a 32-bit kernel - formerly known as i386

config X86_32
	def_bool !64BIT

config X86_64
	def_bool 64BIT

### Arch settings
config X86
	def_bool y
	select HAVE_AOUT if X86_32
	select HAVE_READQ
	select HAVE_WRITEQ
	select HAVE_UNSTABLE_SCHED_CLOCK
	select HAVE_IDE
	select HAVE_OPROFILE
	select HAVE_IOREMAP_PROT
	select HAVE_KPROBES
	select ARCH_WANT_OPTIONAL_GPIOLIB
	select ARCH_WANT_FRAME_POINTERS
	select HAVE_KRETPROBES
	select HAVE_FTRACE_MCOUNT_RECORD
	select HAVE_DYNAMIC_FTRACE
	select HAVE_FUNCTION_TRACER
	select HAVE_FUNCTION_GRAPH_TRACER
	select HAVE_FUNCTION_TRACE_MCOUNT_TEST
	select HAVE_KVM
	select HAVE_ARCH_KGDB
	select HAVE_ARCH_TRACEHOOK
	select HAVE_GENERIC_DMA_COHERENT if X86_32
	select HAVE_EFFICIENT_UNALIGNED_ACCESS
	select USER_STACKTRACE_SUPPORT

config ARCH_DEFCONFIG
	string
	default "arch/x86/configs/i386_defconfig" if X86_32
	default "arch/x86/configs/x86_64_defconfig" if X86_64

config GENERIC_TIME
	def_bool y

config GENERIC_CMOS_UPDATE
	def_bool y

config CLOCKSOURCE_WATCHDOG
	def_bool y

config GENERIC_CLOCKEVENTS
	def_bool y

config GENERIC_CLOCKEVENTS_BROADCAST
	def_bool y
	depends on X86_64 || (X86_32 && X86_LOCAL_APIC)

config LOCKDEP_SUPPORT
	def_bool y

config STACKTRACE_SUPPORT
	def_bool y

config HAVE_LATENCYTOP_SUPPORT
	def_bool y

config FAST_CMPXCHG_LOCAL
	bool
	default y

config MMU
	def_bool y

config ZONE_DMA
	def_bool y

config SBUS
	bool

config GENERIC_ISA_DMA
	def_bool y

config GENERIC_IOMAP
	def_bool y

config GENERIC_BUG
	def_bool y
	depends on BUG
	select GENERIC_BUG_RELATIVE_POINTERS if X86_64

config GENERIC_BUG_RELATIVE_POINTERS
	bool

config GENERIC_HWEIGHT
	def_bool y

config GENERIC_GPIO
	bool

config ARCH_MAY_HAVE_PC_FDC
	def_bool y

config RWSEM_GENERIC_SPINLOCK
	def_bool !X86_XADD

config RWSEM_XCHGADD_ALGORITHM
	def_bool X86_XADD

config ARCH_HAS_CPU_IDLE_WAIT
	def_bool y

config GENERIC_CALIBRATE_DELAY
	def_bool y

config GENERIC_TIME_VSYSCALL
	bool
	default X86_64

config ARCH_HAS_CPU_RELAX
	def_bool y

config ARCH_HAS_DEFAULT_IDLE
	def_bool y

config ARCH_HAS_CACHE_LINE_SIZE
	def_bool y

config HAVE_SETUP_PER_CPU_AREA
	def_bool y

config HAVE_CPUMASK_OF_CPU_MAP
	def_bool X86_64_SMP

config ARCH_HIBERNATION_POSSIBLE
	def_bool y

config ARCH_SUSPEND_POSSIBLE
	def_bool y

config ZONE_DMA32
	bool
	default X86_64

config ARCH_POPULATES_NODE_MAP
	def_bool y

config AUDIT_ARCH
	bool
	default X86_64

config ARCH_SUPPORTS_OPTIMIZED_INLINING
	def_bool y

# Use the generic interrupt handling code in kernel/irq/:
config GENERIC_HARDIRQS
	bool
	default y

config GENERIC_IRQ_PROBE
	bool
	default y

config GENERIC_PENDING_IRQ
	bool
	depends on GENERIC_HARDIRQS && SMP
	default y

config USE_GENERIC_SMP_HELPERS
	def_bool y
	depends on SMP

config X86_32_SMP
	def_bool y
	depends on X86_32 && SMP

config X86_64_SMP
	def_bool y
	depends on X86_64 && SMP

config X86_HT
	bool
	depends on SMP
	default y

config X86_TRAMPOLINE
	bool
	depends on SMP || (64BIT && ACPI_SLEEP)
	default y

config X86_32_LAZY_GS
	def_bool y
	depends on X86_32 && !CC_STACKPROTECTOR

config KTIME_SCALAR
	def_bool X86_32
source "init/Kconfig"
source "kernel/Kconfig.freezer"

menu "Processor type and features"

source "kernel/time/Kconfig"

config SMP
	bool "Symmetric multi-processing support"
	---help---
	  This enables support for systems with more than one CPU. If you have
	  a system with only one CPU, like most personal computers, say N. If
	  you have a system with more than one CPU, say Y.

	  If you say N here, the kernel will run on single and multiprocessor
	  machines, but will use only one CPU of a multiprocessor machine. If
	  you say Y here, the kernel will run on many, but not all,
	  singleprocessor machines. On a singleprocessor machine, the kernel
	  will run faster if you say N here.

	  Note that if you say Y here and choose architecture "586" or
	  "Pentium" under "Processor family", the kernel will not work on 486
	  architectures. Similarly, multiprocessor kernels for the "PPro"
	  architecture may not work on all Pentium based boards.

	  People using multiprocessor machines who say Y here should also say
	  Y to "Enhanced Real Time Clock Support", below. The "Advanced Power
	  Management" code will be disabled if you say Y here.

	  See also <file:Documentation/i386/IO-APIC.txt>,
	  <file:Documentation/nmi_watchdog.txt> and the SMP-HOWTO available at
	  <http://www.tldp.org/docs.html#howto>.

	  If you don't know what to do here, say N.

config SPARSE_IRQ
	bool "Support sparse irq numbering"
	depends on PCI_MSI || HT_IRQ
	---help---
	  This enables support for sparse irqs. This is useful for distro
	  kernels that want to define a high CONFIG_NR_CPUS value but still
	  want to have low kernel memory footprint on smaller machines.

	  ( Sparse IRQs can also be beneficial on NUMA boxes, as they spread
	    out the irq_desc[] array in a more NUMA-friendly way. )

	  If you don't know what to do here, say N.

config NUMA_MIGRATE_IRQ_DESC
	bool "Move irq desc when changing irq smp_affinity"
	depends on SPARSE_IRQ && NUMA
	default n
	---help---
	  This enables moving irq_desc to cpu/node that irq will use handled.

	  If you don't know what to do here, say N.

config X86_MPPARSE
	bool "Enable MPS table" if ACPI
	default y
	depends on X86_LOCAL_APIC
	---help---
	  For old smp systems that do not have proper acpi support. Newer systems
	  (esp with 64bit cpus) with acpi support, MADT and DSDT will override it

config X86_BIGSMP
	bool "Support for big SMP systems with more than 8 CPUs"
	depends on X86_32 && SMP
	---help---
	  This option is needed for the systems that have more than 8 CPUs

config X86_EXTENDED_PLATFORM
	bool "Support for extended (non-PC) x86 platforms"
	default y
	---help---
	  If you disable this option then the kernel will only support
	  standard PC platforms. (which covers the vast majority of
	  systems out there.)

	  If you enable this option then you'll be able to select a number
	  of non-PC x86 platforms.

	  If you have one of these systems, or if you want to build a
	  generic distribution kernel, say Y here - otherwise say N.

# This is an alphabetically sorted list of 64 bit extended platforms
# Please maintain the alphabetic order if and when there are additions

config X86_VSMP
	bool "ScaleMP vSMP"
	select PARAVIRT
	depends on X86_64 && PCI
	depends on X86_EXTENDED_PLATFORM
	---help---
	  Support for ScaleMP vSMP systems.  Say 'Y' here if this kernel is
	  supposed to run on these EM64T-based machines.  Only choose this option
	  if you have one of these machines.

config X86_UV
	bool "SGI Ultraviolet"
	depends on X86_64
	depends on X86_EXTENDED_PLATFORM
	---help---
	  This option is needed in order to support SGI Ultraviolet systems.
	  If you don't have one of these, you should say N here.

# Following is an alphabetically sorted list of 32 bit extended platforms
# Please maintain the alphabetic order if and when there are additions

config X86_ELAN
	bool "AMD Elan"
	depends on X86_32
	depends on X86_EXTENDED_PLATFORM
	---help---
	  Select this for an AMD Elan processor.

	  Do not use this option for K6/Athlon/Opteron processors!

	  If unsure, choose "PC-compatible" instead.

config X86_RDC321X
	bool "RDC R-321x SoC"
	depends on X86_32
	depends on X86_EXTENDED_PLATFORM
	select M486
	select X86_REBOOTFIXUPS
	---help---
	  This option is needed for RDC R-321x system-on-chip, also known
	  as R-8610-(G).
	  If you don't have one of these chips, you should say N here.

config X86_32_NON_STANDARD
	bool "Support non-standard 32-bit SMP architectures"
	depends on X86_32 && SMP
	depends on X86_EXTENDED_PLATFORM
	---help---
	  This option compiles in the NUMAQ, Summit, bigsmp, ES7000, default
	  subarchitectures.  It is intended for a generic binary kernel.
	  if you select them all, kernel will probe it one by one. and will
	  fallback to default.

# Alphabetically sorted list of Non standard 32 bit platforms

config X86_NUMAQ
	bool "NUMAQ (IBM/Sequent)"
	depends on X86_32_NON_STANDARD
	select NUMA
	select X86_MPPARSE
	---help---
	  This option is used for getting Linux to run on a NUMAQ (IBM/Sequent)
	  NUMA multiquad box. This changes the way that processors are
	  bootstrapped, and uses Clustered Logical APIC addressing mode instead
	  of Flat Logical.  You will need a new lynxer.elf file to flash your
	  firmware with - send email to <Martin.Bligh@us.ibm.com>.

config X86_VISWS
	bool "SGI 320/540 (Visual Workstation)"
	depends on X86_32 && PCI && X86_MPPARSE && PCI_GODIRECT
	depends on X86_32_NON_STANDARD
	---help---
	  The SGI Visual Workstation series is an IA32-based workstation
	  based on SGI systems chips with some legacy PC hardware attached.

	  Say Y here to create a kernel to run on the SGI 320 or 540.

	  A kernel compiled for the Visual Workstation will run on general
	  PCs as well. See <file:Documentation/sgi-visws.txt> for details.

config X86_SUMMIT
	bool "Summit/EXA (IBM x440)"
	depends on X86_32_NON_STANDARD
	---help---
	  This option is needed for IBM systems that use the Summit/EXA chipset.
	  In particular, it is needed for the x440.

config X86_ES7000
	bool "Unisys ES7000 IA32 series"
	depends on X86_32_NON_STANDARD && X86_BIGSMP
	---help---
	  Support for Unisys ES7000 systems.  Say 'Y' here if this kernel is
	  supposed to run on an IA32-based Unisys ES7000 system.

config X86_VOYAGER
	bool "Voyager (NCR)"
	depends on SMP && !PCI && BROKEN
	depends on X86_32_NON_STANDARD
	---help---
	  Voyager is an MCA-based 32-way capable SMP architecture proprietary
	  to NCR Corp.  Machine classes 345x/35xx/4100/51xx are Voyager-based.

	  *** WARNING ***

	  If you do not specifically know you have a Voyager based machine,
	  say N here, otherwise the kernel you build will not be bootable.

config X86_UV
	bool "SGI Ultraviolet"
	depends on X86_64
	help
	  This option is needed in order to support SGI Ultraviolet systems.
	  If you don't have one of these, you should say N here.

config SCHED_OMIT_FRAME_POINTER
	def_bool y
	prompt "Single-depth WCHAN output"
	depends on X86
	---help---
	  Calculate simpler /proc/<PID>/wchan values. If this option
	  is disabled then wchan values will recurse back to the
	  caller function. This provides more accurate wchan values,
	  at the expense of slightly more scheduling overhead.

	  If in doubt, say "Y".

menuconfig PARAVIRT_GUEST
	bool "Paravirtualized guest support"
	---help---
	  Say Y here to get to see options related to running Linux under
	  various hypervisors.  This option alone does not add any kernel code.

	  If you say N, all options in this submenu will be skipped and disabled.

if PARAVIRT_GUEST

source "arch/x86/xen/Kconfig"

config VMI
	bool "VMI Guest support"
	select PARAVIRT
	depends on X86_32
	---help---
	  VMI provides a paravirtualized interface to the VMware ESX server
	  (it could be used by other hypervisors in theory too, but is not
	  at the moment), by linking the kernel to a GPL-ed ROM module
	  provided by the hypervisor.

config KVM_CLOCK
	bool "KVM paravirtualized clock"
	select PARAVIRT
	select PARAVIRT_CLOCK
	---help---
	  Turning on this option will allow you to run a paravirtualized clock
	  when running over the KVM hypervisor. Instead of relying on a PIT
	  (or probably other) emulation by the underlying device model, the host
	  provides the guest with timing infrastructure such as time of day, and
	  system time

config KVM_GUEST
	bool "KVM Guest support"
	select PARAVIRT
	---help---
	  This option enables various optimizations for running under the KVM
	  hypervisor.

source "arch/x86/lguest/Kconfig"

config PARAVIRT
	bool "Enable paravirtualization code"
	---help---
	  This changes the kernel so it can modify itself when it is run
	  under a hypervisor, potentially improving performance significantly
	  over full virtualization.  However, when run without a hypervisor
	  the kernel is theoretically slower and slightly larger.

config PARAVIRT_CLOCK
	bool
	default n

endif

config PARAVIRT_DEBUG
	bool "paravirt-ops debugging"
	depends on PARAVIRT && DEBUG_KERNEL
	---help---
	  Enable to debug paravirt_ops internals.  Specifically, BUG if
	  a paravirt_op is missing when it is called.

config MEMTEST
	bool "Memtest"
	---help---
	  This option adds a kernel parameter 'memtest', which allows memtest
	  to be set.
	        memtest=0, mean disabled; -- default
	        memtest=1, mean do 1 test pattern;
	        ...
	        memtest=4, mean do 4 test patterns.
	  If you are unsure how to answer this question, answer N.

config X86_SUMMIT_NUMA
	def_bool y
	depends on X86_32 && NUMA && X86_32_NON_STANDARD

config X86_CYCLONE_TIMER
	def_bool y
	depends on X86_32_NON_STANDARD

source "arch/x86/Kconfig.cpu"

config HPET_TIMER
	def_bool X86_64
	prompt "HPET Timer Support" if X86_32
	---help---
	  Use the IA-PC HPET (High Precision Event Timer) to manage
	  time in preference to the PIT and RTC, if a HPET is
	  present.
	  HPET is the next generation timer replacing legacy 8254s.
	  The HPET provides a stable time base on SMP
	  systems, unlike the TSC, but it is more expensive to access,
	  as it is off-chip.  You can find the HPET spec at
	  <http://www.intel.com/hardwaredesign/hpetspec_1.pdf>.

	  You can safely choose Y here.  However, HPET will only be
	  activated if the platform and the BIOS support this feature.
	  Otherwise the 8254 will be used for timing services.

	  Choose N to continue using the legacy 8254 timer.

config HPET_EMULATE_RTC
	def_bool y
	depends on HPET_TIMER && (RTC=y || RTC=m || RTC_DRV_CMOS=m || RTC_DRV_CMOS=y)

# Mark as embedded because too many people got it wrong.
# The code disables itself when not needed.
config DMI
	default y
	bool "Enable DMI scanning" if EMBEDDED
	---help---
	  Enabled scanning of DMI to identify machine quirks. Say Y
	  here unless you have verified that your setup is not
	  affected by entries in the DMI blacklist. Required by PNP
	  BIOS code.

config GART_IOMMU
	bool "GART IOMMU support" if EMBEDDED
	default y
	select SWIOTLB
	select AGP
	depends on X86_64 && PCI
	---help---
	  Support for full DMA access of devices with 32bit memory access only
	  on systems with more than 3GB. This is usually needed for USB,
	  sound, many IDE/SATA chipsets and some other devices.
	  Provides a driver for the AMD Athlon64/Opteron/Turion/Sempron GART
	  based hardware IOMMU and a software bounce buffer based IOMMU used
	  on Intel systems and as fallback.
	  The code is only active when needed (enough memory and limited
	  device) unless CONFIG_IOMMU_DEBUG or iommu=force is specified
	  too.

config CALGARY_IOMMU
	bool "IBM Calgary IOMMU support"
	select SWIOTLB
	depends on X86_64 && PCI && EXPERIMENTAL
	---help---
	  Support for hardware IOMMUs in IBM's xSeries x366 and x460
	  systems. Needed to run systems with more than 3GB of memory
	  properly with 32-bit PCI devices that do not support DAC
	  (Double Address Cycle). Calgary also supports bus level
	  isolation, where all DMAs pass through the IOMMU.  This
	  prevents them from going anywhere except their intended
	  destination. This catches hard-to-find kernel bugs and
	  mis-behaving drivers and devices that do not use the DMA-API
	  properly to set up their DMA buffers.  The IOMMU can be
	  turned off at boot time with the iommu=off parameter.
	  Normally the kernel will make the right choice by itself.
	  If unsure, say Y.

config CALGARY_IOMMU_ENABLED_BY_DEFAULT
	def_bool y
	prompt "Should Calgary be enabled by default?"
	depends on CALGARY_IOMMU
	---help---
	  Should Calgary be enabled by default? if you choose 'y', Calgary
	  will be used (if it exists). If you choose 'n', Calgary will not be
	  used even if it exists. If you choose 'n' and would like to use
	  Calgary anyway, pass 'iommu=calgary' on the kernel command line.
	  If unsure, say Y.

config AMD_IOMMU
	bool "AMD IOMMU support"
	select SWIOTLB
	select PCI_MSI
	depends on X86_64 && PCI && ACPI
	---help---
	  With this option you can enable support for AMD IOMMU hardware in
	  your system. An IOMMU is a hardware component which provides
	  remapping of DMA memory accesses from devices. With an AMD IOMMU you
	  can isolate the the DMA memory of different devices and protect the
	  system from misbehaving device drivers or hardware.

	  You can find out if your system has an AMD IOMMU if you look into
	  your BIOS for an option to enable it or if you have an IVRS ACPI
	  table.

config AMD_IOMMU_STATS
	bool "Export AMD IOMMU statistics to debugfs"
	depends on AMD_IOMMU
	select DEBUG_FS
	---help---
	  This option enables code in the AMD IOMMU driver to collect various
	  statistics about whats happening in the driver and exports that
	  information to userspace via debugfs.
	  If unsure, say N.

# need this always selected by IOMMU for the VIA workaround
config SWIOTLB
	def_bool y if X86_64
	---help---
	  Support for software bounce buffers used on x86-64 systems
	  which don't have a hardware IOMMU (e.g. the current generation
	  of Intel's x86-64 CPUs). Using this PCI devices which can only
	  access 32-bits of memory can be used on systems with more than
	  3 GB of memory. If unsure, say Y.

config IOMMU_HELPER
	def_bool (CALGARY_IOMMU || GART_IOMMU || SWIOTLB || AMD_IOMMU)

config IOMMU_API
	def_bool (AMD_IOMMU || DMAR)

config MAXSMP
	bool "Configure Maximum number of SMP Processors and NUMA Nodes"
	depends on X86_64 && SMP && DEBUG_KERNEL && EXPERIMENTAL
	select CPUMASK_OFFSTACK
	default n
	---help---
	  Configure maximum number of CPUS and NUMA Nodes for this architecture.
	  If unsure, say N.

config NR_CPUS
	int "Maximum number of CPUs" if SMP && !MAXSMP
	range 2 512 if SMP && !MAXSMP
	default "1" if !SMP
	default "4096" if MAXSMP
	default "32" if SMP && (X86_NUMAQ || X86_SUMMIT || X86_BIGSMP || X86_ES7000)
	default "8" if SMP
	---help---
	  This allows you to specify the maximum number of CPUs which this
	  kernel will support.  The maximum supported value is 512 and the
	  minimum value which makes sense is 2.

	  This is purely to save memory - each supported CPU adds
	  approximately eight kilobytes to the kernel image.

config SCHED_SMT
	bool "SMT (Hyperthreading) scheduler support"
	depends on X86_HT
	---help---
	  SMT scheduler support improves the CPU scheduler's decision making
	  when dealing with Intel Pentium 4 chips with HyperThreading at a
	  cost of slightly increased overhead in some places. If unsure say
	  N here.

config SCHED_MC
	def_bool y
	prompt "Multi-core scheduler support"
	depends on X86_HT
	---help---
	  Multi-core scheduler support improves the CPU scheduler's decision
	  making when dealing with multi-core CPU chips at a cost of slightly
	  increased overhead in some places. If unsure say N here.

source "kernel/Kconfig.preempt"

config X86_UP_APIC
	bool "Local APIC support on uniprocessors"
	depends on X86_32 && !SMP && !X86_32_NON_STANDARD
	---help---
	  A local APIC (Advanced Programmable Interrupt Controller) is an
	  integrated interrupt controller in the CPU. If you have a single-CPU
	  system which has a processor with a local APIC, you can say Y here to
	  enable and use it. If you say Y here even though your machine doesn't
	  have a local APIC, then the kernel will still run with no slowdown at
	  all. The local APIC supports CPU-generated self-interrupts (timer,
	  performance counters), and the NMI watchdog which detects hard
	  lockups.

config X86_UP_IOAPIC
	bool "IO-APIC support on uniprocessors"
	depends on X86_UP_APIC
	---help---
	  An IO-APIC (I/O Advanced Programmable Interrupt Controller) is an
	  SMP-capable replacement for PC-style interrupt controllers. Most
	  SMP systems and many recent uniprocessor systems have one.

	  If you have a single-CPU system with an IO-APIC, you can say Y here
	  to use it. If you say Y here even though your machine doesn't have
	  an IO-APIC, then the kernel will still run with no slowdown at all.

config X86_LOCAL_APIC
	def_bool y
	depends on X86_64 || SMP || X86_32_NON_STANDARD || X86_UP_APIC

config X86_IO_APIC
	def_bool y
	depends on X86_64 || SMP || X86_32_NON_STANDARD || X86_UP_APIC

config X86_VISWS_APIC
	def_bool y
	depends on X86_32 && X86_VISWS

config X86_REROUTE_FOR_BROKEN_BOOT_IRQS
	bool "Reroute for broken boot IRQs"
	default n
	depends on X86_IO_APIC
	---help---
	  This option enables a workaround that fixes a source of
	  spurious interrupts. This is recommended when threaded
	  interrupt handling is used on systems where the generation of
	  superfluous "boot interrupts" cannot be disabled.

	  Some chipsets generate a legacy INTx "boot IRQ" when the IRQ
	  entry in the chipset's IO-APIC is masked (as, e.g. the RT
	  kernel does during interrupt handling). On chipsets where this
	  boot IRQ generation cannot be disabled, this workaround keeps
	  the original IRQ line masked so that only the equivalent "boot
	  IRQ" is delivered to the CPUs. The workaround also tells the
	  kernel to set up the IRQ handler on the boot IRQ line. In this
	  way only one interrupt is delivered to the kernel. Otherwise
	  the spurious second interrupt may cause the kernel to bring
	  down (vital) interrupt lines.

	  Only affects "broken" chipsets. Interrupt sharing may be
	  increased on these systems.

config X86_MCE
	bool "Machine Check Exception"
	---help---
	  Machine Check Exception support allows the processor to notify the
	  kernel if it detects a problem (e.g. overheating, component failure).
	  The action the kernel takes depends on the severity of the problem,
	  ranging from a warning message on the console, to halting the machine.
	  Your processor must be a Pentium or newer to support this - check the
	  flags in /proc/cpuinfo for mce.  Note that some older Pentium systems
	  have a design flaw which leads to false MCE events - hence MCE is
	  disabled on all P5 processors, unless explicitly enabled with "mce"
	  as a boot argument.  Similarly, if MCE is built in and creates a
	  problem on some new non-standard machine, you can boot with "nomce"
	  to disable it.  MCE support simply ignores non-MCE processors like
	  the 386 and 486, so nearly everyone can say Y here.

config X86_MCE_INTEL
	def_bool y
	prompt "Intel MCE features"
	depends on X86_64 && X86_MCE && X86_LOCAL_APIC
	---help---
	   Additional support for intel specific MCE features such as
	   the thermal monitor.

config X86_MCE_AMD
	def_bool y
	prompt "AMD MCE features"
	depends on X86_64 && X86_MCE && X86_LOCAL_APIC
	---help---
	   Additional support for AMD specific MCE features such as
	   the DRAM Error Threshold.

config X86_MCE_NONFATAL
	tristate "Check for non-fatal errors on AMD Athlon/Duron / Intel Pentium 4"
	depends on X86_32 && X86_MCE
	---help---
	  Enabling this feature starts a timer that triggers every 5 seconds which
	  will look at the machine check registers to see if anything happened.
	  Non-fatal problems automatically get corrected (but still logged).
	  Disable this if you don't want to see these messages.
	  Seeing the messages this option prints out may be indicative of dying
	  or out-of-spec (ie, overclocked) hardware.
	  This option only does something on certain CPUs.
	  (AMD Athlon/Duron and Intel Pentium 4)

config X86_MCE_P4THERMAL
	bool "check for P4 thermal throttling interrupt."
	depends on X86_32 && X86_MCE && (X86_UP_APIC || SMP)
	---help---
	  Enabling this feature will cause a message to be printed when the P4
	  enters thermal throttling.

config VM86
	bool "Enable VM86 support" if EMBEDDED
	default y
	depends on X86_32
	---help---
	  This option is required by programs like DOSEMU to run 16-bit legacy
	  code on X86 processors. It also may be needed by software like
	  XFree86 to initialize some video cards via BIOS. Disabling this
	  option saves about 6k.

config TOSHIBA
	tristate "Toshiba Laptop support"
	depends on X86_32
	---help---
	  This adds a driver to safely access the System Management Mode of
	  the CPU on Toshiba portables with a genuine Toshiba BIOS. It does
	  not work on models with a Phoenix BIOS. The System Management Mode
	  is used to set the BIOS and power saving options on Toshiba portables.

	  For information on utilities to make use of this driver see the
	  Toshiba Linux utilities web site at:
	  <http://www.buzzard.org.uk/toshiba/>.

	  Say Y if you intend to run this kernel on a Toshiba portable.
	  Say N otherwise.

config I8K
	tristate "Dell laptop support"
	---help---
	  This adds a driver to safely access the System Management Mode
	  of the CPU on the Dell Inspiron 8000. The System Management Mode
	  is used to read cpu temperature and cooling fan status and to
	  control the fans on the I8K portables.

	  This driver has been tested only on the Inspiron 8000 but it may
	  also work with other Dell laptops. You can force loading on other
	  models by passing the parameter `force=1' to the module. Use at
	  your own risk.

	  For information on utilities to make use of this driver see the
	  I8K Linux utilities web site at:
	  <http://people.debian.org/~dz/i8k/>

	  Say Y if you intend to run this kernel on a Dell Inspiron 8000.
	  Say N otherwise.

config X86_REBOOTFIXUPS
	bool "Enable X86 board specific fixups for reboot"
	depends on X86_32
	---help---
	  This enables chipset and/or board specific fixups to be done
	  in order to get reboot to work correctly. This is only needed on
	  some combinations of hardware and BIOS. The symptom, for which
	  this config is intended, is when reboot ends with a stalled/hung
	  system.

	  Currently, the only fixup is for the Geode machines using
	  CS5530A and CS5536 chipsets and the RDC R-321x SoC.

	  Say Y if you want to enable the fixup. Currently, it's safe to
	  enable this option even if you don't need it.
	  Say N otherwise.

config MICROCODE
	tristate "/dev/cpu/microcode - microcode support"
	select FW_LOADER
	---help---
	  If you say Y here, you will be able to update the microcode on
	  certain Intel and AMD processors. The Intel support is for the
	  IA32 family, e.g. Pentium Pro, Pentium II, Pentium III,
	  Pentium 4, Xeon etc. The AMD support is for family 0x10 and
	  0x11 processors, e.g. Opteron, Phenom and Turion 64 Ultra.
	  You will obviously need the actual microcode binary data itself
	  which is not shipped with the Linux kernel.

	  This option selects the general module only, you need to select
	  at least one vendor specific module as well.

	  To compile this driver as a module, choose M here: the
	  module will be called microcode.

config MICROCODE_INTEL
	bool "Intel microcode patch loading support"
	depends on MICROCODE
	default MICROCODE
	select FW_LOADER
	---help---
	  This options enables microcode patch loading support for Intel
	  processors.

	  For latest news and information on obtaining all the required
	  Intel ingredients for this driver, check:
	  <http://www.urbanmyth.org/microcode/>.

config MICROCODE_AMD
	bool "AMD microcode patch loading support"
	depends on MICROCODE
	select FW_LOADER
	---help---
	  If you select this option, microcode patch loading support for AMD
	  processors will be enabled.

config MICROCODE_OLD_INTERFACE
	def_bool y
	depends on MICROCODE

config X86_MSR
	tristate "/dev/cpu/*/msr - Model-specific register support"
	---help---
	  This device gives privileged processes access to the x86
	  Model-Specific Registers (MSRs).  It is a character device with
	  major 202 and minors 0 to 31 for /dev/cpu/0/msr to /dev/cpu/31/msr.
	  MSR accesses are directed to a specific CPU on multi-processor
	  systems.

config X86_CPUID
	tristate "/dev/cpu/*/cpuid - CPU information support"
	---help---
	  This device gives processes access to the x86 CPUID instruction to
	  be executed on a specific processor.  It is a character device
	  with major 203 and minors 0 to 31 for /dev/cpu/0/cpuid to
	  /dev/cpu/31/cpuid.

choice
	prompt "High Memory Support"
	default HIGHMEM4G if !X86_NUMAQ
	default HIGHMEM64G if X86_NUMAQ
	depends on X86_32

config NOHIGHMEM
	bool "off"
	depends on !X86_NUMAQ
	---help---
	  Linux can use up to 64 Gigabytes of physical memory on x86 systems.
	  However, the address space of 32-bit x86 processors is only 4
	  Gigabytes large. That means that, if you have a large amount of
	  physical memory, not all of it can be "permanently mapped" by the
	  kernel. The physical memory that's not permanently mapped is called
	  "high memory".

	  If you are compiling a kernel which will never run on a machine with
	  more than 1 Gigabyte total physical RAM, answer "off" here (default
	  choice and suitable for most users). This will result in a "3GB/1GB"
	  split: 3GB are mapped so that each process sees a 3GB virtual memory
	  space and the remaining part of the 4GB virtual memory space is used
	  by the kernel to permanently map as much physical memory as
	  possible.

	  If the machine has between 1 and 4 Gigabytes physical RAM, then
	  answer "4GB" here.

	  If more than 4 Gigabytes is used then answer "64GB" here. This
	  selection turns Intel PAE (Physical Address Extension) mode on.
	  PAE implements 3-level paging on IA32 processors. PAE is fully
	  supported by Linux, PAE mode is implemented on all recent Intel
	  processors (Pentium Pro and better). NOTE: If you say "64GB" here,
	  then the kernel will not boot on CPUs that don't support PAE!

	  The actual amount of total physical memory will either be
	  auto detected or can be forced by using a kernel command line option
	  such as "mem=256M". (Try "man bootparam" or see the documentation of
	  your boot loader (lilo or loadlin) about how to pass options to the
	  kernel at boot time.)

	  If unsure, say "off".

config HIGHMEM4G
	bool "4GB"
	depends on !X86_NUMAQ
	---help---
	  Select this if you have a 32-bit processor and between 1 and 4
	  gigabytes of physical RAM.

config HIGHMEM64G
	bool "64GB"
	depends on !M386 && !M486
	select X86_PAE
	---help---
	  Select this if you have a 32-bit processor and more than 4
	  gigabytes of physical RAM.

endchoice

choice
	depends on EXPERIMENTAL
	prompt "Memory split" if EMBEDDED
	default VMSPLIT_3G
	depends on X86_32
	---help---
	  Select the desired split between kernel and user memory.

	  If the address range available to the kernel is less than the
	  physical memory installed, the remaining memory will be available
	  as "high memory". Accessing high memory is a little more costly
	  than low memory, as it needs to be mapped into the kernel first.
	  Note that increasing the kernel address space limits the range
	  available to user programs, making the address space there
	  tighter.  Selecting anything other than the default 3G/1G split
	  will also likely make your kernel incompatible with binary-only
	  kernel modules.

	  If you are not absolutely sure what you are doing, leave this
	  option alone!

	config VMSPLIT_3G
		bool "3G/1G user/kernel split"
	config VMSPLIT_3G_OPT
		depends on !X86_PAE
		bool "3G/1G user/kernel split (for full 1G low memory)"
	config VMSPLIT_2G
		bool "2G/2G user/kernel split"
	config VMSPLIT_2G_OPT
		depends on !X86_PAE
		bool "2G/2G user/kernel split (for full 2G low memory)"
	config VMSPLIT_1G
		bool "1G/3G user/kernel split"
endchoice

config PAGE_OFFSET
	hex
	default 0xB0000000 if VMSPLIT_3G_OPT
	default 0x80000000 if VMSPLIT_2G
	default 0x78000000 if VMSPLIT_2G_OPT
	default 0x40000000 if VMSPLIT_1G
	default 0xC0000000
	depends on X86_32

config HIGHMEM
	def_bool y
	depends on X86_32 && (HIGHMEM64G || HIGHMEM4G)

config X86_PAE
	bool "PAE (Physical Address Extension) Support"
	depends on X86_32 && !HIGHMEM4G
	---help---
	  PAE is required for NX support, and furthermore enables
	  larger swapspace support for non-overcommit purposes. It
	  has the cost of more pagetable lookup overhead, and also
	  consumes more pagetable space per process.

config ARCH_PHYS_ADDR_T_64BIT
	def_bool X86_64 || X86_PAE

config DIRECT_GBPAGES
	bool "Enable 1GB pages for kernel pagetables" if EMBEDDED
	default y
	depends on X86_64
	---help---
	  Allow the kernel linear mapping to use 1GB pages on CPUs that
	  support it. This can improve the kernel's performance a tiny bit by
	  reducing TLB pressure. If in doubt, say "Y".

# Common NUMA Features
config NUMA
	bool "Numa Memory Allocation and Scheduler Support"
	depends on SMP
	depends on X86_64 || (X86_32 && HIGHMEM64G && (X86_NUMAQ || X86_BIGSMP || X86_SUMMIT && ACPI) && EXPERIMENTAL)
	default y if (X86_NUMAQ || X86_SUMMIT || X86_BIGSMP)
	---help---
	  Enable NUMA (Non Uniform Memory Access) support.

	  The kernel will try to allocate memory used by a CPU on the
	  local memory controller of the CPU and add some more
	  NUMA awareness to the kernel.

	  For 64-bit this is recommended if the system is Intel Core i7
	  (or later), AMD Opteron, or EM64T NUMA.

	  For 32-bit this is only needed on (rare) 32-bit-only platforms
	  that support NUMA topologies, such as NUMAQ / Summit, or if you
	  boot a 32-bit kernel on a 64-bit NUMA platform.

	  Otherwise, you should say N.

comment "NUMA (Summit) requires SMP, 64GB highmem support, ACPI"
	depends on X86_32 && X86_SUMMIT && (!HIGHMEM64G || !ACPI)

config K8_NUMA
	def_bool y
	prompt "Old style AMD Opteron NUMA detection"
	depends on X86_64 && NUMA && PCI
	---help---
	  Enable K8 NUMA node topology detection.  You should say Y here if
	  you have a multi processor AMD K8 system. This uses an old
	  method to read the NUMA configuration directly from the builtin
	  Northbridge of Opteron. It is recommended to use X86_64_ACPI_NUMA
	  instead, which also takes priority if both are compiled in.

config X86_64_ACPI_NUMA
	def_bool y
	prompt "ACPI NUMA detection"
	depends on X86_64 && NUMA && ACPI && PCI
	select ACPI_NUMA
	---help---
	  Enable ACPI SRAT based node topology detection.

# Some NUMA nodes have memory ranges that span
# other nodes.  Even though a pfn is valid and
# between a node's start and end pfns, it may not
# reside on that node.  See memmap_init_zone()
# for details.
config NODES_SPAN_OTHER_NODES
	def_bool y
	depends on X86_64_ACPI_NUMA

config NUMA_EMU
	bool "NUMA emulation"
	depends on X86_64 && NUMA
	---help---
	  Enable NUMA emulation. A flat machine will be split
	  into virtual nodes when booted with "numa=fake=N", where N is the
	  number of nodes. This is only useful for debugging.

config NODES_SHIFT
	int "Maximum NUMA Nodes (as a power of 2)" if !MAXSMP
	range 1 9   if X86_64
	default "9" if MAXSMP
	default "6" if X86_64
	default "4" if X86_NUMAQ
	default "3"
	depends on NEED_MULTIPLE_NODES
	---help---
	  Specify the maximum number of NUMA Nodes available on the target
	  system.  Increases memory reserved to accomodate various tables.

config HAVE_ARCH_BOOTMEM_NODE
	def_bool y
	depends on X86_32 && NUMA

config ARCH_HAVE_MEMORY_PRESENT
	def_bool y
	depends on X86_32 && DISCONTIGMEM

config NEED_NODE_MEMMAP_SIZE
	def_bool y
	depends on X86_32 && (DISCONTIGMEM || SPARSEMEM)

config HAVE_ARCH_ALLOC_REMAP
	def_bool y
	depends on X86_32 && NUMA

config ARCH_FLATMEM_ENABLE
	def_bool y
	depends on X86_32 && ARCH_SELECT_MEMORY_MODEL && !NUMA

config ARCH_DISCONTIGMEM_ENABLE
	def_bool y
	depends on NUMA && X86_32

config ARCH_DISCONTIGMEM_DEFAULT
	def_bool y
	depends on NUMA && X86_32

config ARCH_SPARSEMEM_DEFAULT
	def_bool y
	depends on X86_64

config ARCH_SPARSEMEM_ENABLE
	def_bool y
	depends on X86_64 || NUMA || (EXPERIMENTAL && X86_32) || X86_32_NON_STANDARD
	select SPARSEMEM_STATIC if X86_32
	select SPARSEMEM_VMEMMAP_ENABLE if X86_64

config ARCH_SELECT_MEMORY_MODEL
	def_bool y
	depends on ARCH_SPARSEMEM_ENABLE

config ARCH_MEMORY_PROBE
	def_bool X86_64
	depends on MEMORY_HOTPLUG

source "mm/Kconfig"

config HIGHPTE
	bool "Allocate 3rd-level pagetables from highmem"
	depends on X86_32 && (HIGHMEM4G || HIGHMEM64G)
	---help---
	  The VM uses one page table entry for each page of physical memory.
	  For systems with a lot of RAM, this can be wasteful of precious
	  low memory.  Setting this option will put user-space page table
	  entries in high memory.

config X86_CHECK_BIOS_CORRUPTION
	bool "Check for low memory corruption"
	---help---
	  Periodically check for memory corruption in low memory, which
	  is suspected to be caused by BIOS.  Even when enabled in the
	  configuration, it is disabled at runtime.  Enable it by
	  setting "memory_corruption_check=1" on the kernel command
	  line.  By default it scans the low 64k of memory every 60
	  seconds; see the memory_corruption_check_size and
	  memory_corruption_check_period parameters in
	  Documentation/kernel-parameters.txt to adjust this.

	  When enabled with the default parameters, this option has
	  almost no overhead, as it reserves a relatively small amount
	  of memory and scans it infrequently.  It both detects corruption
	  and prevents it from affecting the running system.

	  It is, however, intended as a diagnostic tool; if repeatable
	  BIOS-originated corruption always affects the same memory,
	  you can use memmap= to prevent the kernel from using that
	  memory.

config X86_BOOTPARAM_MEMORY_CORRUPTION_CHECK
	bool "Set the default setting of memory_corruption_check"
	depends on X86_CHECK_BIOS_CORRUPTION
	default y
	---help---
	  Set whether the default state of memory_corruption_check is
	  on or off.

config X86_RESERVE_LOW_64K
	bool "Reserve low 64K of RAM on AMI/Phoenix BIOSen"
	default y
	---help---
	  Reserve the first 64K of physical RAM on BIOSes that are known
	  to potentially corrupt that memory range. A numbers of BIOSes are
	  known to utilize this area during suspend/resume, so it must not
	  be used by the kernel.

	  Set this to N if you are absolutely sure that you trust the BIOS
	  to get all its memory reservations and usages right.

	  If you have doubts about the BIOS (e.g. suspend/resume does not
	  work or there's kernel crashes after certain hardware hotplug
	  events) and it's not AMI or Phoenix, then you might want to enable
	  X86_CHECK_BIOS_CORRUPTION=y to allow the kernel to check typical
	  corruption patterns.

	  Say Y if unsure.

config MATH_EMULATION
	bool
	prompt "Math emulation" if X86_32
	---help---
	  Linux can emulate a math coprocessor (used for floating point
	  operations) if you don't have one. 486DX and Pentium processors have
	  a math coprocessor built in, 486SX and 386 do not, unless you added
	  a 487DX or 387, respectively. (The messages during boot time can
	  give you some hints here ["man dmesg"].) Everyone needs either a
	  coprocessor or this emulation.

	  If you don't have a math coprocessor, you need to say Y here; if you
	  say Y here even though you have a coprocessor, the coprocessor will
	  be used nevertheless. (This behavior can be changed with the kernel
	  command line option "no387", which comes handy if your coprocessor
	  is broken. Try "man bootparam" or see the documentation of your boot
	  loader (lilo or loadlin) about how to pass options to the kernel at
	  boot time.) This means that it is a good idea to say Y here if you
	  intend to use this kernel on different machines.

	  More information about the internals of the Linux math coprocessor
	  emulation can be found in <file:arch/x86/math-emu/README>.

	  If you are not sure, say Y; apart from resulting in a 66 KB bigger
	  kernel, it won't hurt.

config MTRR
	bool "MTRR (Memory Type Range Register) support"
	---help---
	  On Intel P6 family processors (Pentium Pro, Pentium II and later)
	  the Memory Type Range Registers (MTRRs) may be used to control
	  processor access to memory ranges. This is most useful if you have
	  a video (VGA) card on a PCI or AGP bus. Enabling write-combining
	  allows bus write transfers to be combined into a larger transfer
	  before bursting over the PCI/AGP bus. This can increase performance
	  of image write operations 2.5 times or more. Saying Y here creates a
	  /proc/mtrr file which may be used to manipulate your processor's
	  MTRRs. Typically the X server should use this.

	  This code has a reasonably generic interface so that similar
	  control registers on other processors can be easily supported
	  as well:

	  The Cyrix 6x86, 6x86MX and M II processors have Address Range
	  Registers (ARRs) which provide a similar functionality to MTRRs. For
	  these, the ARRs are used to emulate the MTRRs.
	  The AMD K6-2 (stepping 8 and above) and K6-3 processors have two
	  MTRRs. The Centaur C6 (WinChip) has 8 MCRs, allowing
	  write-combining. All of these processors are supported by this code
	  and it makes sense to say Y here if you have one of them.

	  Saying Y here also fixes a problem with buggy SMP BIOSes which only
	  set the MTRRs for the boot CPU and not for the secondary CPUs. This
	  can lead to all sorts of problems, so it's good to say Y here.

	  You can safely say Y even if your machine doesn't have MTRRs, you'll
	  just add about 9 KB to your kernel.

	  See <file:Documentation/x86/mtrr.txt> for more information.

config MTRR_SANITIZER
	def_bool y
	prompt "MTRR cleanup support"
	depends on MTRR
	---help---
	  Convert MTRR layout from continuous to discrete, so X drivers can
	  add writeback entries.

	  Can be disabled with disable_mtrr_cleanup on the kernel command line.
	  The largest mtrr entry size for a continous block can be set with
	  mtrr_chunk_size.

	  If unsure, say Y.

config MTRR_SANITIZER_ENABLE_DEFAULT
	int "MTRR cleanup enable value (0-1)"
	range 0 1
	default "0"
	depends on MTRR_SANITIZER
	---help---
	  Enable mtrr cleanup default value

config MTRR_SANITIZER_SPARE_REG_NR_DEFAULT
	int "MTRR cleanup spare reg num (0-7)"
	range 0 7
	default "1"
	depends on MTRR_SANITIZER
	---help---
	  mtrr cleanup spare entries default, it can be changed via
	  mtrr_spare_reg_nr=N on the kernel command line.

config X86_PAT
	bool
	prompt "x86 PAT support"
	depends on MTRR
	---help---
	  Use PAT attributes to setup page level cache control.

	  PATs are the modern equivalents of MTRRs and are much more
	  flexible than MTRRs.

	  Say N here if you see bootup problems (boot crash, boot hang,
	  spontaneous reboots) or a non-working video driver.

	  If unsure, say Y.

config EFI
	bool "EFI runtime service support"
	depends on ACPI
	---help---
	  This enables the kernel to use EFI runtime services that are
	  available (such as the EFI variable services).

	  This option is only useful on systems that have EFI firmware.
	  In addition, you should use the latest ELILO loader available
	  at <http://elilo.sourceforge.net> in order to take advantage
	  of EFI runtime services. However, even with this option, the
	  resultant kernel should continue to boot on existing non-EFI
	  platforms.

config SECCOMP
	def_bool y
	prompt "Enable seccomp to safely compute untrusted bytecode"
	---help---
	  This kernel feature is useful for number crunching applications
	  that may need to compute untrusted bytecode during their
	  execution. By using pipes or other transports made available to
	  the process as file descriptors supporting the read/write
	  syscalls, it's possible to isolate those applications in
	  their own address space using seccomp. Once seccomp is
	  enabled via prctl(PR_SET_SECCOMP), it cannot be disabled
	  and the task is only allowed to execute a few safe syscalls
	  defined by each seccomp mode.

	  If unsure, say Y. Only embedded should say N here.

config CC_STACKPROTECTOR_ALL
	bool

config CC_STACKPROTECTOR
	bool "Enable -fstack-protector buffer overflow detection (EXPERIMENTAL)"
<<<<<<< HEAD
	depends on X86_64
	select CC_STACKPROTECTOR_ALL
	---help---
	  This option turns on the -fstack-protector GCC feature. This
=======
	select CC_STACKPROTECTOR_ALL
	help
          This option turns on the -fstack-protector GCC feature. This
>>>>>>> 58105ef1
	  feature puts, at the beginning of functions, a canary value on
	  the stack just before the return address, and validates
	  the value just before actually returning.  Stack based buffer
	  overflows (that need to overwrite this return address) now also
	  overwrite the canary, which gets detected and the attack is then
	  neutralized via a kernel panic.

	  This feature requires gcc version 4.2 or above, or a distribution
	  gcc with the feature backported. Older versions are automatically
	  detected and for those versions, this configuration option is
	  ignored. (and a warning is printed during bootup)

source kernel/Kconfig.hz

config KEXEC
	bool "kexec system call"
	---help---
	  kexec is a system call that implements the ability to shutdown your
	  current kernel, and to start another kernel.  It is like a reboot
	  but it is independent of the system firmware.   And like a reboot
	  you can start any kernel with it, not just Linux.

	  The name comes from the similarity to the exec system call.

	  It is an ongoing process to be certain the hardware in a machine
	  is properly shutdown, so do not be surprised if this code does not
	  initially work for you.  It may help to enable device hotplugging
	  support.  As of this writing the exact hardware interface is
	  strongly in flux, so no good recommendation can be made.

config CRASH_DUMP
	bool "kernel crash dumps"
	depends on X86_64 || (X86_32 && HIGHMEM)
	---help---
	  Generate crash dump after being started by kexec.
	  This should be normally only set in special crash dump kernels
	  which are loaded in the main kernel with kexec-tools into
	  a specially reserved region and then later executed after
	  a crash by kdump/kexec. The crash dump kernel must be compiled
	  to a memory address not used by the main kernel or BIOS using
	  PHYSICAL_START, or it must be built as a relocatable image
	  (CONFIG_RELOCATABLE=y).
	  For more details see Documentation/kdump/kdump.txt

config KEXEC_JUMP
	bool "kexec jump (EXPERIMENTAL)"
	depends on EXPERIMENTAL
	depends on KEXEC && HIBERNATION && X86_32
	---help---
	  Jump between original kernel and kexeced kernel and invoke
	  code in physical address mode via KEXEC

config PHYSICAL_START
	hex "Physical address where the kernel is loaded" if (EMBEDDED || CRASH_DUMP)
	default "0x1000000" if X86_NUMAQ
	default "0x200000" if X86_64
	default "0x100000"
	---help---
	  This gives the physical address where the kernel is loaded.

	  If kernel is a not relocatable (CONFIG_RELOCATABLE=n) then
	  bzImage will decompress itself to above physical address and
	  run from there. Otherwise, bzImage will run from the address where
	  it has been loaded by the boot loader and will ignore above physical
	  address.

	  In normal kdump cases one does not have to set/change this option
	  as now bzImage can be compiled as a completely relocatable image
	  (CONFIG_RELOCATABLE=y) and be used to load and run from a different
	  address. This option is mainly useful for the folks who don't want
	  to use a bzImage for capturing the crash dump and want to use a
	  vmlinux instead. vmlinux is not relocatable hence a kernel needs
	  to be specifically compiled to run from a specific memory area
	  (normally a reserved region) and this option comes handy.

	  So if you are using bzImage for capturing the crash dump, leave
	  the value here unchanged to 0x100000 and set CONFIG_RELOCATABLE=y.
	  Otherwise if you plan to use vmlinux for capturing the crash dump
	  change this value to start of the reserved region (Typically 16MB
	  0x1000000). In other words, it can be set based on the "X" value as
	  specified in the "crashkernel=YM@XM" command line boot parameter
	  passed to the panic-ed kernel. Typically this parameter is set as
	  crashkernel=64M@16M. Please take a look at
	  Documentation/kdump/kdump.txt for more details about crash dumps.

	  Usage of bzImage for capturing the crash dump is recommended as
	  one does not have to build two kernels. Same kernel can be used
	  as production kernel and capture kernel. Above option should have
	  gone away after relocatable bzImage support is introduced. But it
	  is present because there are users out there who continue to use
	  vmlinux for dump capture. This option should go away down the
	  line.

	  Don't change this unless you know what you are doing.

config RELOCATABLE
	bool "Build a relocatable kernel (EXPERIMENTAL)"
	depends on EXPERIMENTAL
	---help---
	  This builds a kernel image that retains relocation information
	  so it can be loaded someplace besides the default 1MB.
	  The relocations tend to make the kernel binary about 10% larger,
	  but are discarded at runtime.

	  One use is for the kexec on panic case where the recovery kernel
	  must live at a different physical address than the primary
	  kernel.

	  Note: If CONFIG_RELOCATABLE=y, then the kernel runs from the address
	  it has been loaded at and the compile time physical address
	  (CONFIG_PHYSICAL_START) is ignored.

config PHYSICAL_ALIGN
	hex
	prompt "Alignment value to which kernel should be aligned" if X86_32
	default "0x100000" if X86_32
	default "0x200000" if X86_64
	range 0x2000 0x400000
	---help---
	  This value puts the alignment restrictions on physical address
	  where kernel is loaded and run from. Kernel is compiled for an
	  address which meets above alignment restriction.

	  If bootloader loads the kernel at a non-aligned address and
	  CONFIG_RELOCATABLE is set, kernel will move itself to nearest
	  address aligned to above value and run from there.

	  If bootloader loads the kernel at a non-aligned address and
	  CONFIG_RELOCATABLE is not set, kernel will ignore the run time
	  load address and decompress itself to the address it has been
	  compiled for and run from there. The address for which kernel is
	  compiled already meets above alignment restrictions. Hence the
	  end result is that kernel runs from a physical address meeting
	  above alignment restrictions.

	  Don't change this unless you know what you are doing.

config HOTPLUG_CPU
	bool "Support for hot-pluggable CPUs"
	depends on SMP && HOTPLUG
	---help---
	  Say Y here to allow turning CPUs off and on. CPUs can be
	  controlled through /sys/devices/system/cpu.
	  ( Note: power management support will enable this option
	    automatically on SMP systems. )
	  Say N if you want to disable CPU hotplug.

config COMPAT_VDSO
	def_bool y
	prompt "Compat VDSO support"
	depends on X86_32 || IA32_EMULATION
	---help---
	  Map the 32-bit VDSO to the predictable old-style address too.
	---help---
	  Say N here if you are running a sufficiently recent glibc
	  version (2.3.3 or later), to remove the high-mapped
	  VDSO mapping and to exclusively use the randomized VDSO.

	  If unsure, say Y.

config CMDLINE_BOOL
	bool "Built-in kernel command line"
	default n
	---help---
	  Allow for specifying boot arguments to the kernel at
	  build time.  On some systems (e.g. embedded ones), it is
	  necessary or convenient to provide some or all of the
	  kernel boot arguments with the kernel itself (that is,
	  to not rely on the boot loader to provide them.)

	  To compile command line arguments into the kernel,
	  set this option to 'Y', then fill in the
	  the boot arguments in CONFIG_CMDLINE.

	  Systems with fully functional boot loaders (i.e. non-embedded)
	  should leave this option set to 'N'.

config CMDLINE
	string "Built-in kernel command string"
	depends on CMDLINE_BOOL
	default ""
	---help---
	  Enter arguments here that should be compiled into the kernel
	  image and used at boot time.  If the boot loader provides a
	  command line at boot time, it is appended to this string to
	  form the full kernel command line, when the system boots.

	  However, you can use the CONFIG_CMDLINE_OVERRIDE option to
	  change this behavior.

	  In most cases, the command line (whether built-in or provided
	  by the boot loader) should specify the device for the root
	  file system.

config CMDLINE_OVERRIDE
	bool "Built-in command line overrides boot loader arguments"
	default n
	depends on CMDLINE_BOOL
	---help---
	  Set this option to 'Y' to have the kernel ignore the boot loader
	  command line, and use ONLY the built-in command line.

	  This is used to work around broken boot loaders.  This should
	  be set to 'N' under normal conditions.

endmenu

config ARCH_ENABLE_MEMORY_HOTPLUG
	def_bool y
	depends on X86_64 || (X86_32 && HIGHMEM)

config ARCH_ENABLE_MEMORY_HOTREMOVE
	def_bool y
	depends on MEMORY_HOTPLUG

config HAVE_ARCH_EARLY_PFN_TO_NID
	def_bool X86_64
	depends on NUMA

menu "Power management and ACPI options"

config ARCH_HIBERNATION_HEADER
	def_bool y
	depends on X86_64 && HIBERNATION

source "kernel/power/Kconfig"

source "drivers/acpi/Kconfig"

config X86_APM_BOOT
	bool
	default y
	depends on APM || APM_MODULE

menuconfig APM
	tristate "APM (Advanced Power Management) BIOS support"
	depends on X86_32 && PM_SLEEP
	---help---
	  APM is a BIOS specification for saving power using several different
	  techniques. This is mostly useful for battery powered laptops with
	  APM compliant BIOSes. If you say Y here, the system time will be
	  reset after a RESUME operation, the /proc/apm device will provide
	  battery status information, and user-space programs will receive
	  notification of APM "events" (e.g. battery status change).

	  If you select "Y" here, you can disable actual use of the APM
	  BIOS by passing the "apm=off" option to the kernel at boot time.

	  Note that the APM support is almost completely disabled for
	  machines with more than one CPU.

	  In order to use APM, you will need supporting software. For location
	  and more information, read <file:Documentation/power/pm.txt> and the
	  Battery Powered Linux mini-HOWTO, available from
	  <http://www.tldp.org/docs.html#howto>.

	  This driver does not spin down disk drives (see the hdparm(8)
	  manpage ("man 8 hdparm") for that), and it doesn't turn off
	  VESA-compliant "green" monitors.

	  This driver does not support the TI 4000M TravelMate and the ACER
	  486/DX4/75 because they don't have compliant BIOSes. Many "green"
	  desktop machines also don't have compliant BIOSes, and this driver
	  may cause those machines to panic during the boot phase.

	  Generally, if you don't have a battery in your machine, there isn't
	  much point in using this driver and you should say N. If you get
	  random kernel OOPSes or reboots that don't seem to be related to
	  anything, try disabling/enabling this option (or disabling/enabling
	  APM in your BIOS).

	  Some other things you should try when experiencing seemingly random,
	  "weird" problems:

	  1) make sure that you have enough swap space and that it is
	  enabled.
	  2) pass the "no-hlt" option to the kernel
	  3) switch on floating point emulation in the kernel and pass
	  the "no387" option to the kernel
	  4) pass the "floppy=nodma" option to the kernel
	  5) pass the "mem=4M" option to the kernel (thereby disabling
	  all but the first 4 MB of RAM)
	  6) make sure that the CPU is not over clocked.
	  7) read the sig11 FAQ at <http://www.bitwizard.nl/sig11/>
	  8) disable the cache from your BIOS settings
	  9) install a fan for the video card or exchange video RAM
	  10) install a better fan for the CPU
	  11) exchange RAM chips
	  12) exchange the motherboard.

	  To compile this driver as a module, choose M here: the
	  module will be called apm.

if APM

config APM_IGNORE_USER_SUSPEND
	bool "Ignore USER SUSPEND"
	---help---
	  This option will ignore USER SUSPEND requests. On machines with a
	  compliant APM BIOS, you want to say N. However, on the NEC Versa M
	  series notebooks, it is necessary to say Y because of a BIOS bug.

config APM_DO_ENABLE
	bool "Enable PM at boot time"
	---help---
	  Enable APM features at boot time. From page 36 of the APM BIOS
	  specification: "When disabled, the APM BIOS does not automatically
	  power manage devices, enter the Standby State, enter the Suspend
	  State, or take power saving steps in response to CPU Idle calls."
	  This driver will make CPU Idle calls when Linux is idle (unless this
	  feature is turned off -- see "Do CPU IDLE calls", below). This
	  should always save battery power, but more complicated APM features
	  will be dependent on your BIOS implementation. You may need to turn
	  this option off if your computer hangs at boot time when using APM
	  support, or if it beeps continuously instead of suspending. Turn
	  this off if you have a NEC UltraLite Versa 33/C or a Toshiba
	  T400CDT. This is off by default since most machines do fine without
	  this feature.

config APM_CPU_IDLE
	bool "Make CPU Idle calls when idle"
	---help---
	  Enable calls to APM CPU Idle/CPU Busy inside the kernel's idle loop.
	  On some machines, this can activate improved power savings, such as
	  a slowed CPU clock rate, when the machine is idle. These idle calls
	  are made after the idle loop has run for some length of time (e.g.,
	  333 mS). On some machines, this will cause a hang at boot time or
	  whenever the CPU becomes idle. (On machines with more than one CPU,
	  this option does nothing.)

config APM_DISPLAY_BLANK
	bool "Enable console blanking using APM"
	---help---
	  Enable console blanking using the APM. Some laptops can use this to
	  turn off the LCD backlight when the screen blanker of the Linux
	  virtual console blanks the screen. Note that this is only used by
	  the virtual console screen blanker, and won't turn off the backlight
	  when using the X Window system. This also doesn't have anything to
	  do with your VESA-compliant power-saving monitor. Further, this
	  option doesn't work for all laptops -- it might not turn off your
	  backlight at all, or it might print a lot of errors to the console,
	  especially if you are using gpm.

config APM_ALLOW_INTS
	bool "Allow interrupts during APM BIOS calls"
	---help---
	  Normally we disable external interrupts while we are making calls to
	  the APM BIOS as a measure to lessen the effects of a badly behaving
	  BIOS implementation.  The BIOS should reenable interrupts if it
	  needs to.  Unfortunately, some BIOSes do not -- especially those in
	  many of the newer IBM Thinkpads.  If you experience hangs when you
	  suspend, try setting this to Y.  Otherwise, say N.

endif # APM

source "arch/x86/kernel/cpu/cpufreq/Kconfig"

source "drivers/cpuidle/Kconfig"

source "drivers/idle/Kconfig"

endmenu


menu "Bus options (PCI etc.)"

config PCI
	bool "PCI support"
	default y
	select ARCH_SUPPORTS_MSI if (X86_LOCAL_APIC && X86_IO_APIC)
	---help---
	  Find out whether you have a PCI motherboard. PCI is the name of a
	  bus system, i.e. the way the CPU talks to the other stuff inside
	  your box. Other bus systems are ISA, EISA, MicroChannel (MCA) or
	  VESA. If you have PCI, say Y, otherwise N.

choice
	prompt "PCI access mode"
	depends on X86_32 && PCI
	default PCI_GOANY
	---help---
	  On PCI systems, the BIOS can be used to detect the PCI devices and
	  determine their configuration. However, some old PCI motherboards
	  have BIOS bugs and may crash if this is done. Also, some embedded
	  PCI-based systems don't have any BIOS at all. Linux can also try to
	  detect the PCI hardware directly without using the BIOS.

	  With this option, you can specify how Linux should detect the
	  PCI devices. If you choose "BIOS", the BIOS will be used,
	  if you choose "Direct", the BIOS won't be used, and if you
	  choose "MMConfig", then PCI Express MMCONFIG will be used.
	  If you choose "Any", the kernel will try MMCONFIG, then the
	  direct access method and falls back to the BIOS if that doesn't
	  work. If unsure, go with the default, which is "Any".

config PCI_GOBIOS
	bool "BIOS"

config PCI_GOMMCONFIG
	bool "MMConfig"

config PCI_GODIRECT
	bool "Direct"

config PCI_GOOLPC
	bool "OLPC"
	depends on OLPC

config PCI_GOANY
	bool "Any"

endchoice

config PCI_BIOS
	def_bool y
	depends on X86_32 && PCI && (PCI_GOBIOS || PCI_GOANY)

# x86-64 doesn't support PCI BIOS access from long mode so always go direct.
config PCI_DIRECT
	def_bool y
	depends on PCI && (X86_64 || (PCI_GODIRECT || PCI_GOANY || PCI_GOOLPC))

config PCI_MMCONFIG
	def_bool y
	depends on X86_32 && PCI && ACPI && (PCI_GOMMCONFIG || PCI_GOANY)

config PCI_OLPC
	def_bool y
	depends on PCI && OLPC && (PCI_GOOLPC || PCI_GOANY)

config PCI_DOMAINS
	def_bool y
	depends on PCI

config PCI_MMCONFIG
	bool "Support mmconfig PCI config space access"
	depends on X86_64 && PCI && ACPI

config DMAR
	bool "Support for DMA Remapping Devices (EXPERIMENTAL)"
	depends on X86_64 && PCI_MSI && ACPI && EXPERIMENTAL
	---help---
	  DMA remapping (DMAR) devices support enables independent address
	  translations for Direct Memory Access (DMA) from devices.
	  These DMA remapping devices are reported via ACPI tables
	  and include PCI device scope covered by these DMA
	  remapping devices.

config DMAR_DEFAULT_ON
	def_bool n
	prompt "Enable DMA Remapping Devices by default"
	depends on DMAR
	help
	  Selecting this option will enable a DMAR device at boot time if
	  one is found. If this option is not selected, DMAR support can
	  be enabled by passing intel_iommu=on to the kernel. It is
	  recommended you say N here while the DMAR code remains
	  experimental.

config DMAR_GFX_WA
	def_bool y
	prompt "Support for Graphics workaround"
	depends on DMAR
	---help---
	  Current Graphics drivers tend to use physical address
	  for DMA and avoid using DMA APIs. Setting this config
	  option permits the IOMMU driver to set a unity map for
	  all the OS-visible memory. Hence the driver can continue
	  to use physical addresses for DMA.

config DMAR_FLOPPY_WA
	def_bool y
	depends on DMAR
	---help---
	  Floppy disk drivers are know to bypass DMA API calls
	  thereby failing to work when IOMMU is enabled. This
	  workaround will setup a 1:1 mapping for the first
	  16M to make floppy (an ISA device) work.

config INTR_REMAP
	bool "Support for Interrupt Remapping (EXPERIMENTAL)"
	depends on X86_64 && X86_IO_APIC && PCI_MSI && ACPI && EXPERIMENTAL
	---help---
	  Supports Interrupt remapping for IO-APIC and MSI devices.
	  To use x2apic mode in the CPU's which support x2APIC enhancements or
	  to support platforms with CPU's having > 8 bit APIC ID, say Y.

source "drivers/pci/pcie/Kconfig"

source "drivers/pci/Kconfig"

# x86_64 have no ISA slots, but do have ISA-style DMA.
config ISA_DMA_API
	def_bool y

if X86_32

config ISA
	bool "ISA support"
	---help---
	  Find out whether you have ISA slots on your motherboard.  ISA is the
	  name of a bus system, i.e. the way the CPU talks to the other stuff
	  inside your box.  Other bus systems are PCI, EISA, MicroChannel
	  (MCA) or VESA.  ISA is an older system, now being displaced by PCI;
	  newer boards don't support it.  If you have ISA, say Y, otherwise N.

config EISA
	bool "EISA support"
	depends on ISA
	---help---
	  The Extended Industry Standard Architecture (EISA) bus was
	  developed as an open alternative to the IBM MicroChannel bus.

	  The EISA bus provided some of the features of the IBM MicroChannel
	  bus while maintaining backward compatibility with cards made for
	  the older ISA bus.  The EISA bus saw limited use between 1988 and
	  1995 when it was made obsolete by the PCI bus.

	  Say Y here if you are building a kernel for an EISA-based machine.

	  Otherwise, say N.

source "drivers/eisa/Kconfig"

config MCA
	bool "MCA support"
	---help---
	  MicroChannel Architecture is found in some IBM PS/2 machines and
	  laptops.  It is a bus system similar to PCI or ISA. See
	  <file:Documentation/mca.txt> (and especially the web page given
	  there) before attempting to build an MCA bus kernel.

source "drivers/mca/Kconfig"

config SCx200
	tristate "NatSemi SCx200 support"
	---help---
	  This provides basic support for National Semiconductor's
	  (now AMD's) Geode processors.  The driver probes for the
	  PCI-IDs of several on-chip devices, so its a good dependency
	  for other scx200_* drivers.

	  If compiled as a module, the driver is named scx200.

config SCx200HR_TIMER
	tristate "NatSemi SCx200 27MHz High-Resolution Timer Support"
	depends on SCx200 && GENERIC_TIME
	default y
	---help---
	  This driver provides a clocksource built upon the on-chip
	  27MHz high-resolution timer.  Its also a workaround for
	  NSC Geode SC-1100's buggy TSC, which loses time when the
	  processor goes idle (as is done by the scheduler).  The
	  other workaround is idle=poll boot option.

config GEODE_MFGPT_TIMER
	def_bool y
	prompt "Geode Multi-Function General Purpose Timer (MFGPT) events"
	depends on MGEODE_LX && GENERIC_TIME && GENERIC_CLOCKEVENTS
	---help---
	  This driver provides a clock event source based on the MFGPT
	  timer(s) in the CS5535 and CS5536 companion chip for the geode.
	  MFGPTs have a better resolution and max interval than the
	  generic PIT, and are suitable for use as high-res timers.

config OLPC
	bool "One Laptop Per Child support"
	default n
	---help---
	  Add support for detecting the unique features of the OLPC
	  XO hardware.

endif # X86_32

config K8_NB
	def_bool y
	depends on AGP_AMD64 || (X86_64 && (GART_IOMMU || (PCI && NUMA)))

source "drivers/pcmcia/Kconfig"

source "drivers/pci/hotplug/Kconfig"

endmenu


menu "Executable file formats / Emulations"

source "fs/Kconfig.binfmt"

config IA32_EMULATION
	bool "IA32 Emulation"
	depends on X86_64
	select COMPAT_BINFMT_ELF
	---help---
	  Include code to run 32-bit programs under a 64-bit kernel. You should
	  likely turn this on, unless you're 100% sure that you don't have any
	  32-bit programs left.

config IA32_AOUT
	tristate "IA32 a.out support"
	depends on IA32_EMULATION
	---help---
	  Support old a.out binaries in the 32bit emulation.

config COMPAT
	def_bool y
	depends on IA32_EMULATION

config COMPAT_FOR_U64_ALIGNMENT
	def_bool COMPAT
	depends on X86_64

config SYSVIPC_COMPAT
	def_bool y
	depends on COMPAT && SYSVIPC

endmenu


config HAVE_ATOMIC_IOMAP
	def_bool y
	depends on X86_32

source "net/Kconfig"

source "drivers/Kconfig"

source "drivers/firmware/Kconfig"

source "fs/Kconfig"

source "arch/x86/Kconfig.debug"

source "security/Kconfig"

source "crypto/Kconfig"

source "arch/x86/kvm/Kconfig"

source "lib/Kconfig"<|MERGE_RESOLUTION|>--- conflicted
+++ resolved
@@ -395,13 +395,6 @@
 	  If you do not specifically know you have a Voyager based machine,
 	  say N here, otherwise the kernel you build will not be bootable.
 
-config X86_UV
-	bool "SGI Ultraviolet"
-	depends on X86_64
-	help
-	  This option is needed in order to support SGI Ultraviolet systems.
-	  If you don't have one of these, you should say N here.
-
 config SCHED_OMIT_FRAME_POINTER
 	def_bool y
 	prompt "Single-depth WCHAN output"
@@ -1350,16 +1343,9 @@
 
 config CC_STACKPROTECTOR
 	bool "Enable -fstack-protector buffer overflow detection (EXPERIMENTAL)"
-<<<<<<< HEAD
-	depends on X86_64
 	select CC_STACKPROTECTOR_ALL
 	---help---
 	  This option turns on the -fstack-protector GCC feature. This
-=======
-	select CC_STACKPROTECTOR_ALL
-	help
-          This option turns on the -fstack-protector GCC feature. This
->>>>>>> 58105ef1
 	  feature puts, at the beginning of functions, a canary value on
 	  the stack just before the return address, and validates
 	  the value just before actually returning.  Stack based buffer
