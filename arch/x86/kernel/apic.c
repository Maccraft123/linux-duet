/*
 *	Local APIC handling, local APIC timers
 *
 *	(c) 1999, 2000 Ingo Molnar <mingo@redhat.com>
 *
 *	Fixes
 *	Maciej W. Rozycki	:	Bits for genuine 82489DX APICs;
 *					thanks to Eric Gilmore
 *					and Rolf G. Tews
 *					for testing these extensively.
 *	Maciej W. Rozycki	:	Various updates and fixes.
 *	Mikael Pettersson	:	Power Management for UP-APIC.
 *	Pavel Machek and
 *	Mikael Pettersson	:	PM converted to driver model.
 */

#include <linux/init.h>

#include <linux/mm.h>
#include <linux/delay.h>
#include <linux/bootmem.h>
#include <linux/interrupt.h>
#include <linux/mc146818rtc.h>
#include <linux/kernel_stat.h>
#include <linux/sysdev.h>
#include <linux/ioport.h>
#include <linux/cpu.h>
#include <linux/clockchips.h>
#include <linux/acpi_pmtmr.h>
#include <linux/module.h>
#include <linux/dmi.h>
#include <linux/dmar.h>

#include <asm/atomic.h>
#include <asm/smp.h>
#include <asm/mtrr.h>
#include <asm/mpspec.h>
#include <asm/desc.h>
#include <asm/arch_hooks.h>
#include <asm/hpet.h>
#include <asm/pgalloc.h>
#include <asm/i8253.h>
#include <asm/nmi.h>
#include <asm/idle.h>
#include <asm/proto.h>
#include <asm/timex.h>
#include <asm/apic.h>
#include <asm/i8259.h>

#include <mach_apic.h>
#include <mach_apicdef.h>
#include <mach_ipi.h>

/*
 * Sanity check
 */
#if ((SPURIOUS_APIC_VECTOR & 0x0F) != 0x0F)
# error SPURIOUS_APIC_VECTOR definition error
#endif

#ifdef CONFIG_X86_32
/*
 * Knob to control our willingness to enable the local APIC.
 *
 * +1=force-enable
 */
static int force_enable_local_apic;
/*
 * APIC command line parameters
 */
static int __init parse_lapic(char *arg)
{
	force_enable_local_apic = 1;
	return 0;
}
early_param("lapic", parse_lapic);
/* Local APIC was disabled by the BIOS and enabled by the kernel */
static int enabled_via_apicbase;

#endif

#ifdef CONFIG_X86_64
static int apic_calibrate_pmtmr __initdata;
static __init int setup_apicpmtimer(char *s)
{
	apic_calibrate_pmtmr = 1;
	notsc_setup(NULL);
	return 0;
}
__setup("apicpmtimer", setup_apicpmtimer);
#endif

#ifdef CONFIG_X86_64
#define HAVE_X2APIC
#endif

#ifdef HAVE_X2APIC
int x2apic;
/* x2apic enabled before OS handover */
int x2apic_preenabled;
int disable_x2apic;
static __init int setup_nox2apic(char *str)
{
	disable_x2apic = 1;
	setup_clear_cpu_cap(X86_FEATURE_X2APIC);
	return 0;
}
early_param("nox2apic", setup_nox2apic);
#endif

unsigned long mp_lapic_addr;
int disable_apic;
/* Disable local APIC timer from the kernel commandline or via dmi quirk */
static int disable_apic_timer __cpuinitdata;
/* Local APIC timer works in C2 */
int local_apic_timer_c2_ok;
EXPORT_SYMBOL_GPL(local_apic_timer_c2_ok);

int first_system_vector = 0xfe;

char system_vectors[NR_VECTORS] = { [0 ... NR_VECTORS-1] = SYS_VECTOR_FREE};

/*
 * Debug level, exported for io_apic.c
 */
unsigned int apic_verbosity;

int pic_mode;

/* Have we found an MP table */
int smp_found_config;

static struct resource lapic_resource = {
	.name = "Local APIC",
	.flags = IORESOURCE_MEM | IORESOURCE_BUSY,
};

static unsigned int calibration_result;

static int lapic_next_event(unsigned long delta,
			    struct clock_event_device *evt);
static void lapic_timer_setup(enum clock_event_mode mode,
			      struct clock_event_device *evt);
static void lapic_timer_broadcast(cpumask_t mask);
static void apic_pm_activate(void);

/*
 * The local apic timer can be used for any function which is CPU local.
 */
static struct clock_event_device lapic_clockevent = {
	.name		= "lapic",
	.features	= CLOCK_EVT_FEAT_PERIODIC | CLOCK_EVT_FEAT_ONESHOT
			| CLOCK_EVT_FEAT_C3STOP | CLOCK_EVT_FEAT_DUMMY,
	.shift		= 32,
	.set_mode	= lapic_timer_setup,
	.set_next_event	= lapic_next_event,
	.broadcast	= lapic_timer_broadcast,
	.rating		= 100,
	.irq		= -1,
};
static DEFINE_PER_CPU(struct clock_event_device, lapic_events);

static unsigned long apic_phys;

/*
 * Get the LAPIC version
 */
static inline int lapic_get_version(void)
{
	return GET_APIC_VERSION(apic_read(APIC_LVR));
}

/*
 * Check, if the APIC is integrated or a separate chip
 */
static inline int lapic_is_integrated(void)
{
#ifdef CONFIG_X86_64
	return 1;
#else
	return APIC_INTEGRATED(lapic_get_version());
#endif
}

/*
 * Check, whether this is a modern or a first generation APIC
 */
static int modern_apic(void)
{
	/* AMD systems use old APIC versions, so check the CPU */
	if (boot_cpu_data.x86_vendor == X86_VENDOR_AMD &&
	    boot_cpu_data.x86 >= 0xf)
		return 1;
	return lapic_get_version() >= 0x14;
}

/*
 * Paravirt kernels also might be using these below ops. So we still
 * use generic apic_read()/apic_write(), which might be pointing to different
 * ops in PARAVIRT case.
 */
void xapic_wait_icr_idle(void)
{
	while (apic_read(APIC_ICR) & APIC_ICR_BUSY)
		cpu_relax();
}

u32 safe_xapic_wait_icr_idle(void)
{
	u32 send_status;
	int timeout;

	timeout = 0;
	do {
		send_status = apic_read(APIC_ICR) & APIC_ICR_BUSY;
		if (!send_status)
			break;
		udelay(100);
	} while (timeout++ < 1000);

	return send_status;
}

void xapic_icr_write(u32 low, u32 id)
{
	apic_write(APIC_ICR2, SET_APIC_DEST_FIELD(id));
	apic_write(APIC_ICR, low);
}

u64 xapic_icr_read(void)
{
	u32 icr1, icr2;

	icr2 = apic_read(APIC_ICR2);
	icr1 = apic_read(APIC_ICR);

	return icr1 | ((u64)icr2 << 32);
}

static struct apic_ops xapic_ops = {
	.read = native_apic_mem_read,
	.write = native_apic_mem_write,
	.icr_read = xapic_icr_read,
	.icr_write = xapic_icr_write,
	.wait_icr_idle = xapic_wait_icr_idle,
	.safe_wait_icr_idle = safe_xapic_wait_icr_idle,
};

struct apic_ops __read_mostly *apic_ops = &xapic_ops;
EXPORT_SYMBOL_GPL(apic_ops);

#ifdef HAVE_X2APIC
static void x2apic_wait_icr_idle(void)
{
	/* no need to wait for icr idle in x2apic */
	return;
}

static u32 safe_x2apic_wait_icr_idle(void)
{
	/* no need to wait for icr idle in x2apic */
	return 0;
}

void x2apic_icr_write(u32 low, u32 id)
{
	wrmsrl(APIC_BASE_MSR + (APIC_ICR >> 4), ((__u64) id) << 32 | low);
}

u64 x2apic_icr_read(void)
{
	unsigned long val;

	rdmsrl(APIC_BASE_MSR + (APIC_ICR >> 4), val);
	return val;
}

static struct apic_ops x2apic_ops = {
	.read = native_apic_msr_read,
	.write = native_apic_msr_write,
	.icr_read = x2apic_icr_read,
	.icr_write = x2apic_icr_write,
	.wait_icr_idle = x2apic_wait_icr_idle,
	.safe_wait_icr_idle = safe_x2apic_wait_icr_idle,
};
#endif

/**
 * enable_NMI_through_LVT0 - enable NMI through local vector table 0
 */
void __cpuinit enable_NMI_through_LVT0(void)
{
	unsigned int v;

	/* unmask and set to NMI */
	v = APIC_DM_NMI;

	/* Level triggered for 82489DX (32bit mode) */
	if (!lapic_is_integrated())
		v |= APIC_LVT_LEVEL_TRIGGER;

	apic_write(APIC_LVT0, v);
}

#ifdef CONFIG_X86_32
/**
 * get_physical_broadcast - Get number of physical broadcast IDs
 */
int get_physical_broadcast(void)
{
	return modern_apic() ? 0xff : 0xf;
}
#endif

/**
 * lapic_get_maxlvt - get the maximum number of local vector table entries
 */
int lapic_get_maxlvt(void)
{
	unsigned int v;

	v = apic_read(APIC_LVR);
	/*
	 * - we always have APIC integrated on 64bit mode
	 * - 82489DXs do not report # of LVT entries
	 */
	return APIC_INTEGRATED(GET_APIC_VERSION(v)) ? GET_APIC_MAXLVT(v) : 2;
}

/*
 * Local APIC timer
 */

/* Clock divisor */
#define APIC_DIVISOR 16

/*
 * This function sets up the local APIC timer, with a timeout of
 * 'clocks' APIC bus clock. During calibration we actually call
 * this function twice on the boot CPU, once with a bogus timeout
 * value, second time for real. The other (noncalibrating) CPUs
 * call this function only once, with the real, calibrated value.
 *
 * We do reads before writes even if unnecessary, to get around the
 * P5 APIC double write bug.
 */
static void __setup_APIC_LVTT(unsigned int clocks, int oneshot, int irqen)
{
	unsigned int lvtt_value, tmp_value;

	lvtt_value = LOCAL_TIMER_VECTOR;
	if (!oneshot)
		lvtt_value |= APIC_LVT_TIMER_PERIODIC;
	if (!lapic_is_integrated())
		lvtt_value |= SET_APIC_TIMER_BASE(APIC_TIMER_BASE_DIV);

	if (!irqen)
		lvtt_value |= APIC_LVT_MASKED;

	apic_write(APIC_LVTT, lvtt_value);

	/*
	 * Divide PICLK by 16
	 */
	tmp_value = apic_read(APIC_TDCR);
	apic_write(APIC_TDCR,
		(tmp_value & ~(APIC_TDR_DIV_1 | APIC_TDR_DIV_TMBASE)) |
		APIC_TDR_DIV_16);

	if (!oneshot)
		apic_write(APIC_TMICT, clocks / APIC_DIVISOR);
}

/*
 * Setup extended LVT, AMD specific (K8, family 10h)
 *
 * Vector mappings are hard coded. On K8 only offset 0 (APIC500) and
 * MCE interrupts are supported. Thus MCE offset must be set to 0.
 *
 * If mask=1, the LVT entry does not generate interrupts while mask=0
 * enables the vector. See also the BKDGs.
 */

#define APIC_EILVT_LVTOFF_MCE 0
#define APIC_EILVT_LVTOFF_IBS 1

static void setup_APIC_eilvt(u8 lvt_off, u8 vector, u8 msg_type, u8 mask)
{
	unsigned long reg = (lvt_off << 4) + APIC_EILVT0;
	unsigned int  v   = (mask << 16) | (msg_type << 8) | vector;

	apic_write(reg, v);
}

u8 setup_APIC_eilvt_mce(u8 vector, u8 msg_type, u8 mask)
{
	setup_APIC_eilvt(APIC_EILVT_LVTOFF_MCE, vector, msg_type, mask);
	return APIC_EILVT_LVTOFF_MCE;
}

u8 setup_APIC_eilvt_ibs(u8 vector, u8 msg_type, u8 mask)
{
	setup_APIC_eilvt(APIC_EILVT_LVTOFF_IBS, vector, msg_type, mask);
	return APIC_EILVT_LVTOFF_IBS;
}
EXPORT_SYMBOL_GPL(setup_APIC_eilvt_ibs);

/*
 * Program the next event, relative to now
 */
static int lapic_next_event(unsigned long delta,
			    struct clock_event_device *evt)
{
	apic_write(APIC_TMICT, delta);
	return 0;
}

/*
 * Setup the lapic timer in periodic or oneshot mode
 */
static void lapic_timer_setup(enum clock_event_mode mode,
			      struct clock_event_device *evt)
{
	unsigned long flags;
	unsigned int v;

	/* Lapic used as dummy for broadcast ? */
	if (evt->features & CLOCK_EVT_FEAT_DUMMY)
		return;

	local_irq_save(flags);

	switch (mode) {
	case CLOCK_EVT_MODE_PERIODIC:
	case CLOCK_EVT_MODE_ONESHOT:
		__setup_APIC_LVTT(calibration_result,
				  mode != CLOCK_EVT_MODE_PERIODIC, 1);
		break;
	case CLOCK_EVT_MODE_UNUSED:
	case CLOCK_EVT_MODE_SHUTDOWN:
		v = apic_read(APIC_LVTT);
		v |= (APIC_LVT_MASKED | LOCAL_TIMER_VECTOR);
		apic_write(APIC_LVTT, v);
		apic_write(APIC_TMICT, 0xffffffff);
		break;
	case CLOCK_EVT_MODE_RESUME:
		/* Nothing to do here */
		break;
	}

	local_irq_restore(flags);
}

/*
 * Local APIC timer broadcast function
 */
static void lapic_timer_broadcast(cpumask_t mask)
{
#ifdef CONFIG_SMP
	send_IPI_mask(mask, LOCAL_TIMER_VECTOR);
#endif
}

/*
 * Setup the local APIC timer for this CPU. Copy the initilized values
 * of the boot CPU and register the clock event in the framework.
 */
static void __cpuinit setup_APIC_timer(void)
{
	struct clock_event_device *levt = &__get_cpu_var(lapic_events);

	memcpy(levt, &lapic_clockevent, sizeof(*levt));
	levt->cpumask = cpumask_of_cpu(smp_processor_id());

	clockevents_register_device(levt);
}

/*
 * In this functions we calibrate APIC bus clocks to the external timer.
 *
 * We want to do the calibration only once since we want to have local timer
 * irqs syncron. CPUs connected by the same APIC bus have the very same bus
 * frequency.
 *
 * This was previously done by reading the PIT/HPET and waiting for a wrap
 * around to find out, that a tick has elapsed. I have a box, where the PIT
 * readout is broken, so it never gets out of the wait loop again. This was
 * also reported by others.
 *
 * Monitoring the jiffies value is inaccurate and the clockevents
 * infrastructure allows us to do a simple substitution of the interrupt
 * handler.
 *
 * The calibration routine also uses the pm_timer when possible, as the PIT
 * happens to run way too slow (factor 2.3 on my VAIO CoreDuo, which goes
 * back to normal later in the boot process).
 */

#define LAPIC_CAL_LOOPS		(HZ/10)

static __initdata int lapic_cal_loops = -1;
static __initdata long lapic_cal_t1, lapic_cal_t2;
static __initdata unsigned long long lapic_cal_tsc1, lapic_cal_tsc2;
static __initdata unsigned long lapic_cal_pm1, lapic_cal_pm2;
static __initdata unsigned long lapic_cal_j1, lapic_cal_j2;

/*
 * Temporary interrupt handler.
 */
static void __init lapic_cal_handler(struct clock_event_device *dev)
{
	unsigned long long tsc = 0;
	long tapic = apic_read(APIC_TMCCT);
	unsigned long pm = acpi_pm_read_early();

	if (cpu_has_tsc)
		rdtscll(tsc);

	switch (lapic_cal_loops++) {
	case 0:
		lapic_cal_t1 = tapic;
		lapic_cal_tsc1 = tsc;
		lapic_cal_pm1 = pm;
		lapic_cal_j1 = jiffies;
		break;

	case LAPIC_CAL_LOOPS:
		lapic_cal_t2 = tapic;
		lapic_cal_tsc2 = tsc;
		if (pm < lapic_cal_pm1)
			pm += ACPI_PM_OVRRUN;
		lapic_cal_pm2 = pm;
		lapic_cal_j2 = jiffies;
		break;
	}
}

static int __init calibrate_by_pmtimer(long deltapm, long *delta)
{
	const long pm_100ms = PMTMR_TICKS_PER_SEC / 10;
	const long pm_thresh = pm_100ms / 100;
	unsigned long mult;
	u64 res;

#ifndef CONFIG_X86_PM_TIMER
	return -1;
#endif

	apic_printk(APIC_VERBOSE, "... PM timer delta = %ld\n", deltapm);

	/* Check, if the PM timer is available */
	if (!deltapm)
		return -1;

	mult = clocksource_hz2mult(PMTMR_TICKS_PER_SEC, 22);

	if (deltapm > (pm_100ms - pm_thresh) &&
	    deltapm < (pm_100ms + pm_thresh)) {
		apic_printk(APIC_VERBOSE, "... PM timer result ok\n");
	} else {
		res = (((u64)deltapm) *  mult) >> 22;
		do_div(res, 1000000);
		pr_warning("APIC calibration not consistent "
			"with PM Timer: %ldms instead of 100ms\n",
			(long)res);
		/* Correct the lapic counter value */
		res = (((u64)(*delta)) * pm_100ms);
		do_div(res, deltapm);
		pr_info("APIC delta adjusted to PM-Timer: "
			"%lu (%ld)\n", (unsigned long)res, *delta);
		*delta = (long)res;
	}

	return 0;
}

static int __init calibrate_APIC_clock(void)
{
	struct clock_event_device *levt = &__get_cpu_var(lapic_events);
	void (*real_handler)(struct clock_event_device *dev);
	unsigned long deltaj;
	long delta;
	int pm_referenced = 0;

	local_irq_disable();

	/* Replace the global interrupt handler */
	real_handler = global_clock_event->event_handler;
	global_clock_event->event_handler = lapic_cal_handler;

	/*
	 * Setup the APIC counter to maximum. There is no way the lapic
	 * can underflow in the 100ms detection time frame
	 */
	__setup_APIC_LVTT(0xffffffff, 0, 0);

	/* Let the interrupts run */
	local_irq_enable();

	while (lapic_cal_loops <= LAPIC_CAL_LOOPS)
		cpu_relax();

	local_irq_disable();

	/* Restore the real event handler */
	global_clock_event->event_handler = real_handler;

	/* Build delta t1-t2 as apic timer counts down */
	delta = lapic_cal_t1 - lapic_cal_t2;
	apic_printk(APIC_VERBOSE, "... lapic delta = %ld\n", delta);

	/* we trust the PM based calibration if possible */
	pm_referenced = !calibrate_by_pmtimer(lapic_cal_pm2 - lapic_cal_pm1,
					&delta);

	/* Calculate the scaled math multiplication factor */
	lapic_clockevent.mult = div_sc(delta, TICK_NSEC * LAPIC_CAL_LOOPS,
				       lapic_clockevent.shift);
	lapic_clockevent.max_delta_ns =
		clockevent_delta2ns(0x7FFFFF, &lapic_clockevent);
	lapic_clockevent.min_delta_ns =
		clockevent_delta2ns(0xF, &lapic_clockevent);

	calibration_result = (delta * APIC_DIVISOR) / LAPIC_CAL_LOOPS;

	apic_printk(APIC_VERBOSE, "..... delta %ld\n", delta);
	apic_printk(APIC_VERBOSE, "..... mult: %ld\n", lapic_clockevent.mult);
	apic_printk(APIC_VERBOSE, "..... calibration result: %u\n",
		    calibration_result);

	if (cpu_has_tsc) {
		delta = (long)(lapic_cal_tsc2 - lapic_cal_tsc1);
		apic_printk(APIC_VERBOSE, "..... CPU clock speed is "
			    "%ld.%04ld MHz.\n",
			    (delta / LAPIC_CAL_LOOPS) / (1000000 / HZ),
			    (delta / LAPIC_CAL_LOOPS) % (1000000 / HZ));
	}

	apic_printk(APIC_VERBOSE, "..... host bus clock speed is "
		    "%u.%04u MHz.\n",
		    calibration_result / (1000000 / HZ),
		    calibration_result % (1000000 / HZ));

	/*
	 * Do a sanity check on the APIC calibration result
	 */
	if (calibration_result < (1000000 / HZ)) {
		local_irq_enable();
		pr_warning("APIC frequency too slow, disabling apic timer\n");
		return -1;
	}

	levt->features &= ~CLOCK_EVT_FEAT_DUMMY;

	/*
	 * PM timer calibration failed or not turned on
	 * so lets try APIC timer based calibration
	 */
	if (!pm_referenced) {
		apic_printk(APIC_VERBOSE, "... verify APIC timer\n");

		/*
		 * Setup the apic timer manually
		 */
		levt->event_handler = lapic_cal_handler;
		lapic_timer_setup(CLOCK_EVT_MODE_PERIODIC, levt);
		lapic_cal_loops = -1;

		/* Let the interrupts run */
		local_irq_enable();

		while (lapic_cal_loops <= LAPIC_CAL_LOOPS)
			cpu_relax();

		/* Stop the lapic timer */
		lapic_timer_setup(CLOCK_EVT_MODE_SHUTDOWN, levt);

		/* Jiffies delta */
		deltaj = lapic_cal_j2 - lapic_cal_j1;
		apic_printk(APIC_VERBOSE, "... jiffies delta = %lu\n", deltaj);

		/* Check, if the jiffies result is consistent */
		if (deltaj >= LAPIC_CAL_LOOPS-2 && deltaj <= LAPIC_CAL_LOOPS+2)
			apic_printk(APIC_VERBOSE, "... jiffies result ok\n");
		else
			levt->features |= CLOCK_EVT_FEAT_DUMMY;
	} else
		local_irq_enable();

	if (levt->features & CLOCK_EVT_FEAT_DUMMY) {
		pr_warning("APIC timer disabled due to verification failure.\n");
			return -1;
	}

	return 0;
}

/*
 * Setup the boot APIC
 *
 * Calibrate and verify the result.
 */
void __init setup_boot_APIC_clock(void)
{
	/*
	 * The local apic timer can be disabled via the kernel
	 * commandline or from the CPU detection code. Register the lapic
	 * timer as a dummy clock event source on SMP systems, so the
	 * broadcast mechanism is used. On UP systems simply ignore it.
	 */
	if (disable_apic_timer) {
		pr_info("Disabling APIC timer\n");
		/* No broadcast on UP ! */
		if (num_possible_cpus() > 1) {
			lapic_clockevent.mult = 1;
			setup_APIC_timer();
		}
		return;
	}

	apic_printk(APIC_VERBOSE, "Using local APIC timer interrupts.\n"
		    "calibrating APIC timer ...\n");

	if (calibrate_APIC_clock()) {
		/* No broadcast on UP ! */
		if (num_possible_cpus() > 1)
			setup_APIC_timer();
		return;
	}

	/*
	 * If nmi_watchdog is set to IO_APIC, we need the
	 * PIT/HPET going.  Otherwise register lapic as a dummy
	 * device.
	 */
	if (nmi_watchdog != NMI_IO_APIC)
		lapic_clockevent.features &= ~CLOCK_EVT_FEAT_DUMMY;
	else
		pr_warning("APIC timer registered as dummy,"
			" due to nmi_watchdog=%d!\n", nmi_watchdog);

	/* Setup the lapic or request the broadcast */
	setup_APIC_timer();
}

void __cpuinit setup_secondary_APIC_clock(void)
{
	setup_APIC_timer();
}

/*
 * The guts of the apic timer interrupt
 */
static void local_apic_timer_interrupt(void)
{
	int cpu = smp_processor_id();
	struct clock_event_device *evt = &per_cpu(lapic_events, cpu);

	/*
	 * Normally we should not be here till LAPIC has been initialized but
	 * in some cases like kdump, its possible that there is a pending LAPIC
	 * timer interrupt from previous kernel's context and is delivered in
	 * new kernel the moment interrupts are enabled.
	 *
	 * Interrupts are enabled early and LAPIC is setup much later, hence
	 * its possible that when we get here evt->event_handler is NULL.
	 * Check for event_handler being NULL and discard the interrupt as
	 * spurious.
	 */
	if (!evt->event_handler) {
		pr_warning("Spurious LAPIC timer interrupt on cpu %d\n", cpu);
		/* Switch it off */
		lapic_timer_setup(CLOCK_EVT_MODE_SHUTDOWN, evt);
		return;
	}

	/*
	 * the NMI deadlock-detector uses this.
	 */
	inc_irq_stat(apic_timer_irqs);

	evt->event_handler(evt);
}

/*
 * Local APIC timer interrupt. This is the most natural way for doing
 * local interrupts, but local timer interrupts can be emulated by
 * broadcast interrupts too. [in case the hw doesn't support APIC timers]
 *
 * [ if a single-CPU system runs an SMP kernel then we call the local
 *   interrupt as well. Thus we cannot inline the local irq ... ]
 */
void smp_apic_timer_interrupt(struct pt_regs *regs)
{
	struct pt_regs *old_regs = set_irq_regs(regs);

	/*
	 * NOTE! We'd better ACK the irq immediately,
	 * because timer handling can be slow.
	 */
	ack_APIC_irq();
	/*
	 * update_process_times() expects us to have done irq_enter().
	 * Besides, if we don't timer interrupts ignore the global
	 * interrupt lock, which is the WrongThing (tm) to do.
	 */
#ifdef CONFIG_X86_64
	exit_idle();
#endif
	irq_enter();
	local_apic_timer_interrupt();
	irq_exit();

	set_irq_regs(old_regs);
}

int setup_profiling_timer(unsigned int multiplier)
{
	return -EINVAL;
}

/*
 * Local APIC start and shutdown
 */

/**
 * clear_local_APIC - shutdown the local APIC
 *
 * This is called, when a CPU is disabled and before rebooting, so the state of
 * the local APIC has no dangling leftovers. Also used to cleanout any BIOS
 * leftovers during boot.
 */
void clear_local_APIC(void)
{
	int maxlvt;
	u32 v;

	/* APIC hasn't been mapped yet */
	if (!apic_phys)
		return;

	maxlvt = lapic_get_maxlvt();
	/*
	 * Masking an LVT entry can trigger a local APIC error
	 * if the vector is zero. Mask LVTERR first to prevent this.
	 */
	if (maxlvt >= 3) {
		v = ERROR_APIC_VECTOR; /* any non-zero vector will do */
		apic_write(APIC_LVTERR, v | APIC_LVT_MASKED);
	}
	/*
	 * Careful: we have to set masks only first to deassert
	 * any level-triggered sources.
	 */
	v = apic_read(APIC_LVTT);
	apic_write(APIC_LVTT, v | APIC_LVT_MASKED);
	v = apic_read(APIC_LVT0);
	apic_write(APIC_LVT0, v | APIC_LVT_MASKED);
	v = apic_read(APIC_LVT1);
	apic_write(APIC_LVT1, v | APIC_LVT_MASKED);
	if (maxlvt >= 4) {
		v = apic_read(APIC_LVTPC);
		apic_write(APIC_LVTPC, v | APIC_LVT_MASKED);
	}

	/* lets not touch this if we didn't frob it */
#if defined(CONFIG_X86_MCE_P4THERMAL) || defined(X86_MCE_INTEL)
	if (maxlvt >= 5) {
		v = apic_read(APIC_LVTTHMR);
		apic_write(APIC_LVTTHMR, v | APIC_LVT_MASKED);
	}
#endif
	/*
	 * Clean APIC state for other OSs:
	 */
	apic_write(APIC_LVTT, APIC_LVT_MASKED);
	apic_write(APIC_LVT0, APIC_LVT_MASKED);
	apic_write(APIC_LVT1, APIC_LVT_MASKED);
	if (maxlvt >= 3)
		apic_write(APIC_LVTERR, APIC_LVT_MASKED);
	if (maxlvt >= 4)
		apic_write(APIC_LVTPC, APIC_LVT_MASKED);

	/* Integrated APIC (!82489DX) ? */
	if (lapic_is_integrated()) {
		if (maxlvt > 3)
			/* Clear ESR due to Pentium errata 3AP and 11AP */
			apic_write(APIC_ESR, 0);
		apic_read(APIC_ESR);
	}
}

/**
 * disable_local_APIC - clear and disable the local APIC
 */
void disable_local_APIC(void)
{
	unsigned int value;

	clear_local_APIC();

	/*
	 * Disable APIC (implies clearing of registers
	 * for 82489DX!).
	 */
	value = apic_read(APIC_SPIV);
	value &= ~APIC_SPIV_APIC_ENABLED;
	apic_write(APIC_SPIV, value);

#ifdef CONFIG_X86_32
	/*
	 * When LAPIC was disabled by the BIOS and enabled by the kernel,
	 * restore the disabled state.
	 */
	if (enabled_via_apicbase) {
		unsigned int l, h;

		rdmsr(MSR_IA32_APICBASE, l, h);
		l &= ~MSR_IA32_APICBASE_ENABLE;
		wrmsr(MSR_IA32_APICBASE, l, h);
	}
#endif
}

/*
 * If Linux enabled the LAPIC against the BIOS default disable it down before
 * re-entering the BIOS on shutdown.  Otherwise the BIOS may get confused and
 * not power-off.  Additionally clear all LVT entries before disable_local_APIC
 * for the case where Linux didn't enable the LAPIC.
 */
void lapic_shutdown(void)
{
	unsigned long flags;

	if (!cpu_has_apic)
		return;

	local_irq_save(flags);

#ifdef CONFIG_X86_32
	if (!enabled_via_apicbase)
		clear_local_APIC();
	else
#endif
		disable_local_APIC();


	local_irq_restore(flags);
}

/*
 * This is to verify that we're looking at a real local APIC.
 * Check these against your board if the CPUs aren't getting
 * started for no apparent reason.
 */
int __init verify_local_APIC(void)
{
	unsigned int reg0, reg1;

	/*
	 * The version register is read-only in a real APIC.
	 */
	reg0 = apic_read(APIC_LVR);
	apic_printk(APIC_DEBUG, "Getting VERSION: %x\n", reg0);
	apic_write(APIC_LVR, reg0 ^ APIC_LVR_MASK);
	reg1 = apic_read(APIC_LVR);
	apic_printk(APIC_DEBUG, "Getting VERSION: %x\n", reg1);

	/*
	 * The two version reads above should print the same
	 * numbers.  If the second one is different, then we
	 * poke at a non-APIC.
	 */
	if (reg1 != reg0)
		return 0;

	/*
	 * Check if the version looks reasonably.
	 */
	reg1 = GET_APIC_VERSION(reg0);
	if (reg1 == 0x00 || reg1 == 0xff)
		return 0;
	reg1 = lapic_get_maxlvt();
	if (reg1 < 0x02 || reg1 == 0xff)
		return 0;

	/*
	 * The ID register is read/write in a real APIC.
	 */
	reg0 = apic_read(APIC_ID);
	apic_printk(APIC_DEBUG, "Getting ID: %x\n", reg0);
	apic_write(APIC_ID, reg0 ^ APIC_ID_MASK);
	reg1 = apic_read(APIC_ID);
	apic_printk(APIC_DEBUG, "Getting ID: %x\n", reg1);
	apic_write(APIC_ID, reg0);
	if (reg1 != (reg0 ^ APIC_ID_MASK))
		return 0;

	/*
	 * The next two are just to see if we have sane values.
	 * They're only really relevant if we're in Virtual Wire
	 * compatibility mode, but most boxes are anymore.
	 */
	reg0 = apic_read(APIC_LVT0);
	apic_printk(APIC_DEBUG, "Getting LVT0: %x\n", reg0);
	reg1 = apic_read(APIC_LVT1);
	apic_printk(APIC_DEBUG, "Getting LVT1: %x\n", reg1);

	return 1;
}

/**
 * sync_Arb_IDs - synchronize APIC bus arbitration IDs
 */
void __init sync_Arb_IDs(void)
{
	/*
	 * Unsupported on P4 - see Intel Dev. Manual Vol. 3, Ch. 8.6.1 And not
	 * needed on AMD.
	 */
	if (modern_apic() || boot_cpu_data.x86_vendor == X86_VENDOR_AMD)
		return;

	/*
	 * Wait for idle.
	 */
	apic_wait_icr_idle();

	apic_printk(APIC_DEBUG, "Synchronizing Arb IDs.\n");
	apic_write(APIC_ICR, APIC_DEST_ALLINC |
			APIC_INT_LEVELTRIG | APIC_DM_INIT);
}

/*
 * An initial setup of the virtual wire mode.
 */
void __init init_bsp_APIC(void)
{
	unsigned int value;

	/*
	 * Don't do the setup now if we have a SMP BIOS as the
	 * through-I/O-APIC virtual wire mode might be active.
	 */
	if (smp_found_config || !cpu_has_apic)
		return;

	/*
	 * Do not trust the local APIC being empty at bootup.
	 */
	clear_local_APIC();

	/*
	 * Enable APIC.
	 */
	value = apic_read(APIC_SPIV);
	value &= ~APIC_VECTOR_MASK;
	value |= APIC_SPIV_APIC_ENABLED;

#ifdef CONFIG_X86_32
	/* This bit is reserved on P4/Xeon and should be cleared */
	if ((boot_cpu_data.x86_vendor == X86_VENDOR_INTEL) &&
	    (boot_cpu_data.x86 == 15))
		value &= ~APIC_SPIV_FOCUS_DISABLED;
	else
#endif
		value |= APIC_SPIV_FOCUS_DISABLED;
	value |= SPURIOUS_APIC_VECTOR;
	apic_write(APIC_SPIV, value);

	/*
	 * Set up the virtual wire mode.
	 */
	apic_write(APIC_LVT0, APIC_DM_EXTINT);
	value = APIC_DM_NMI;
	if (!lapic_is_integrated())		/* 82489DX */
		value |= APIC_LVT_LEVEL_TRIGGER;
	apic_write(APIC_LVT1, value);
}

static void __cpuinit lapic_setup_esr(void)
{
	unsigned int oldvalue, value, maxlvt;

	if (!lapic_is_integrated()) {
		pr_info("No ESR for 82489DX.\n");
		return;
	}

	if (esr_disable) {
		/*
		 * Something untraceable is creating bad interrupts on
		 * secondary quads ... for the moment, just leave the
		 * ESR disabled - we can't do anything useful with the
		 * errors anyway - mbligh
		 */
		pr_info("Leaving ESR disabled.\n");
		return;
	}

	maxlvt = lapic_get_maxlvt();
	if (maxlvt > 3)		/* Due to the Pentium erratum 3AP. */
		apic_write(APIC_ESR, 0);
	oldvalue = apic_read(APIC_ESR);

	/* enables sending errors */
	value = ERROR_APIC_VECTOR;
	apic_write(APIC_LVTERR, value);

	/*
	 * spec says clear errors after enabling vector.
	 */
	if (maxlvt > 3)
		apic_write(APIC_ESR, 0);
	value = apic_read(APIC_ESR);
	if (value != oldvalue)
		apic_printk(APIC_VERBOSE, "ESR value before enabling "
			"vector: 0x%08x  after: 0x%08x\n",
			oldvalue, value);
}


/**
 * setup_local_APIC - setup the local APIC
 */
void __cpuinit setup_local_APIC(void)
{
	unsigned int value;
	int i, j;

#ifdef CONFIG_X86_32
	/* Pound the ESR really hard over the head with a big hammer - mbligh */
	if (lapic_is_integrated() && esr_disable) {
		apic_write(APIC_ESR, 0);
		apic_write(APIC_ESR, 0);
		apic_write(APIC_ESR, 0);
		apic_write(APIC_ESR, 0);
	}
#endif

	preempt_disable();

	/*
	 * Double-check whether this APIC is really registered.
	 * This is meaningless in clustered apic mode, so we skip it.
	 */
	if (!apic_id_registered())
		BUG();

	/*
	 * Intel recommends to set DFR, LDR and TPR before enabling
	 * an APIC.  See e.g. "AP-388 82489DX User's Manual" (Intel
	 * document number 292116).  So here it goes...
	 */
	init_apic_ldr();

	/*
	 * Set Task Priority to 'accept all'. We never change this
	 * later on.
	 */
	value = apic_read(APIC_TASKPRI);
	value &= ~APIC_TPRI_MASK;
	apic_write(APIC_TASKPRI, value);

	/*
	 * After a crash, we no longer service the interrupts and a pending
	 * interrupt from previous kernel might still have ISR bit set.
	 *
	 * Most probably by now CPU has serviced that pending interrupt and
	 * it might not have done the ack_APIC_irq() because it thought,
	 * interrupt came from i8259 as ExtInt. LAPIC did not get EOI so it
	 * does not clear the ISR bit and cpu thinks it has already serivced
	 * the interrupt. Hence a vector might get locked. It was noticed
	 * for timer irq (vector 0x31). Issue an extra EOI to clear ISR.
	 */
	for (i = APIC_ISR_NR - 1; i >= 0; i--) {
		value = apic_read(APIC_ISR + i*0x10);
		for (j = 31; j >= 0; j--) {
			if (value & (1<<j))
				ack_APIC_irq();
		}
	}

	/*
	 * Now that we are all set up, enable the APIC
	 */
	value = apic_read(APIC_SPIV);
	value &= ~APIC_VECTOR_MASK;
	/*
	 * Enable APIC
	 */
	value |= APIC_SPIV_APIC_ENABLED;

#ifdef CONFIG_X86_32
	/*
	 * Some unknown Intel IO/APIC (or APIC) errata is biting us with
	 * certain networking cards. If high frequency interrupts are
	 * happening on a particular IOAPIC pin, plus the IOAPIC routing
	 * entry is masked/unmasked at a high rate as well then sooner or
	 * later IOAPIC line gets 'stuck', no more interrupts are received
	 * from the device. If focus CPU is disabled then the hang goes
	 * away, oh well :-(
	 *
	 * [ This bug can be reproduced easily with a level-triggered
	 *   PCI Ne2000 networking cards and PII/PIII processors, dual
	 *   BX chipset. ]
	 */
	/*
	 * Actually disabling the focus CPU check just makes the hang less
	 * frequent as it makes the interrupt distributon model be more
	 * like LRU than MRU (the short-term load is more even across CPUs).
	 * See also the comment in end_level_ioapic_irq().  --macro
	 */

	/*
	 * - enable focus processor (bit==0)
	 * - 64bit mode always use processor focus
	 *   so no need to set it
	 */
	value &= ~APIC_SPIV_FOCUS_DISABLED;
#endif

	/*
	 * Set spurious IRQ vector
	 */
	value |= SPURIOUS_APIC_VECTOR;
	apic_write(APIC_SPIV, value);

	/*
	 * Set up LVT0, LVT1:
	 *
	 * set up through-local-APIC on the BP's LINT0. This is not
	 * strictly necessary in pure symmetric-IO mode, but sometimes
	 * we delegate interrupts to the 8259A.
	 */
	/*
	 * TODO: set up through-local-APIC from through-I/O-APIC? --macro
	 */
	value = apic_read(APIC_LVT0) & APIC_LVT_MASKED;
	if (!smp_processor_id() && (pic_mode || !value)) {
		value = APIC_DM_EXTINT;
		apic_printk(APIC_VERBOSE, "enabled ExtINT on CPU#%d\n",
				smp_processor_id());
	} else {
		value = APIC_DM_EXTINT | APIC_LVT_MASKED;
		apic_printk(APIC_VERBOSE, "masked ExtINT on CPU#%d\n",
				smp_processor_id());
	}
	apic_write(APIC_LVT0, value);

	/*
	 * only the BP should see the LINT1 NMI signal, obviously.
	 */
	if (!smp_processor_id())
		value = APIC_DM_NMI;
	else
		value = APIC_DM_NMI | APIC_LVT_MASKED;
	if (!lapic_is_integrated())		/* 82489DX */
		value |= APIC_LVT_LEVEL_TRIGGER;
	apic_write(APIC_LVT1, value);

	preempt_enable();
}

void __cpuinit end_local_APIC_setup(void)
{
	lapic_setup_esr();

#ifdef CONFIG_X86_32
	{
		unsigned int value;
		/* Disable the local apic timer */
		value = apic_read(APIC_LVTT);
		value |= (APIC_LVT_MASKED | LOCAL_TIMER_VECTOR);
		apic_write(APIC_LVTT, value);
	}
#endif

	setup_apic_nmi_watchdog(NULL);
	apic_pm_activate();
}

#ifdef HAVE_X2APIC
void check_x2apic(void)
{
	int msr, msr2;

	rdmsr(MSR_IA32_APICBASE, msr, msr2);

	if (msr & X2APIC_ENABLE) {
		pr_info("x2apic enabled by BIOS, switching to x2apic ops\n");
		x2apic_preenabled = x2apic = 1;
		apic_ops = &x2apic_ops;
	}
}

void enable_x2apic(void)
{
	int msr, msr2;

	rdmsr(MSR_IA32_APICBASE, msr, msr2);
	if (!(msr & X2APIC_ENABLE)) {
		pr_info("Enabling x2apic\n");
		wrmsr(MSR_IA32_APICBASE, msr | X2APIC_ENABLE, 0);
	}
}

void __init enable_IR_x2apic(void)
{
#ifdef CONFIG_INTR_REMAP
	int ret;
	unsigned long flags;

	if (!cpu_has_x2apic)
		return;

	if (!x2apic_preenabled && disable_x2apic) {
		pr_info("Skipped enabling x2apic and Interrupt-remapping "
			"because of nox2apic\n");
		return;
	}

	if (x2apic_preenabled && disable_x2apic)
		panic("Bios already enabled x2apic, can't enforce nox2apic");

	if (!x2apic_preenabled && skip_ioapic_setup) {
		pr_info("Skipped enabling x2apic and Interrupt-remapping "
			"because of skipping io-apic setup\n");
		return;
	}

	ret = dmar_table_init();
	if (ret) {
		pr_info("dmar_table_init() failed with %d:\n", ret);

		if (x2apic_preenabled)
			panic("x2apic enabled by bios. But IR enabling failed");
		else
			pr_info("Not enabling x2apic,Intr-remapping\n");
		return;
	}

	local_irq_save(flags);
	mask_8259A();

	ret = save_mask_IO_APIC_setup();
	if (ret) {
		pr_info("Saving IO-APIC state failed: %d\n", ret);
		goto end;
	}

	ret = enable_intr_remapping(1);

	if (ret && x2apic_preenabled) {
		local_irq_restore(flags);
		panic("x2apic enabled by bios. But IR enabling failed");
	}

	if (ret)
		goto end_restore;

	if (!x2apic) {
		x2apic = 1;
		apic_ops = &x2apic_ops;
		enable_x2apic();
	}

end_restore:
	if (ret)
		/*
		 * IR enabling failed
		 */
		restore_IO_APIC_setup();
	else
		reinit_intr_remapped_IO_APIC(x2apic_preenabled);

end:
	unmask_8259A();
	local_irq_restore(flags);

	if (!ret) {
		if (!x2apic_preenabled)
			pr_info("Enabled x2apic and interrupt-remapping\n");
		else
			pr_info("Enabled Interrupt-remapping\n");
	} else
		pr_err("Failed to enable Interrupt-remapping and x2apic\n");
#else
	if (!cpu_has_x2apic)
		return;

	if (x2apic_preenabled)
		panic("x2apic enabled prior OS handover,"
		      " enable CONFIG_INTR_REMAP");

	pr_info("Enable CONFIG_INTR_REMAP for enabling intr-remapping "
		" and x2apic\n");
#endif

	return;
}
#endif /* HAVE_X2APIC */

#ifdef CONFIG_X86_64
/*
 * Detect and enable local APICs on non-SMP boards.
 * Original code written by Keir Fraser.
 * On AMD64 we trust the BIOS - if it says no APIC it is likely
 * not correctly set up (usually the APIC timer won't work etc.)
 */
static int __init detect_init_APIC(void)
{
	if (!cpu_has_apic) {
		pr_info("No local APIC present\n");
		return -1;
	}

	mp_lapic_addr = APIC_DEFAULT_PHYS_BASE;
	boot_cpu_physical_apicid = 0;
	return 0;
}
#else
/*
 * Detect and initialize APIC
 */
static int __init detect_init_APIC(void)
{
	u32 h, l, features;

	/* Disabled by kernel option? */
	if (disable_apic)
		return -1;

	switch (boot_cpu_data.x86_vendor) {
	case X86_VENDOR_AMD:
		if ((boot_cpu_data.x86 == 6 && boot_cpu_data.x86_model > 1) ||
		    (boot_cpu_data.x86 == 15))
			break;
		goto no_apic;
	case X86_VENDOR_INTEL:
		if (boot_cpu_data.x86 == 6 || boot_cpu_data.x86 == 15 ||
		    (boot_cpu_data.x86 == 5 && cpu_has_apic))
			break;
		goto no_apic;
	default:
		goto no_apic;
	}

	if (!cpu_has_apic) {
		/*
		 * Over-ride BIOS and try to enable the local APIC only if
		 * "lapic" specified.
		 */
		if (!force_enable_local_apic) {
			pr_info("Local APIC disabled by BIOS -- "
				"you can enable it with \"lapic\"\n");
			return -1;
		}
		/*
		 * Some BIOSes disable the local APIC in the APIC_BASE
		 * MSR. This can only be done in software for Intel P6 or later
		 * and AMD K7 (Model > 1) or later.
		 */
		rdmsr(MSR_IA32_APICBASE, l, h);
		if (!(l & MSR_IA32_APICBASE_ENABLE)) {
			pr_info("Local APIC disabled by BIOS -- reenabling.\n");
			l &= ~MSR_IA32_APICBASE_BASE;
			l |= MSR_IA32_APICBASE_ENABLE | APIC_DEFAULT_PHYS_BASE;
			wrmsr(MSR_IA32_APICBASE, l, h);
			enabled_via_apicbase = 1;
		}
	}
	/*
	 * The APIC feature bit should now be enabled
	 * in `cpuid'
	 */
	features = cpuid_edx(1);
	if (!(features & (1 << X86_FEATURE_APIC))) {
		pr_warning("Could not enable APIC!\n");
		return -1;
	}
	set_cpu_cap(&boot_cpu_data, X86_FEATURE_APIC);
	mp_lapic_addr = APIC_DEFAULT_PHYS_BASE;

	/* The BIOS may have set up the APIC at some other address */
	rdmsr(MSR_IA32_APICBASE, l, h);
	if (l & MSR_IA32_APICBASE_ENABLE)
		mp_lapic_addr = l & MSR_IA32_APICBASE_BASE;

	pr_info("Found and enabled local APIC!\n");

	apic_pm_activate();

	return 0;

no_apic:
	pr_info("No local APIC present or hardware disabled\n");
	return -1;
}
#endif

#ifdef CONFIG_X86_64
void __init early_init_lapic_mapping(void)
{
	unsigned long phys_addr;

	/*
	 * If no local APIC can be found then go out
	 * : it means there is no mpatable and MADT
	 */
	if (!smp_found_config)
		return;

	phys_addr = mp_lapic_addr;

	set_fixmap_nocache(FIX_APIC_BASE, phys_addr);
	apic_printk(APIC_VERBOSE, "mapped APIC to %16lx (%16lx)\n",
		    APIC_BASE, phys_addr);

	/*
	 * Fetch the APIC ID of the BSP in case we have a
	 * default configuration (or the MP table is broken).
	 */
	boot_cpu_physical_apicid = read_apic_id();
}
#endif

/**
 * init_apic_mappings - initialize APIC mappings
 */
void __init init_apic_mappings(void)
{
#ifdef HAVE_X2APIC
	if (x2apic) {
		boot_cpu_physical_apicid = read_apic_id();
		return;
	}
#endif

	/*
	 * If no local APIC can be found then set up a fake all
	 * zeroes page to simulate the local APIC and another
	 * one for the IO-APIC.
	 */
	if (!smp_found_config && detect_init_APIC()) {
		apic_phys = (unsigned long) alloc_bootmem_pages(PAGE_SIZE);
		apic_phys = __pa(apic_phys);
	} else
		apic_phys = mp_lapic_addr;

	set_fixmap_nocache(FIX_APIC_BASE, apic_phys);
	apic_printk(APIC_VERBOSE, "mapped APIC to %08lx (%08lx)\n",
				APIC_BASE, apic_phys);

	/*
	 * Fetch the APIC ID of the BSP in case we have a
	 * default configuration (or the MP table is broken).
	 */
	if (boot_cpu_physical_apicid == -1U)
		boot_cpu_physical_apicid = read_apic_id();
}

/*
 * This initializes the IO-APIC and APIC hardware if this is
 * a UP kernel.
 */
int apic_version[MAX_APICS];

int __init APIC_init_uniprocessor(void)
{
#ifdef CONFIG_X86_64
	if (disable_apic) {
		pr_info("Apic disabled\n");
		return -1;
	}
	if (!cpu_has_apic) {
		disable_apic = 1;
		pr_info("Apic disabled by BIOS\n");
		return -1;
	}
#else
	if (!smp_found_config && !cpu_has_apic)
		return -1;

	/*
	 * Complain if the BIOS pretends there is one.
	 */
	if (!cpu_has_apic &&
	    APIC_INTEGRATED(apic_version[boot_cpu_physical_apicid])) {
		pr_err("BIOS bug, local APIC 0x%x not detected!...\n",
			boot_cpu_physical_apicid);
		clear_cpu_cap(&boot_cpu_data, X86_FEATURE_APIC);
		return -1;
	}
#endif

#ifdef HAVE_X2APIC
	enable_IR_x2apic();
#endif
#ifdef CONFIG_X86_64
	setup_apic_routing();
#endif

	verify_local_APIC();
	connect_bsp_APIC();

#ifdef CONFIG_X86_64
	apic_write(APIC_ID, SET_APIC_ID(boot_cpu_physical_apicid));
#else
	/*
	 * Hack: In case of kdump, after a crash, kernel might be booting
	 * on a cpu with non-zero lapic id. But boot_cpu_physical_apicid
	 * might be zero if read from MP tables. Get it from LAPIC.
	 */
# ifdef CONFIG_CRASH_DUMP
	boot_cpu_physical_apicid = read_apic_id();
# endif
#endif
	physid_set_mask_of_physid(boot_cpu_physical_apicid, &phys_cpu_present_map);
	setup_local_APIC();

#ifdef CONFIG_X86_64
	/*
	 * Now enable IO-APICs, actually call clear_IO_APIC
	 * We need clear_IO_APIC before enabling vector on BP
	 */
	if (!skip_ioapic_setup && nr_ioapics)
		enable_IO_APIC();
#endif

#ifdef CONFIG_X86_IO_APIC
	if (!smp_found_config || skip_ioapic_setup || !nr_ioapics)
#endif
		localise_nmi_watchdog();
	end_local_APIC_setup();

#ifdef CONFIG_X86_IO_APIC
	if (smp_found_config && !skip_ioapic_setup && nr_ioapics)
		setup_IO_APIC();
# ifdef CONFIG_X86_64
	else
		nr_ioapics = 0;
# endif
#endif

#ifdef CONFIG_X86_64
	setup_boot_APIC_clock();
	check_nmi_watchdog();
#else
	setup_boot_clock();
#endif

	return 0;
}

/*
 * Local APIC interrupts
 */

/*
 * This interrupt should _never_ happen with our APIC/SMP architecture
 */
void smp_spurious_interrupt(struct pt_regs *regs)
{
	u32 v;

#ifdef CONFIG_X86_64
	exit_idle();
#endif
	irq_enter();
	/*
	 * Check if this really is a spurious interrupt and ACK it
	 * if it is a vectored one.  Just in case...
	 * Spurious interrupts should not be ACKed.
	 */
	v = apic_read(APIC_ISR + ((SPURIOUS_APIC_VECTOR & ~0x1f) >> 1));
	if (v & (1 << (SPURIOUS_APIC_VECTOR & 0x1f)))
		ack_APIC_irq();

	inc_irq_stat(irq_spurious_count);

	/* see sw-dev-man vol 3, chapter 7.4.13.5 */
<<<<<<< HEAD
	printk(KERN_INFO "spurious APIC interrupt on CPU#%d, "
	       "should never happen.\n", smp_processor_id());
=======
	pr_info("spurious APIC interrupt on CPU#%d, "
		"should never happen.\n", smp_processor_id());
	__get_cpu_var(irq_stat).irq_spurious_count++;
#endif
>>>>>>> 1ccedb7c
	irq_exit();
}

/*
 * This interrupt should never happen with our APIC/SMP architecture
 */
void smp_error_interrupt(struct pt_regs *regs)
{
	u32 v, v1;

#ifdef CONFIG_X86_64
	exit_idle();
#endif
	irq_enter();
	/* First tickle the hardware, only then report what went on. -- REW */
	v = apic_read(APIC_ESR);
	apic_write(APIC_ESR, 0);
	v1 = apic_read(APIC_ESR);
	ack_APIC_irq();
	atomic_inc(&irq_err_count);

	/*
	 * Here is what the APIC error bits mean:
	 * 0: Send CS error
	 * 1: Receive CS error
	 * 2: Send accept error
	 * 3: Receive accept error
	 * 4: Reserved
	 * 5: Send illegal vector
	 * 6: Received illegal vector
	 * 7: Illegal register address
	 */
	pr_debug("APIC error on CPU%d: %02x(%02x)\n",
		smp_processor_id(), v , v1);
	irq_exit();
}

/**
 * connect_bsp_APIC - attach the APIC to the interrupt system
 */
void __init connect_bsp_APIC(void)
{
#ifdef CONFIG_X86_32
	if (pic_mode) {
		/*
		 * Do not trust the local APIC being empty at bootup.
		 */
		clear_local_APIC();
		/*
		 * PIC mode, enable APIC mode in the IMCR, i.e.  connect BSP's
		 * local APIC to INT and NMI lines.
		 */
		apic_printk(APIC_VERBOSE, "leaving PIC mode, "
				"enabling APIC mode.\n");
		outb(0x70, 0x22);
		outb(0x01, 0x23);
	}
#endif
	enable_apic_mode();
}

/**
 * disconnect_bsp_APIC - detach the APIC from the interrupt system
 * @virt_wire_setup:	indicates, whether virtual wire mode is selected
 *
 * Virtual wire mode is necessary to deliver legacy interrupts even when the
 * APIC is disabled.
 */
void disconnect_bsp_APIC(int virt_wire_setup)
{
	unsigned int value;

#ifdef CONFIG_X86_32
	if (pic_mode) {
		/*
		 * Put the board back into PIC mode (has an effect only on
		 * certain older boards).  Note that APIC interrupts, including
		 * IPIs, won't work beyond this point!  The only exception are
		 * INIT IPIs.
		 */
		apic_printk(APIC_VERBOSE, "disabling APIC mode, "
				"entering PIC mode.\n");
		outb(0x70, 0x22);
		outb(0x00, 0x23);
		return;
	}
#endif

	/* Go back to Virtual Wire compatibility mode */

	/* For the spurious interrupt use vector F, and enable it */
	value = apic_read(APIC_SPIV);
	value &= ~APIC_VECTOR_MASK;
	value |= APIC_SPIV_APIC_ENABLED;
	value |= 0xf;
	apic_write(APIC_SPIV, value);

	if (!virt_wire_setup) {
		/*
		 * For LVT0 make it edge triggered, active high,
		 * external and enabled
		 */
		value = apic_read(APIC_LVT0);
		value &= ~(APIC_MODE_MASK | APIC_SEND_PENDING |
			APIC_INPUT_POLARITY | APIC_LVT_REMOTE_IRR |
			APIC_LVT_LEVEL_TRIGGER | APIC_LVT_MASKED);
		value |= APIC_LVT_REMOTE_IRR | APIC_SEND_PENDING;
		value = SET_APIC_DELIVERY_MODE(value, APIC_MODE_EXTINT);
		apic_write(APIC_LVT0, value);
	} else {
		/* Disable LVT0 */
		apic_write(APIC_LVT0, APIC_LVT_MASKED);
	}

	/*
	 * For LVT1 make it edge triggered, active high,
	 * nmi and enabled
	 */
	value = apic_read(APIC_LVT1);
	value &= ~(APIC_MODE_MASK | APIC_SEND_PENDING |
			APIC_INPUT_POLARITY | APIC_LVT_REMOTE_IRR |
			APIC_LVT_LEVEL_TRIGGER | APIC_LVT_MASKED);
	value |= APIC_LVT_REMOTE_IRR | APIC_SEND_PENDING;
	value = SET_APIC_DELIVERY_MODE(value, APIC_MODE_NMI);
	apic_write(APIC_LVT1, value);
}

void __cpuinit generic_processor_info(int apicid, int version)
{
	int cpu;
	cpumask_t tmp_map;

	/*
	 * Validate version
	 */
	if (version == 0x0) {
		pr_warning("BIOS bug, APIC version is 0 for CPU#%d! "
			"fixing up to 0x10. (tell your hw vendor)\n",
			version);
		version = 0x10;
	}
	apic_version[apicid] = version;

	if (num_processors >= NR_CPUS) {
		pr_warning("WARNING: NR_CPUS limit of %i reached."
			"  Processor ignored.\n", NR_CPUS);
		return;
	}

	num_processors++;
	cpus_complement(tmp_map, cpu_present_map);
	cpu = first_cpu(tmp_map);

	physid_set(apicid, phys_cpu_present_map);
	if (apicid == boot_cpu_physical_apicid) {
		/*
		 * x86_bios_cpu_apicid is required to have processors listed
		 * in same order as logical cpu numbers. Hence the first
		 * entry is BSP, and so on.
		 */
		cpu = 0;
	}
	if (apicid > max_physical_apicid)
		max_physical_apicid = apicid;

#ifdef CONFIG_X86_32
	/*
	 * Would be preferable to switch to bigsmp when CONFIG_HOTPLUG_CPU=y
	 * but we need to work other dependencies like SMP_SUSPEND etc
	 * before this can be done without some confusion.
	 * if (CPU_HOTPLUG_ENABLED || num_processors > 8)
	 *       - Ashok Raj <ashok.raj@intel.com>
	 */
	if (max_physical_apicid >= 8) {
		switch (boot_cpu_data.x86_vendor) {
		case X86_VENDOR_INTEL:
			if (!APIC_XAPIC(version)) {
				def_to_bigsmp = 0;
				break;
			}
			/* If P4 and above fall through */
		case X86_VENDOR_AMD:
			def_to_bigsmp = 1;
		}
	}
#endif

#if defined(CONFIG_X86_SMP) || defined(CONFIG_X86_64)
	/* are we being called early in kernel startup? */
	if (early_per_cpu_ptr(x86_cpu_to_apicid)) {
		u16 *cpu_to_apicid = early_per_cpu_ptr(x86_cpu_to_apicid);
		u16 *bios_cpu_apicid = early_per_cpu_ptr(x86_bios_cpu_apicid);

		cpu_to_apicid[cpu] = apicid;
		bios_cpu_apicid[cpu] = apicid;
	} else {
		per_cpu(x86_cpu_to_apicid, cpu) = apicid;
		per_cpu(x86_bios_cpu_apicid, cpu) = apicid;
	}
#endif

	cpu_set(cpu, cpu_possible_map);
	cpu_set(cpu, cpu_present_map);
}

#ifdef CONFIG_X86_64
int hard_smp_processor_id(void)
{
	return read_apic_id();
}
#endif

/*
 * Power management
 */
#ifdef CONFIG_PM

static struct {
	/*
	 * 'active' is true if the local APIC was enabled by us and
	 * not the BIOS; this signifies that we are also responsible
	 * for disabling it before entering apm/acpi suspend
	 */
	int active;
	/* r/w apic fields */
	unsigned int apic_id;
	unsigned int apic_taskpri;
	unsigned int apic_ldr;
	unsigned int apic_dfr;
	unsigned int apic_spiv;
	unsigned int apic_lvtt;
	unsigned int apic_lvtpc;
	unsigned int apic_lvt0;
	unsigned int apic_lvt1;
	unsigned int apic_lvterr;
	unsigned int apic_tmict;
	unsigned int apic_tdcr;
	unsigned int apic_thmr;
} apic_pm_state;

static int lapic_suspend(struct sys_device *dev, pm_message_t state)
{
	unsigned long flags;
	int maxlvt;

	if (!apic_pm_state.active)
		return 0;

	maxlvt = lapic_get_maxlvt();

	apic_pm_state.apic_id = apic_read(APIC_ID);
	apic_pm_state.apic_taskpri = apic_read(APIC_TASKPRI);
	apic_pm_state.apic_ldr = apic_read(APIC_LDR);
	apic_pm_state.apic_dfr = apic_read(APIC_DFR);
	apic_pm_state.apic_spiv = apic_read(APIC_SPIV);
	apic_pm_state.apic_lvtt = apic_read(APIC_LVTT);
	if (maxlvt >= 4)
		apic_pm_state.apic_lvtpc = apic_read(APIC_LVTPC);
	apic_pm_state.apic_lvt0 = apic_read(APIC_LVT0);
	apic_pm_state.apic_lvt1 = apic_read(APIC_LVT1);
	apic_pm_state.apic_lvterr = apic_read(APIC_LVTERR);
	apic_pm_state.apic_tmict = apic_read(APIC_TMICT);
	apic_pm_state.apic_tdcr = apic_read(APIC_TDCR);
#if defined(CONFIG_X86_MCE_P4THERMAL) || defined(CONFIG_X86_MCE_INTEL)
	if (maxlvt >= 5)
		apic_pm_state.apic_thmr = apic_read(APIC_LVTTHMR);
#endif

	local_irq_save(flags);
	disable_local_APIC();
	local_irq_restore(flags);
	return 0;
}

static int lapic_resume(struct sys_device *dev)
{
	unsigned int l, h;
	unsigned long flags;
	int maxlvt;

	if (!apic_pm_state.active)
		return 0;

	maxlvt = lapic_get_maxlvt();

	local_irq_save(flags);

#ifdef HAVE_X2APIC
	if (x2apic)
		enable_x2apic();
	else
#endif
	{
		/*
		 * Make sure the APICBASE points to the right address
		 *
		 * FIXME! This will be wrong if we ever support suspend on
		 * SMP! We'll need to do this as part of the CPU restore!
		 */
		rdmsr(MSR_IA32_APICBASE, l, h);
		l &= ~MSR_IA32_APICBASE_BASE;
		l |= MSR_IA32_APICBASE_ENABLE | mp_lapic_addr;
		wrmsr(MSR_IA32_APICBASE, l, h);
	}

	apic_write(APIC_LVTERR, ERROR_APIC_VECTOR | APIC_LVT_MASKED);
	apic_write(APIC_ID, apic_pm_state.apic_id);
	apic_write(APIC_DFR, apic_pm_state.apic_dfr);
	apic_write(APIC_LDR, apic_pm_state.apic_ldr);
	apic_write(APIC_TASKPRI, apic_pm_state.apic_taskpri);
	apic_write(APIC_SPIV, apic_pm_state.apic_spiv);
	apic_write(APIC_LVT0, apic_pm_state.apic_lvt0);
	apic_write(APIC_LVT1, apic_pm_state.apic_lvt1);
#if defined(CONFIG_X86_MCE_P4THERMAL) || defined(CONFIG_X86_MCE_INTEL)
	if (maxlvt >= 5)
		apic_write(APIC_LVTTHMR, apic_pm_state.apic_thmr);
#endif
	if (maxlvt >= 4)
		apic_write(APIC_LVTPC, apic_pm_state.apic_lvtpc);
	apic_write(APIC_LVTT, apic_pm_state.apic_lvtt);
	apic_write(APIC_TDCR, apic_pm_state.apic_tdcr);
	apic_write(APIC_TMICT, apic_pm_state.apic_tmict);
	apic_write(APIC_ESR, 0);
	apic_read(APIC_ESR);
	apic_write(APIC_LVTERR, apic_pm_state.apic_lvterr);
	apic_write(APIC_ESR, 0);
	apic_read(APIC_ESR);

	local_irq_restore(flags);

	return 0;
}

/*
 * This device has no shutdown method - fully functioning local APICs
 * are needed on every CPU up until machine_halt/restart/poweroff.
 */

static struct sysdev_class lapic_sysclass = {
	.name		= "lapic",
	.resume		= lapic_resume,
	.suspend	= lapic_suspend,
};

static struct sys_device device_lapic = {
	.id	= 0,
	.cls	= &lapic_sysclass,
};

static void __cpuinit apic_pm_activate(void)
{
	apic_pm_state.active = 1;
}

static int __init init_lapic_sysfs(void)
{
	int error;

	if (!cpu_has_apic)
		return 0;
	/* XXX: remove suspend/resume procs if !apic_pm_state.active? */

	error = sysdev_class_register(&lapic_sysclass);
	if (!error)
		error = sysdev_register(&device_lapic);
	return error;
}
device_initcall(init_lapic_sysfs);

#else	/* CONFIG_PM */

static void apic_pm_activate(void) { }

#endif	/* CONFIG_PM */

#ifdef CONFIG_X86_64
/*
 * apic_is_clustered_box() -- Check if we can expect good TSC
 *
 * Thus far, the major user of this is IBM's Summit2 series:
 *
 * Clustered boxes may have unsynced TSC problems if they are
 * multi-chassis. Use available data to take a good guess.
 * If in doubt, go HPET.
 */
__cpuinit int apic_is_clustered_box(void)
{
	int i, clusters, zeros;
	unsigned id;
	u16 *bios_cpu_apicid;
	DECLARE_BITMAP(clustermap, NUM_APIC_CLUSTERS);

	/*
	 * there is not this kind of box with AMD CPU yet.
	 * Some AMD box with quadcore cpu and 8 sockets apicid
	 * will be [4, 0x23] or [8, 0x27] could be thought to
	 * vsmp box still need checking...
	 */
	if ((boot_cpu_data.x86_vendor == X86_VENDOR_AMD) && !is_vsmp_box())
		return 0;

	bios_cpu_apicid = early_per_cpu_ptr(x86_bios_cpu_apicid);
	bitmap_zero(clustermap, NUM_APIC_CLUSTERS);

	for (i = 0; i < NR_CPUS; i++) {
		/* are we being called early in kernel startup? */
		if (bios_cpu_apicid) {
			id = bios_cpu_apicid[i];
		}
		else if (i < nr_cpu_ids) {
			if (cpu_present(i))
				id = per_cpu(x86_bios_cpu_apicid, i);
			else
				continue;
		}
		else
			break;

		if (id != BAD_APICID)
			__set_bit(APIC_CLUSTERID(id), clustermap);
	}

	/* Problem:  Partially populated chassis may not have CPUs in some of
	 * the APIC clusters they have been allocated.  Only present CPUs have
	 * x86_bios_cpu_apicid entries, thus causing zeroes in the bitmap.
	 * Since clusters are allocated sequentially, count zeros only if
	 * they are bounded by ones.
	 */
	clusters = 0;
	zeros = 0;
	for (i = 0; i < NUM_APIC_CLUSTERS; i++) {
		if (test_bit(i, clustermap)) {
			clusters += 1 + zeros;
			zeros = 0;
		} else
			++zeros;
	}

	/* ScaleMP vSMPowered boxes have one cluster per board and TSCs are
	 * not guaranteed to be synced between boards
	 */
	if (is_vsmp_box() && clusters > 1)
		return 1;

	/*
	 * If clusters > 2, then should be multi-chassis.
	 * May have to revisit this when multi-core + hyperthreaded CPUs come
	 * out, but AFAIK this will work even for them.
	 */
	return (clusters > 2);
}
#endif

/*
 * APIC command line parameters
 */
static int __init setup_disableapic(char *arg)
{
	disable_apic = 1;
	setup_clear_cpu_cap(X86_FEATURE_APIC);
	return 0;
}
early_param("disableapic", setup_disableapic);

/* same as disableapic, for compatibility */
static int __init setup_nolapic(char *arg)
{
	return setup_disableapic(arg);
}
early_param("nolapic", setup_nolapic);

static int __init parse_lapic_timer_c2_ok(char *arg)
{
	local_apic_timer_c2_ok = 1;
	return 0;
}
early_param("lapic_timer_c2_ok", parse_lapic_timer_c2_ok);

static int __init parse_disable_apic_timer(char *arg)
{
	disable_apic_timer = 1;
	return 0;
}
early_param("noapictimer", parse_disable_apic_timer);

static int __init parse_nolapic_timer(char *arg)
{
	disable_apic_timer = 1;
	return 0;
}
early_param("nolapic_timer", parse_nolapic_timer);

static int __init apic_set_verbosity(char *arg)
{
	if (!arg)  {
#ifdef CONFIG_X86_64
		skip_ioapic_setup = 0;
		return 0;
#endif
		return -EINVAL;
	}

	if (strcmp("debug", arg) == 0)
		apic_verbosity = APIC_DEBUG;
	else if (strcmp("verbose", arg) == 0)
		apic_verbosity = APIC_VERBOSE;
	else {
		pr_warning("APIC Verbosity level %s not recognised"
			" use apic=verbose or apic=debug\n", arg);
		return -EINVAL;
	}

	return 0;
}
early_param("apic", apic_set_verbosity);

static int __init lapic_insert_resource(void)
{
	if (!apic_phys)
		return -1;

	/* Put local APIC into the resource map. */
	lapic_resource.start = apic_phys;
	lapic_resource.end = lapic_resource.start + PAGE_SIZE - 1;
	insert_resource(&iomem_resource, &lapic_resource);

	return 0;
}

/*
 * need call insert after e820_reserve_resources()
 * that is using request_resource
 */
late_initcall(lapic_insert_resource);<|MERGE_RESOLUTION|>--- conflicted
+++ resolved
@@ -1680,15 +1680,8 @@
 	inc_irq_stat(irq_spurious_count);
 
 	/* see sw-dev-man vol 3, chapter 7.4.13.5 */
-<<<<<<< HEAD
-	printk(KERN_INFO "spurious APIC interrupt on CPU#%d, "
-	       "should never happen.\n", smp_processor_id());
-=======
 	pr_info("spurious APIC interrupt on CPU#%d, "
 		"should never happen.\n", smp_processor_id());
-	__get_cpu_var(irq_stat).irq_spurious_count++;
-#endif
->>>>>>> 1ccedb7c
 	irq_exit();
 }
 
