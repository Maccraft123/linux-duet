--- conflicted
+++ resolved
@@ -12,21 +12,12 @@
 
 mkdir -p linux
 
-<<<<<<< HEAD
 rm -rf linux
 #if [ "$(date +'%V%y')" != "$(cat kern-dl-date)" ]; then
 #	curl -L "$(curl -sL https://www.kernel.org/ | grep "Download complete tarball" | head -n1 | tr '"' ' ' | awk '{print $3}')" -o linux-src
 #	bsdtar xf linux-src --strip-components=1 -C linux
 #	git clone https://github.com/Maccraft123/linux-duet linux -b panfrost/duet
 	git clone https://github.com/eballetbo/linux -b topic/chromeos/somewhat-stable-next
-=======
-if [ "$(date +'%V%y')" != "$(cat kern-dl-date)" ]; then
-#	curl -L "$(curl -sL https://www.kernel.org/ | grep "Download complete tarball" | head -n1 | tr '"' ' ' | awk '{print $3}')" -o linux-src
-#	bsdtar xf linux-src --strip-components=1 -C linux
-
-#	git clone https://github.com/Maccraft123/linux-duet linux -b panfrost/duet
-#	git clone https://github.com/Maccraft123/linux --depth 1
->>>>>>> 17f2daef
 	echo $(date +'%V%y') > kern-dl-date
 #fi
 
