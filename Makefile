--- conflicted
+++ resolved
@@ -1,12 +1,7 @@
 VERSION = 2
 PATCHLEVEL = 6
-<<<<<<< HEAD
-SUBLEVEL = 29
-EXTRAVERSION =
-=======
 SUBLEVEL = 30
 EXTRAVERSION = -rc1
->>>>>>> 93cfb3c9
 NAME = Temporary Tasmanian Devil
 
 # *DOCUMENTATION*
