// SPDX-License-Identifier: GPL-2.0
/* Copyright (c) 2017 - 2018 Covalent IO, Inc. http://covalent.io */

#include <linux/skmsg.h>
#include <linux/skbuff.h>
#include <linux/scatterlist.h>

#include <net/sock.h>
#include <net/tcp.h>
#include <net/tls.h>

static bool sk_msg_try_coalesce_ok(struct sk_msg *msg, int elem_first_coalesce)
{
	if (msg->sg.end > msg->sg.start &&
	    elem_first_coalesce < msg->sg.end)
		return true;

	if (msg->sg.end < msg->sg.start &&
	    (elem_first_coalesce > msg->sg.start ||
	     elem_first_coalesce < msg->sg.end))
		return true;

	return false;
}

int sk_msg_alloc(struct sock *sk, struct sk_msg *msg, int len,
		 int elem_first_coalesce)
{
	struct page_frag *pfrag = sk_page_frag(sk);
	int ret = 0;

	len -= msg->sg.size;
	while (len > 0) {
		struct scatterlist *sge;
		u32 orig_offset;
		int use, i;

		if (!sk_page_frag_refill(sk, pfrag))
			return -ENOMEM;

		orig_offset = pfrag->offset;
		use = min_t(int, len, pfrag->size - orig_offset);
		if (!sk_wmem_schedule(sk, use))
			return -ENOMEM;

		i = msg->sg.end;
		sk_msg_iter_var_prev(i);
		sge = &msg->sg.data[i];

		if (sk_msg_try_coalesce_ok(msg, elem_first_coalesce) &&
		    sg_page(sge) == pfrag->page &&
		    sge->offset + sge->length == orig_offset) {
			sge->length += use;
		} else {
			if (sk_msg_full(msg)) {
				ret = -ENOSPC;
				break;
			}

			sge = &msg->sg.data[msg->sg.end];
			sg_unmark_end(sge);
			sg_set_page(sge, pfrag->page, use, orig_offset);
			get_page(pfrag->page);
			sk_msg_iter_next(msg, end);
		}

		sk_mem_charge(sk, use);
		msg->sg.size += use;
		pfrag->offset += use;
		len -= use;
	}

	return ret;
}
EXPORT_SYMBOL_GPL(sk_msg_alloc);

int sk_msg_clone(struct sock *sk, struct sk_msg *dst, struct sk_msg *src,
		 u32 off, u32 len)
{
	int i = src->sg.start;
	struct scatterlist *sge = sk_msg_elem(src, i);
	struct scatterlist *sgd = NULL;
	u32 sge_len, sge_off;

	while (off) {
		if (sge->length > off)
			break;
		off -= sge->length;
		sk_msg_iter_var_next(i);
		if (i == src->sg.end && off)
			return -ENOSPC;
		sge = sk_msg_elem(src, i);
	}

	while (len) {
		sge_len = sge->length - off;
		if (sge_len > len)
			sge_len = len;

		if (dst->sg.end)
			sgd = sk_msg_elem(dst, dst->sg.end - 1);

		if (sgd &&
		    (sg_page(sge) == sg_page(sgd)) &&
		    (sg_virt(sge) + off == sg_virt(sgd) + sgd->length)) {
			sgd->length += sge_len;
			dst->sg.size += sge_len;
		} else if (!sk_msg_full(dst)) {
			sge_off = sge->offset + off;
			sk_msg_page_add(dst, sg_page(sge), sge_len, sge_off);
		} else {
			return -ENOSPC;
		}

		off = 0;
		len -= sge_len;
		sk_mem_charge(sk, sge_len);
		sk_msg_iter_var_next(i);
		if (i == src->sg.end && len)
			return -ENOSPC;
		sge = sk_msg_elem(src, i);
	}

	return 0;
}
EXPORT_SYMBOL_GPL(sk_msg_clone);

void sk_msg_return_zero(struct sock *sk, struct sk_msg *msg, int bytes)
{
	int i = msg->sg.start;

	do {
		struct scatterlist *sge = sk_msg_elem(msg, i);

		if (bytes < sge->length) {
			sge->length -= bytes;
			sge->offset += bytes;
			sk_mem_uncharge(sk, bytes);
			break;
		}

		sk_mem_uncharge(sk, sge->length);
		bytes -= sge->length;
		sge->length = 0;
		sge->offset = 0;
		sk_msg_iter_var_next(i);
	} while (bytes && i != msg->sg.end);
	msg->sg.start = i;
}
EXPORT_SYMBOL_GPL(sk_msg_return_zero);

void sk_msg_return(struct sock *sk, struct sk_msg *msg, int bytes)
{
	int i = msg->sg.start;

	do {
		struct scatterlist *sge = &msg->sg.data[i];
		int uncharge = (bytes < sge->length) ? bytes : sge->length;

		sk_mem_uncharge(sk, uncharge);
		bytes -= uncharge;
		sk_msg_iter_var_next(i);
	} while (i != msg->sg.end);
}
EXPORT_SYMBOL_GPL(sk_msg_return);

static int sk_msg_free_elem(struct sock *sk, struct sk_msg *msg, u32 i,
			    bool charge)
{
	struct scatterlist *sge = sk_msg_elem(msg, i);
	u32 len = sge->length;

	if (charge)
		sk_mem_uncharge(sk, len);
	if (!msg->skb)
		put_page(sg_page(sge));
	memset(sge, 0, sizeof(*sge));
	return len;
}

static int __sk_msg_free(struct sock *sk, struct sk_msg *msg, u32 i,
			 bool charge)
{
	struct scatterlist *sge = sk_msg_elem(msg, i);
	int freed = 0;

	while (msg->sg.size) {
		msg->sg.size -= sge->length;
		freed += sk_msg_free_elem(sk, msg, i, charge);
		sk_msg_iter_var_next(i);
		sk_msg_check_to_free(msg, i, msg->sg.size);
		sge = sk_msg_elem(msg, i);
	}
	consume_skb(msg->skb);
	sk_msg_init(msg);
	return freed;
}

int sk_msg_free_nocharge(struct sock *sk, struct sk_msg *msg)
{
	return __sk_msg_free(sk, msg, msg->sg.start, false);
}
EXPORT_SYMBOL_GPL(sk_msg_free_nocharge);

int sk_msg_free(struct sock *sk, struct sk_msg *msg)
{
	return __sk_msg_free(sk, msg, msg->sg.start, true);
}
EXPORT_SYMBOL_GPL(sk_msg_free);

static void __sk_msg_free_partial(struct sock *sk, struct sk_msg *msg,
				  u32 bytes, bool charge)
{
	struct scatterlist *sge;
	u32 i = msg->sg.start;

	while (bytes) {
		sge = sk_msg_elem(msg, i);
		if (!sge->length)
			break;
		if (bytes < sge->length) {
			if (charge)
				sk_mem_uncharge(sk, bytes);
			sge->length -= bytes;
			sge->offset += bytes;
			msg->sg.size -= bytes;
			break;
		}

		msg->sg.size -= sge->length;
		bytes -= sge->length;
		sk_msg_free_elem(sk, msg, i, charge);
		sk_msg_iter_var_next(i);
		sk_msg_check_to_free(msg, i, bytes);
	}
	msg->sg.start = i;
}

void sk_msg_free_partial(struct sock *sk, struct sk_msg *msg, u32 bytes)
{
	__sk_msg_free_partial(sk, msg, bytes, true);
}
EXPORT_SYMBOL_GPL(sk_msg_free_partial);

void sk_msg_free_partial_nocharge(struct sock *sk, struct sk_msg *msg,
				  u32 bytes)
{
	__sk_msg_free_partial(sk, msg, bytes, false);
}

void sk_msg_trim(struct sock *sk, struct sk_msg *msg, int len)
{
	int trim = msg->sg.size - len;
	u32 i = msg->sg.end;

	if (trim <= 0) {
		WARN_ON(trim < 0);
		return;
	}

	sk_msg_iter_var_prev(i);
	msg->sg.size = len;
	while (msg->sg.data[i].length &&
	       trim >= msg->sg.data[i].length) {
		trim -= msg->sg.data[i].length;
		sk_msg_free_elem(sk, msg, i, true);
		sk_msg_iter_var_prev(i);
		if (!trim)
			goto out;
	}

	msg->sg.data[i].length -= trim;
	sk_mem_uncharge(sk, trim);
	/* Adjust copybreak if it falls into the trimmed part of last buf */
	if (msg->sg.curr == i && msg->sg.copybreak > msg->sg.data[i].length)
		msg->sg.copybreak = msg->sg.data[i].length;
out:
	sk_msg_iter_var_next(i);
	msg->sg.end = i;

	/* If we trim data a full sg elem before curr pointer update
	 * copybreak and current so that any future copy operations
	 * start at new copy location.
	 * However trimed data that has not yet been used in a copy op
	 * does not require an update.
	 */
	if (!msg->sg.size) {
		msg->sg.curr = msg->sg.start;
		msg->sg.copybreak = 0;
	} else if (sk_msg_iter_dist(msg->sg.start, msg->sg.curr) >=
		   sk_msg_iter_dist(msg->sg.start, msg->sg.end)) {
		sk_msg_iter_var_prev(i);
		msg->sg.curr = i;
		msg->sg.copybreak = msg->sg.data[i].length;
	}
}
EXPORT_SYMBOL_GPL(sk_msg_trim);

int sk_msg_zerocopy_from_iter(struct sock *sk, struct iov_iter *from,
			      struct sk_msg *msg, u32 bytes)
{
	int i, maxpages, ret = 0, num_elems = sk_msg_elem_used(msg);
	const int to_max_pages = MAX_MSG_FRAGS;
	struct page *pages[MAX_MSG_FRAGS];
	ssize_t orig, copied, use, offset;

	orig = msg->sg.size;
	while (bytes > 0) {
		i = 0;
		maxpages = to_max_pages - num_elems;
		if (maxpages == 0) {
			ret = -EFAULT;
			goto out;
		}

		copied = iov_iter_get_pages(from, pages, bytes, maxpages,
					    &offset);
		if (copied <= 0) {
			ret = -EFAULT;
			goto out;
		}

		iov_iter_advance(from, copied);
		bytes -= copied;
		msg->sg.size += copied;

		while (copied) {
			use = min_t(int, copied, PAGE_SIZE - offset);
			sg_set_page(&msg->sg.data[msg->sg.end],
				    pages[i], use, offset);
			sg_unmark_end(&msg->sg.data[msg->sg.end]);
			sk_mem_charge(sk, use);

			offset = 0;
			copied -= use;
			sk_msg_iter_next(msg, end);
			num_elems++;
			i++;
		}
		/* When zerocopy is mixed with sk_msg_*copy* operations we
		 * may have a copybreak set in this case clear and prefer
		 * zerocopy remainder when possible.
		 */
		msg->sg.copybreak = 0;
		msg->sg.curr = msg->sg.end;
	}
out:
	/* Revert iov_iter updates, msg will need to use 'trim' later if it
	 * also needs to be cleared.
	 */
	if (ret)
		iov_iter_revert(from, msg->sg.size - orig);
	return ret;
}
EXPORT_SYMBOL_GPL(sk_msg_zerocopy_from_iter);

int sk_msg_memcopy_from_iter(struct sock *sk, struct iov_iter *from,
			     struct sk_msg *msg, u32 bytes)
{
	int ret = -ENOSPC, i = msg->sg.curr;
	struct scatterlist *sge;
	u32 copy, buf_size;
	void *to;

	do {
		sge = sk_msg_elem(msg, i);
		/* This is possible if a trim operation shrunk the buffer */
		if (msg->sg.copybreak >= sge->length) {
			msg->sg.copybreak = 0;
			sk_msg_iter_var_next(i);
			if (i == msg->sg.end)
				break;
			sge = sk_msg_elem(msg, i);
		}

		buf_size = sge->length - msg->sg.copybreak;
		copy = (buf_size > bytes) ? bytes : buf_size;
		to = sg_virt(sge) + msg->sg.copybreak;
		msg->sg.copybreak += copy;
		if (sk->sk_route_caps & NETIF_F_NOCACHE_COPY)
			ret = copy_from_iter_nocache(to, copy, from);
		else
			ret = copy_from_iter(to, copy, from);
		if (ret != copy) {
			ret = -EFAULT;
			goto out;
		}
		bytes -= copy;
		if (!bytes)
			break;
		msg->sg.copybreak = 0;
		sk_msg_iter_var_next(i);
	} while (i != msg->sg.end);
out:
	msg->sg.curr = i;
	return ret;
}
EXPORT_SYMBOL_GPL(sk_msg_memcopy_from_iter);

static int sk_psock_skb_ingress(struct sk_psock *psock, struct sk_buff *skb)
{
	struct sock *sk = psock->sk;
	int copied = 0, num_sge;
	struct sk_msg *msg;

	msg = kzalloc(sizeof(*msg), __GFP_NOWARN | GFP_ATOMIC);
	if (unlikely(!msg))
		return -EAGAIN;
	if (!sk_rmem_schedule(sk, skb, skb->len)) {
		kfree(msg);
		return -EAGAIN;
	}

	sk_msg_init(msg);
	num_sge = skb_to_sgvec(skb, msg->sg.data, 0, skb->len);
	if (unlikely(num_sge < 0)) {
		kfree(msg);
		return num_sge;
	}

	sk_mem_charge(sk, skb->len);
	copied = skb->len;
	msg->sg.start = 0;
	msg->sg.size = copied;
	msg->sg.end = num_sge;
	msg->skb = skb;

	sk_psock_queue_msg(psock, msg);
	sk_psock_data_ready(sk, psock);
	return copied;
}

static int sk_psock_handle_skb(struct sk_psock *psock, struct sk_buff *skb,
			       u32 off, u32 len, bool ingress)
{
	if (!ingress) {
		if (!sock_writeable(psock->sk))
			return -EAGAIN;
		return skb_send_sock_locked(psock->sk, skb, off, len);
	}
	return sk_psock_skb_ingress(psock, skb);
}

static void sk_psock_backlog(struct work_struct *work)
{
	struct sk_psock *psock = container_of(work, struct sk_psock, work);
	struct sk_psock_work_state *state = &psock->work_state;
	struct sk_buff *skb;
	bool ingress;
	u32 len, off;
	int ret;

	/* Lock sock to avoid losing sk_socket during loop. */
	lock_sock(psock->sk);
	if (state->skb) {
		skb = state->skb;
		len = state->len;
		off = state->off;
		state->skb = NULL;
		goto start;
	}

	while ((skb = skb_dequeue(&psock->ingress_skb))) {
		len = skb->len;
		off = 0;
start:
		ingress = tcp_skb_bpf_ingress(skb);
		do {
			ret = -EIO;
			if (likely(psock->sk->sk_socket))
				ret = sk_psock_handle_skb(psock, skb, off,
							  len, ingress);
			if (ret <= 0) {
				if (ret == -EAGAIN) {
					state->skb = skb;
					state->len = len;
					state->off = off;
					goto end;
				}
				/* Hard errors break pipe and stop xmit. */
				sk_psock_report_error(psock, ret ? -ret : EPIPE);
				sk_psock_clear_state(psock, SK_PSOCK_TX_ENABLED);
				kfree_skb(skb);
				goto end;
			}
			off += ret;
			len -= ret;
		} while (len);

		if (!ingress)
			kfree_skb(skb);
	}
end:
	release_sock(psock->sk);
}

struct sk_psock *sk_psock_init(struct sock *sk, int node)
{
	struct sk_psock *psock;
	struct proto *prot;

	write_lock_bh(&sk->sk_callback_lock);

	if (inet_csk_has_ulp(sk)) {
		psock = ERR_PTR(-EINVAL);
		goto out;
	}

	if (sk->sk_user_data) {
		psock = ERR_PTR(-EBUSY);
		goto out;
	}

	psock = kzalloc_node(sizeof(*psock), GFP_ATOMIC | __GFP_NOWARN, node);
	if (!psock) {
		psock = ERR_PTR(-ENOMEM);
		goto out;
	}

	prot = READ_ONCE(sk->sk_prot);
	psock->sk = sk;
	psock->eval = __SK_NONE;
	psock->sk_proto = prot;
	psock->saved_unhash = prot->unhash;
	psock->saved_close = prot->close;
	psock->saved_write_space = sk->sk_write_space;

	INIT_LIST_HEAD(&psock->link);
	spin_lock_init(&psock->link_lock);

	INIT_WORK(&psock->work, sk_psock_backlog);
	INIT_LIST_HEAD(&psock->ingress_msg);
	skb_queue_head_init(&psock->ingress_skb);

	sk_psock_set_state(psock, SK_PSOCK_TX_ENABLED);
	refcount_set(&psock->refcnt, 1);

	rcu_assign_sk_user_data_nocopy(sk, psock);
	sock_hold(sk);

out:
	write_unlock_bh(&sk->sk_callback_lock);
	return psock;
}
EXPORT_SYMBOL_GPL(sk_psock_init);

struct sk_psock_link *sk_psock_link_pop(struct sk_psock *psock)
{
	struct sk_psock_link *link;

	spin_lock_bh(&psock->link_lock);
	link = list_first_entry_or_null(&psock->link, struct sk_psock_link,
					list);
	if (link)
		list_del(&link->list);
	spin_unlock_bh(&psock->link_lock);
	return link;
}

void __sk_psock_purge_ingress_msg(struct sk_psock *psock)
{
	struct sk_msg *msg, *tmp;

	list_for_each_entry_safe(msg, tmp, &psock->ingress_msg, list) {
		list_del(&msg->list);
		sk_msg_free(psock->sk, msg);
		kfree(msg);
	}
}

static void sk_psock_zap_ingress(struct sk_psock *psock)
{
	__skb_queue_purge(&psock->ingress_skb);
	__sk_psock_purge_ingress_msg(psock);
}

static void sk_psock_link_destroy(struct sk_psock *psock)
{
	struct sk_psock_link *link, *tmp;

	list_for_each_entry_safe(link, tmp, &psock->link, list) {
		list_del(&link->list);
		sk_psock_free_link(link);
	}
}

static void sk_psock_destroy_deferred(struct work_struct *gc)
{
	struct sk_psock *psock = container_of(gc, struct sk_psock, gc);

	/* No sk_callback_lock since already detached. */

	/* Parser has been stopped */
	if (psock->progs.skb_parser)
		strp_done(&psock->parser.strp);

	cancel_work_sync(&psock->work);

	psock_progs_drop(&psock->progs);

	sk_psock_link_destroy(psock);
	sk_psock_cork_free(psock);
	sk_psock_zap_ingress(psock);

	if (psock->sk_redir)
		sock_put(psock->sk_redir);
	sock_put(psock->sk);
	kfree(psock);
}

void sk_psock_destroy(struct rcu_head *rcu)
{
	struct sk_psock *psock = container_of(rcu, struct sk_psock, rcu);

	INIT_WORK(&psock->gc, sk_psock_destroy_deferred);
	schedule_work(&psock->gc);
}
EXPORT_SYMBOL_GPL(sk_psock_destroy);

void sk_psock_drop(struct sock *sk, struct sk_psock *psock)
{
	sk_psock_cork_free(psock);
	sk_psock_zap_ingress(psock);

	write_lock_bh(&sk->sk_callback_lock);
	sk_psock_restore_proto(sk, psock);
	rcu_assign_sk_user_data(sk, NULL);
	if (psock->progs.skb_parser)
		sk_psock_stop_strp(sk, psock);
	else if (psock->progs.skb_verdict)
		sk_psock_stop_verdict(sk, psock);
	write_unlock_bh(&sk->sk_callback_lock);
	sk_psock_clear_state(psock, SK_PSOCK_TX_ENABLED);

	call_rcu(&psock->rcu, sk_psock_destroy);
}
EXPORT_SYMBOL_GPL(sk_psock_drop);

static int sk_psock_map_verd(int verdict, bool redir)
{
	switch (verdict) {
	case SK_PASS:
		return redir ? __SK_REDIRECT : __SK_PASS;
	case SK_DROP:
	default:
		break;
	}

	return __SK_DROP;
}

int sk_psock_msg_verdict(struct sock *sk, struct sk_psock *psock,
			 struct sk_msg *msg)
{
	struct bpf_prog *prog;
	int ret;

	rcu_read_lock();
	prog = READ_ONCE(psock->progs.msg_parser);
	if (unlikely(!prog)) {
		ret = __SK_PASS;
		goto out;
	}

	sk_msg_compute_data_pointers(msg);
	msg->sk = sk;
	ret = bpf_prog_run_pin_on_cpu(prog, msg);
	ret = sk_psock_map_verd(ret, msg->sk_redir);
	psock->apply_bytes = msg->apply_bytes;
	if (ret == __SK_REDIRECT) {
		if (psock->sk_redir)
			sock_put(psock->sk_redir);
		psock->sk_redir = msg->sk_redir;
		if (!psock->sk_redir) {
			ret = __SK_DROP;
			goto out;
		}
		sock_hold(psock->sk_redir);
	}
out:
	rcu_read_unlock();
	return ret;
}
EXPORT_SYMBOL_GPL(sk_psock_msg_verdict);

static int sk_psock_bpf_run(struct sk_psock *psock, struct bpf_prog *prog,
			    struct sk_buff *skb)
{
<<<<<<< HEAD
	int ret;

	/* strparser clones the skb before handing it to a upper layer,
	 * meaning we have the same data, but sk is NULL. We do want an
	 * sk pointer though when we run the BPF program. So we set it
	 * here and then NULL it to ensure we don't trigger a BUG_ON()
	 * in skb/sk operations later if kfree_skb is called with a
	 * valid skb->sk pointer and no destructor assigned.
	 */
	skb->sk = psock->sk;
	bpf_compute_data_end_sk_skb(skb);
	ret = bpf_prog_run_pin_on_cpu(prog, skb);
	skb->sk = NULL;
	return ret;
=======
	bpf_compute_data_end_sk_skb(skb);
	return bpf_prog_run_pin_on_cpu(prog, skb);
>>>>>>> 3650b228
}

static struct sk_psock *sk_psock_from_strp(struct strparser *strp)
{
	struct sk_psock_parser *parser;

	parser = container_of(strp, struct sk_psock_parser, strp);
	return container_of(parser, struct sk_psock, parser);
}

static void sk_psock_skb_redirect(struct sk_buff *skb)
{
	struct sk_psock *psock_other;
	struct sock *sk_other;

	sk_other = tcp_skb_bpf_redirect_fetch(skb);
	/* This error is a buggy BPF program, it returned a redirect
	 * return code, but then didn't set a redirect interface.
	 */
	if (unlikely(!sk_other)) {
		kfree_skb(skb);
		return;
	}
	psock_other = sk_psock(sk_other);
	/* This error indicates the socket is being torn down or had another
	 * error that caused the pipe to break. We can't send a packet on
	 * a socket that is in this state so we drop the skb.
	 */
	if (!psock_other || sock_flag(sk_other, SOCK_DEAD) ||
	    !sk_psock_test_state(psock_other, SK_PSOCK_TX_ENABLED)) {
		kfree_skb(skb);
		return;
	}

	skb_queue_tail(&psock_other->ingress_skb, skb);
	schedule_work(&psock_other->work);
}

static void sk_psock_tls_verdict_apply(struct sk_buff *skb, struct sock *sk, int verdict)
{
	switch (verdict) {
	case __SK_REDIRECT:
		skb_set_owner_r(skb, sk);
		sk_psock_skb_redirect(skb);
		break;
	case __SK_PASS:
	case __SK_DROP:
	default:
		break;
	}
}

int sk_psock_tls_strp_read(struct sk_psock *psock, struct sk_buff *skb)
{
	struct bpf_prog *prog;
	int ret = __SK_PASS;

	rcu_read_lock();
	prog = READ_ONCE(psock->progs.skb_verdict);
	if (likely(prog)) {
		/* We skip full set_owner_r here because if we do a SK_PASS
		 * or SK_DROP we can skip skb memory accounting and use the
		 * TLS context.
		 */
		skb->sk = psock->sk;
		tcp_skb_bpf_redirect_clear(skb);
		ret = sk_psock_bpf_run(psock, prog, skb);
		ret = sk_psock_map_verd(ret, tcp_skb_bpf_redirect_fetch(skb));
		skb->sk = NULL;
	}
	sk_psock_tls_verdict_apply(skb, psock->sk, ret);
	rcu_read_unlock();
	return ret;
}
EXPORT_SYMBOL_GPL(sk_psock_tls_strp_read);

static void sk_psock_verdict_apply(struct sk_psock *psock,
				   struct sk_buff *skb, int verdict)
{
	struct tcp_skb_cb *tcp;
	struct sock *sk_other;
	int err = -EIO;

	switch (verdict) {
	case __SK_PASS:
		sk_other = psock->sk;
		if (sock_flag(sk_other, SOCK_DEAD) ||
		    !sk_psock_test_state(psock, SK_PSOCK_TX_ENABLED)) {
			goto out_free;
		}

		tcp = TCP_SKB_CB(skb);
		tcp->bpf.flags |= BPF_F_INGRESS;

		/* If the queue is empty then we can submit directly
		 * into the msg queue. If its not empty we have to
		 * queue work otherwise we may get OOO data. Otherwise,
		 * if sk_psock_skb_ingress errors will be handled by
		 * retrying later from workqueue.
		 */
		if (skb_queue_empty(&psock->ingress_skb)) {
			err = sk_psock_skb_ingress(psock, skb);
		}
		if (err < 0) {
			skb_queue_tail(&psock->ingress_skb, skb);
			schedule_work(&psock->work);
		}
		break;
	case __SK_REDIRECT:
		sk_psock_skb_redirect(skb);
		break;
	case __SK_DROP:
	default:
out_free:
		kfree_skb(skb);
	}
}

static void sk_psock_strp_read(struct strparser *strp, struct sk_buff *skb)
{
	struct sk_psock *psock;
	struct bpf_prog *prog;
	int ret = __SK_DROP;
	struct sock *sk;

	rcu_read_lock();
	sk = strp->sk;
	psock = sk_psock(sk);
	if (unlikely(!psock)) {
		kfree_skb(skb);
		goto out;
	}
	skb_set_owner_r(skb, sk);
	prog = READ_ONCE(psock->progs.skb_verdict);
	if (likely(prog)) {
		tcp_skb_bpf_redirect_clear(skb);
		ret = sk_psock_bpf_run(psock, prog, skb);
		ret = sk_psock_map_verd(ret, tcp_skb_bpf_redirect_fetch(skb));
	}
	sk_psock_verdict_apply(psock, skb, ret);
out:
	rcu_read_unlock();
}

static int sk_psock_strp_read_done(struct strparser *strp, int err)
{
	return err;
}

static int sk_psock_strp_parse(struct strparser *strp, struct sk_buff *skb)
{
	struct sk_psock *psock = sk_psock_from_strp(strp);
	struct bpf_prog *prog;
	int ret = skb->len;

	rcu_read_lock();
	prog = READ_ONCE(psock->progs.skb_parser);
	if (likely(prog)) {
		skb->sk = psock->sk;
		ret = sk_psock_bpf_run(psock, prog, skb);
		skb->sk = NULL;
	}
	rcu_read_unlock();
	return ret;
}

/* Called with socket lock held. */
static void sk_psock_strp_data_ready(struct sock *sk)
{
	struct sk_psock *psock;

	rcu_read_lock();
	psock = sk_psock(sk);
	if (likely(psock)) {
		if (tls_sw_has_ctx_rx(sk)) {
			psock->parser.saved_data_ready(sk);
		} else {
			write_lock_bh(&sk->sk_callback_lock);
			strp_data_ready(&psock->parser.strp);
			write_unlock_bh(&sk->sk_callback_lock);
		}
	}
	rcu_read_unlock();
}

static int sk_psock_verdict_recv(read_descriptor_t *desc, struct sk_buff *skb,
				 unsigned int offset, size_t orig_len)
{
	struct sock *sk = (struct sock *)desc->arg.data;
	struct sk_psock *psock;
	struct bpf_prog *prog;
	int ret = __SK_DROP;
	int len = skb->len;

	/* clone here so sk_eat_skb() in tcp_read_sock does not drop our data */
	skb = skb_clone(skb, GFP_ATOMIC);
	if (!skb) {
		desc->error = -ENOMEM;
		return 0;
	}

	rcu_read_lock();
	psock = sk_psock(sk);
	if (unlikely(!psock)) {
		len = 0;
		kfree_skb(skb);
		goto out;
	}
	skb_set_owner_r(skb, sk);
	prog = READ_ONCE(psock->progs.skb_verdict);
	if (likely(prog)) {
		tcp_skb_bpf_redirect_clear(skb);
		ret = sk_psock_bpf_run(psock, prog, skb);
		ret = sk_psock_map_verd(ret, tcp_skb_bpf_redirect_fetch(skb));
	}
	sk_psock_verdict_apply(psock, skb, ret);
out:
	rcu_read_unlock();
	return len;
}

static void sk_psock_verdict_data_ready(struct sock *sk)
{
	struct socket *sock = sk->sk_socket;
	read_descriptor_t desc;

	if (unlikely(!sock || !sock->ops || !sock->ops->read_sock))
		return;

	desc.arg.data = sk;
	desc.error = 0;
	desc.count = 1;

	sock->ops->read_sock(sk, &desc, sk_psock_verdict_recv);
}

static void sk_psock_write_space(struct sock *sk)
{
	struct sk_psock *psock;
	void (*write_space)(struct sock *sk) = NULL;

	rcu_read_lock();
	psock = sk_psock(sk);
	if (likely(psock)) {
		if (sk_psock_test_state(psock, SK_PSOCK_TX_ENABLED))
			schedule_work(&psock->work);
		write_space = psock->saved_write_space;
	}
	rcu_read_unlock();
	if (write_space)
		write_space(sk);
}

int sk_psock_init_strp(struct sock *sk, struct sk_psock *psock)
{
	static const struct strp_callbacks cb = {
		.rcv_msg	= sk_psock_strp_read,
		.read_sock_done	= sk_psock_strp_read_done,
		.parse_msg	= sk_psock_strp_parse,
	};

	psock->parser.enabled = false;
	return strp_init(&psock->parser.strp, sk, &cb);
}

void sk_psock_start_verdict(struct sock *sk, struct sk_psock *psock)
{
	struct sk_psock_parser *parser = &psock->parser;

	if (parser->enabled)
		return;

	parser->saved_data_ready = sk->sk_data_ready;
	sk->sk_data_ready = sk_psock_verdict_data_ready;
	sk->sk_write_space = sk_psock_write_space;
	parser->enabled = true;
}

void sk_psock_start_strp(struct sock *sk, struct sk_psock *psock)
{
	struct sk_psock_parser *parser = &psock->parser;

	if (parser->enabled)
		return;

	parser->saved_data_ready = sk->sk_data_ready;
	sk->sk_data_ready = sk_psock_strp_data_ready;
	sk->sk_write_space = sk_psock_write_space;
	parser->enabled = true;
}

void sk_psock_stop_strp(struct sock *sk, struct sk_psock *psock)
{
	struct sk_psock_parser *parser = &psock->parser;

	if (!parser->enabled)
		return;

	sk->sk_data_ready = parser->saved_data_ready;
	parser->saved_data_ready = NULL;
	strp_stop(&parser->strp);
	parser->enabled = false;
}

void sk_psock_stop_verdict(struct sock *sk, struct sk_psock *psock)
{
	struct sk_psock_parser *parser = &psock->parser;

	if (!parser->enabled)
		return;

	sk->sk_data_ready = parser->saved_data_ready;
	parser->saved_data_ready = NULL;
	parser->enabled = false;
}<|MERGE_RESOLUTION|>--- conflicted
+++ resolved
@@ -686,25 +686,8 @@
 static int sk_psock_bpf_run(struct sk_psock *psock, struct bpf_prog *prog,
 			    struct sk_buff *skb)
 {
-<<<<<<< HEAD
-	int ret;
-
-	/* strparser clones the skb before handing it to a upper layer,
-	 * meaning we have the same data, but sk is NULL. We do want an
-	 * sk pointer though when we run the BPF program. So we set it
-	 * here and then NULL it to ensure we don't trigger a BUG_ON()
-	 * in skb/sk operations later if kfree_skb is called with a
-	 * valid skb->sk pointer and no destructor assigned.
-	 */
-	skb->sk = psock->sk;
-	bpf_compute_data_end_sk_skb(skb);
-	ret = bpf_prog_run_pin_on_cpu(prog, skb);
-	skb->sk = NULL;
-	return ret;
-=======
 	bpf_compute_data_end_sk_skb(skb);
 	return bpf_prog_run_pin_on_cpu(prog, skb);
->>>>>>> 3650b228
 }
 
 static struct sk_psock *sk_psock_from_strp(struct strparser *strp)
