// SPDX-License-Identifier: (LGPL-2.1 OR BSD-2-Clause)

/*
 * Common eBPF ELF object loading operations.
 *
 * Copyright (C) 2013-2015 Alexei Starovoitov <ast@kernel.org>
 * Copyright (C) 2015 Wang Nan <wangnan0@huawei.com>
 * Copyright (C) 2015 Huawei Inc.
 * Copyright (C) 2017 Nicira, Inc.
 * Copyright (C) 2019 Isovalent, Inc.
 */

#ifndef _GNU_SOURCE
#define _GNU_SOURCE
#endif
#include <stdlib.h>
#include <stdio.h>
#include <stdarg.h>
#include <libgen.h>
#include <inttypes.h>
#include <limits.h>
#include <string.h>
#include <unistd.h>
#include <endian.h>
#include <fcntl.h>
#include <errno.h>
#include <ctype.h>
#include <asm/unistd.h>
#include <linux/err.h>
#include <linux/kernel.h>
#include <linux/bpf.h>
#include <linux/btf.h>
#include <linux/filter.h>
#include <linux/list.h>
#include <linux/limits.h>
#include <linux/perf_event.h>
#include <linux/ring_buffer.h>
#include <linux/version.h>
#include <sys/epoll.h>
#include <sys/ioctl.h>
#include <sys/mman.h>
#include <sys/stat.h>
#include <sys/types.h>
#include <sys/vfs.h>
#include <sys/utsname.h>
#include <sys/resource.h>
#include <libelf.h>
#include <gelf.h>
#include <zlib.h>

#include "libbpf.h"
#include "bpf.h"
#include "btf.h"
#include "str_error.h"
#include "libbpf_internal.h"
#include "hashmap.h"

#ifndef EM_BPF
#define EM_BPF 247
#endif

#ifndef BPF_FS_MAGIC
#define BPF_FS_MAGIC		0xcafe4a11
#endif

#define BPF_INSN_SZ (sizeof(struct bpf_insn))

/* vsprintf() in __base_pr() uses nonliteral format string. It may break
 * compilation if user enables corresponding warning. Disable it explicitly.
 */
#pragma GCC diagnostic ignored "-Wformat-nonliteral"

#define __printf(a, b)	__attribute__((format(printf, a, b)))

static struct bpf_map *bpf_object__add_map(struct bpf_object *obj);
static const struct btf_type *
skip_mods_and_typedefs(const struct btf *btf, __u32 id, __u32 *res_id);

static int __base_pr(enum libbpf_print_level level, const char *format,
		     va_list args)
{
	if (level == LIBBPF_DEBUG)
		return 0;

	return vfprintf(stderr, format, args);
}

static libbpf_print_fn_t __libbpf_pr = __base_pr;

libbpf_print_fn_t libbpf_set_print(libbpf_print_fn_t fn)
{
	libbpf_print_fn_t old_print_fn = __libbpf_pr;

	__libbpf_pr = fn;
	return old_print_fn;
}

__printf(2, 3)
void libbpf_print(enum libbpf_print_level level, const char *format, ...)
{
	va_list args;

	if (!__libbpf_pr)
		return;

	va_start(args, format);
	__libbpf_pr(level, format, args);
	va_end(args);
}

static void pr_perm_msg(int err)
{
	struct rlimit limit;
	char buf[100];

	if (err != -EPERM || geteuid() != 0)
		return;

	err = getrlimit(RLIMIT_MEMLOCK, &limit);
	if (err)
		return;

	if (limit.rlim_cur == RLIM_INFINITY)
		return;

	if (limit.rlim_cur < 1024)
		snprintf(buf, sizeof(buf), "%zu bytes", (size_t)limit.rlim_cur);
	else if (limit.rlim_cur < 1024*1024)
		snprintf(buf, sizeof(buf), "%.1f KiB", (double)limit.rlim_cur / 1024);
	else
		snprintf(buf, sizeof(buf), "%.1f MiB", (double)limit.rlim_cur / (1024*1024));

	pr_warn("permission error while running as root; try raising 'ulimit -l'? current value: %s\n",
		buf);
}

#define STRERR_BUFSIZE  128

/* Copied from tools/perf/util/util.h */
#ifndef zfree
# define zfree(ptr) ({ free(*ptr); *ptr = NULL; })
#endif

#ifndef zclose
# define zclose(fd) ({			\
	int ___err = 0;			\
	if ((fd) >= 0)			\
		___err = close((fd));	\
	fd = -1;			\
	___err; })
#endif

static inline __u64 ptr_to_u64(const void *ptr)
{
	return (__u64) (unsigned long) ptr;
}

enum kern_feature_id {
	/* v4.14: kernel support for program & map names. */
	FEAT_PROG_NAME,
	/* v5.2: kernel support for global data sections. */
	FEAT_GLOBAL_DATA,
	/* BTF support */
	FEAT_BTF,
	/* BTF_KIND_FUNC and BTF_KIND_FUNC_PROTO support */
	FEAT_BTF_FUNC,
	/* BTF_KIND_VAR and BTF_KIND_DATASEC support */
	FEAT_BTF_DATASEC,
	/* BTF_FUNC_GLOBAL is supported */
	FEAT_BTF_GLOBAL_FUNC,
	/* BPF_F_MMAPABLE is supported for arrays */
	FEAT_ARRAY_MMAP,
	/* kernel support for expected_attach_type in BPF_PROG_LOAD */
	FEAT_EXP_ATTACH_TYPE,
	/* bpf_probe_read_{kernel,user}[_str] helpers */
	FEAT_PROBE_READ_KERN,
	/* BPF_PROG_BIND_MAP is supported */
	FEAT_PROG_BIND_MAP,
	__FEAT_CNT,
};

static bool kernel_supports(enum kern_feature_id feat_id);

enum reloc_type {
	RELO_LD64,
	RELO_CALL,
	RELO_DATA,
	RELO_EXTERN,
};

struct reloc_desc {
	enum reloc_type type;
	int insn_idx;
	int map_idx;
	int sym_off;
	bool processed;
};

struct bpf_sec_def;

typedef struct bpf_link *(*attach_fn_t)(const struct bpf_sec_def *sec,
					struct bpf_program *prog);

struct bpf_sec_def {
	const char *sec;
	size_t len;
	enum bpf_prog_type prog_type;
	enum bpf_attach_type expected_attach_type;
	bool is_exp_attach_type_optional;
	bool is_attachable;
	bool is_attach_btf;
	bool is_sleepable;
	attach_fn_t attach_fn;
};

/*
 * bpf_prog should be a better name but it has been used in
 * linux/filter.h.
 */
struct bpf_program {
	const struct bpf_sec_def *sec_def;
	char *sec_name;
	size_t sec_idx;
	/* this program's instruction offset (in number of instructions)
	 * within its containing ELF section
	 */
	size_t sec_insn_off;
	/* number of original instructions in ELF section belonging to this
	 * program, not taking into account subprogram instructions possible
	 * appended later during relocation
	 */
	size_t sec_insn_cnt;
	/* Offset (in number of instructions) of the start of instruction
	 * belonging to this BPF program  within its containing main BPF
	 * program. For the entry-point (main) BPF program, this is always
	 * zero. For a sub-program, this gets reset before each of main BPF
	 * programs are processed and relocated and is used to determined
	 * whether sub-program was already appended to the main program, and
	 * if yes, at which instruction offset.
	 */
	size_t sub_insn_off;

	char *name;
	/* sec_name with / replaced by _; makes recursive pinning
	 * in bpf_object__pin_programs easier
	 */
	char *pin_name;

	/* instructions that belong to BPF program; insns[0] is located at
	 * sec_insn_off instruction within its ELF section in ELF file, so
	 * when mapping ELF file instruction index to the local instruction,
	 * one needs to subtract sec_insn_off; and vice versa.
	 */
	struct bpf_insn *insns;
	/* actual number of instruction in this BPF program's image; for
	 * entry-point BPF programs this includes the size of main program
	 * itself plus all the used sub-programs, appended at the end
	 */
	size_t insns_cnt;

	struct reloc_desc *reloc_desc;
	int nr_reloc;
	int log_level;

	struct {
		int nr;
		int *fds;
	} instances;
	bpf_program_prep_t preprocessor;

	struct bpf_object *obj;
	void *priv;
	bpf_program_clear_priv_t clear_priv;

	bool load;
	enum bpf_prog_type type;
	enum bpf_attach_type expected_attach_type;
	int prog_ifindex;
	__u32 attach_btf_id;
	__u32 attach_prog_fd;
	void *func_info;
	__u32 func_info_rec_size;
	__u32 func_info_cnt;

	void *line_info;
	__u32 line_info_rec_size;
	__u32 line_info_cnt;
	__u32 prog_flags;
};

struct bpf_struct_ops {
	const char *tname;
	const struct btf_type *type;
	struct bpf_program **progs;
	__u32 *kern_func_off;
	/* e.g. struct tcp_congestion_ops in bpf_prog's btf format */
	void *data;
	/* e.g. struct bpf_struct_ops_tcp_congestion_ops in
	 *      btf_vmlinux's format.
	 * struct bpf_struct_ops_tcp_congestion_ops {
	 *	[... some other kernel fields ...]
	 *	struct tcp_congestion_ops data;
	 * }
	 * kern_vdata-size == sizeof(struct bpf_struct_ops_tcp_congestion_ops)
	 * bpf_map__init_kern_struct_ops() will populate the "kern_vdata"
	 * from "data".
	 */
	void *kern_vdata;
	__u32 type_id;
};

#define DATA_SEC ".data"
#define BSS_SEC ".bss"
#define RODATA_SEC ".rodata"
#define KCONFIG_SEC ".kconfig"
#define KSYMS_SEC ".ksyms"
#define STRUCT_OPS_SEC ".struct_ops"

enum libbpf_map_type {
	LIBBPF_MAP_UNSPEC,
	LIBBPF_MAP_DATA,
	LIBBPF_MAP_BSS,
	LIBBPF_MAP_RODATA,
	LIBBPF_MAP_KCONFIG,
};

static const char * const libbpf_type_to_btf_name[] = {
	[LIBBPF_MAP_DATA]	= DATA_SEC,
	[LIBBPF_MAP_BSS]	= BSS_SEC,
	[LIBBPF_MAP_RODATA]	= RODATA_SEC,
	[LIBBPF_MAP_KCONFIG]	= KCONFIG_SEC,
};

struct bpf_map {
	char *name;
	int fd;
	int sec_idx;
	size_t sec_offset;
	int map_ifindex;
	int inner_map_fd;
	struct bpf_map_def def;
	__u32 numa_node;
	__u32 btf_var_idx;
	__u32 btf_key_type_id;
	__u32 btf_value_type_id;
	__u32 btf_vmlinux_value_type_id;
	void *priv;
	bpf_map_clear_priv_t clear_priv;
	enum libbpf_map_type libbpf_type;
	void *mmaped;
	struct bpf_struct_ops *st_ops;
	struct bpf_map *inner_map;
	void **init_slots;
	int init_slots_sz;
	char *pin_path;
	bool pinned;
	bool reused;
};

enum extern_type {
	EXT_UNKNOWN,
	EXT_KCFG,
	EXT_KSYM,
};

enum kcfg_type {
	KCFG_UNKNOWN,
	KCFG_CHAR,
	KCFG_BOOL,
	KCFG_INT,
	KCFG_TRISTATE,
	KCFG_CHAR_ARR,
};

struct extern_desc {
	enum extern_type type;
	int sym_idx;
	int btf_id;
	int sec_btf_id;
	const char *name;
	bool is_set;
	bool is_weak;
	union {
		struct {
			enum kcfg_type type;
			int sz;
			int align;
			int data_off;
			bool is_signed;
		} kcfg;
		struct {
			unsigned long long addr;

			/* target btf_id of the corresponding kernel var. */
			int vmlinux_btf_id;

			/* local btf_id of the ksym extern's type. */
			__u32 type_id;
		} ksym;
	};
};

static LIST_HEAD(bpf_objects_list);

struct bpf_object {
	char name[BPF_OBJ_NAME_LEN];
	char license[64];
	__u32 kern_version;

	struct bpf_program *programs;
	size_t nr_programs;
	struct bpf_map *maps;
	size_t nr_maps;
	size_t maps_cap;

	char *kconfig;
	struct extern_desc *externs;
	int nr_extern;
	int kconfig_map_idx;
	int rodata_map_idx;

	bool loaded;
	bool has_subcalls;

	/*
	 * Information when doing elf related work. Only valid if fd
	 * is valid.
	 */
	struct {
		int fd;
		const void *obj_buf;
		size_t obj_buf_sz;
		Elf *elf;
		GElf_Ehdr ehdr;
		Elf_Data *symbols;
		Elf_Data *data;
		Elf_Data *rodata;
		Elf_Data *bss;
		Elf_Data *st_ops_data;
		size_t shstrndx; /* section index for section name strings */
		size_t strtabidx;
		struct {
			GElf_Shdr shdr;
			Elf_Data *data;
		} *reloc_sects;
		int nr_reloc_sects;
		int maps_shndx;
		int btf_maps_shndx;
		__u32 btf_maps_sec_btf_id;
		int text_shndx;
		int symbols_shndx;
		int data_shndx;
		int rodata_shndx;
		int bss_shndx;
		int st_ops_shndx;
	} efile;
	/*
	 * All loaded bpf_object is linked in a list, which is
	 * hidden to caller. bpf_objects__<func> handlers deal with
	 * all objects.
	 */
	struct list_head list;

	struct btf *btf;
	/* Parse and load BTF vmlinux if any of the programs in the object need
	 * it at load time.
	 */
	struct btf *btf_vmlinux;
	struct btf_ext *btf_ext;

	void *priv;
	bpf_object_clear_priv_t clear_priv;

	char path[];
};
#define obj_elf_valid(o)	((o)->efile.elf)

static const char *elf_sym_str(const struct bpf_object *obj, size_t off);
static const char *elf_sec_str(const struct bpf_object *obj, size_t off);
static Elf_Scn *elf_sec_by_idx(const struct bpf_object *obj, size_t idx);
static Elf_Scn *elf_sec_by_name(const struct bpf_object *obj, const char *name);
static int elf_sec_hdr(const struct bpf_object *obj, Elf_Scn *scn, GElf_Shdr *hdr);
static const char *elf_sec_name(const struct bpf_object *obj, Elf_Scn *scn);
static Elf_Data *elf_sec_data(const struct bpf_object *obj, Elf_Scn *scn);
static int elf_sym_by_sec_off(const struct bpf_object *obj, size_t sec_idx,
			      size_t off, __u32 sym_type, GElf_Sym *sym);

void bpf_program__unload(struct bpf_program *prog)
{
	int i;

	if (!prog)
		return;

	/*
	 * If the object is opened but the program was never loaded,
	 * it is possible that prog->instances.nr == -1.
	 */
	if (prog->instances.nr > 0) {
		for (i = 0; i < prog->instances.nr; i++)
			zclose(prog->instances.fds[i]);
	} else if (prog->instances.nr != -1) {
		pr_warn("Internal error: instances.nr is %d\n",
			prog->instances.nr);
	}

	prog->instances.nr = -1;
	zfree(&prog->instances.fds);

	zfree(&prog->func_info);
	zfree(&prog->line_info);
}

static void bpf_program__exit(struct bpf_program *prog)
{
	if (!prog)
		return;

	if (prog->clear_priv)
		prog->clear_priv(prog, prog->priv);

	prog->priv = NULL;
	prog->clear_priv = NULL;

	bpf_program__unload(prog);
	zfree(&prog->name);
	zfree(&prog->sec_name);
	zfree(&prog->pin_name);
	zfree(&prog->insns);
	zfree(&prog->reloc_desc);

	prog->nr_reloc = 0;
	prog->insns_cnt = 0;
	prog->sec_idx = -1;
}

static char *__bpf_program__pin_name(struct bpf_program *prog)
{
	char *name, *p;

	name = p = strdup(prog->sec_name);
	while ((p = strchr(p, '/')))
		*p = '_';

	return name;
}

static bool insn_is_subprog_call(const struct bpf_insn *insn)
{
	return BPF_CLASS(insn->code) == BPF_JMP &&
	       BPF_OP(insn->code) == BPF_CALL &&
	       BPF_SRC(insn->code) == BPF_K &&
	       insn->src_reg == BPF_PSEUDO_CALL &&
	       insn->dst_reg == 0 &&
	       insn->off == 0;
}

static int
bpf_object__init_prog(struct bpf_object *obj, struct bpf_program *prog,
		      const char *name, size_t sec_idx, const char *sec_name,
		      size_t sec_off, void *insn_data, size_t insn_data_sz)
{
	int i;

	if (insn_data_sz == 0 || insn_data_sz % BPF_INSN_SZ || sec_off % BPF_INSN_SZ) {
		pr_warn("sec '%s': corrupted program '%s', offset %zu, size %zu\n",
			sec_name, name, sec_off, insn_data_sz);
		return -EINVAL;
	}

	memset(prog, 0, sizeof(*prog));
	prog->obj = obj;

	prog->sec_idx = sec_idx;
	prog->sec_insn_off = sec_off / BPF_INSN_SZ;
	prog->sec_insn_cnt = insn_data_sz / BPF_INSN_SZ;
	/* insns_cnt can later be increased by appending used subprograms */
	prog->insns_cnt = prog->sec_insn_cnt;

	prog->type = BPF_PROG_TYPE_UNSPEC;
	prog->load = true;

	prog->instances.fds = NULL;
	prog->instances.nr = -1;

	prog->sec_name = strdup(sec_name);
	if (!prog->sec_name)
		goto errout;

	prog->name = strdup(name);
	if (!prog->name)
		goto errout;

	prog->pin_name = __bpf_program__pin_name(prog);
	if (!prog->pin_name)
		goto errout;

	prog->insns = malloc(insn_data_sz);
	if (!prog->insns)
		goto errout;
	memcpy(prog->insns, insn_data, insn_data_sz);

	for (i = 0; i < prog->insns_cnt; i++) {
		if (insn_is_subprog_call(&prog->insns[i])) {
			obj->has_subcalls = true;
			break;
		}
	}

	return 0;
errout:
	pr_warn("sec '%s': failed to allocate memory for prog '%s'\n", sec_name, name);
	bpf_program__exit(prog);
	return -ENOMEM;
}

static int
bpf_object__add_programs(struct bpf_object *obj, Elf_Data *sec_data,
			 const char *sec_name, int sec_idx)
{
	struct bpf_program *prog, *progs;
	void *data = sec_data->d_buf;
	size_t sec_sz = sec_data->d_size, sec_off, prog_sz;
	int nr_progs, err;
	const char *name;
	GElf_Sym sym;

	progs = obj->programs;
	nr_progs = obj->nr_programs;
	sec_off = 0;

	while (sec_off < sec_sz) {
		if (elf_sym_by_sec_off(obj, sec_idx, sec_off, STT_FUNC, &sym)) {
			pr_warn("sec '%s': failed to find program symbol at offset %zu\n",
				sec_name, sec_off);
			return -LIBBPF_ERRNO__FORMAT;
		}

		prog_sz = sym.st_size;

		name = elf_sym_str(obj, sym.st_name);
		if (!name) {
			pr_warn("sec '%s': failed to get symbol name for offset %zu\n",
				sec_name, sec_off);
			return -LIBBPF_ERRNO__FORMAT;
		}

		if (sec_off + prog_sz > sec_sz) {
			pr_warn("sec '%s': program at offset %zu crosses section boundary\n",
				sec_name, sec_off);
			return -LIBBPF_ERRNO__FORMAT;
		}

		pr_debug("sec '%s': found program '%s' at insn offset %zu (%zu bytes), code size %zu insns (%zu bytes)\n",
			 sec_name, name, sec_off / BPF_INSN_SZ, sec_off, prog_sz / BPF_INSN_SZ, prog_sz);

		progs = libbpf_reallocarray(progs, nr_progs + 1, sizeof(*progs));
		if (!progs) {
			/*
			 * In this case the original obj->programs
			 * is still valid, so don't need special treat for
			 * bpf_close_object().
			 */
			pr_warn("sec '%s': failed to alloc memory for new program '%s'\n",
				sec_name, name);
			return -ENOMEM;
		}
		obj->programs = progs;

		prog = &progs[nr_progs];

		err = bpf_object__init_prog(obj, prog, name, sec_idx, sec_name,
					    sec_off, data + sec_off, prog_sz);
		if (err)
			return err;

		nr_progs++;
		obj->nr_programs = nr_progs;

		sec_off += prog_sz;
	}

	return 0;
}

static __u32 get_kernel_version(void)
{
	__u32 major, minor, patch;
	struct utsname info;

	uname(&info);
	if (sscanf(info.release, "%u.%u.%u", &major, &minor, &patch) != 3)
		return 0;
	return KERNEL_VERSION(major, minor, patch);
}

static const struct btf_member *
find_member_by_offset(const struct btf_type *t, __u32 bit_offset)
{
	struct btf_member *m;
	int i;

	for (i = 0, m = btf_members(t); i < btf_vlen(t); i++, m++) {
		if (btf_member_bit_offset(t, i) == bit_offset)
			return m;
	}

	return NULL;
}

static const struct btf_member *
find_member_by_name(const struct btf *btf, const struct btf_type *t,
		    const char *name)
{
	struct btf_member *m;
	int i;

	for (i = 0, m = btf_members(t); i < btf_vlen(t); i++, m++) {
		if (!strcmp(btf__name_by_offset(btf, m->name_off), name))
			return m;
	}

	return NULL;
}

#define STRUCT_OPS_VALUE_PREFIX "bpf_struct_ops_"
static int find_btf_by_prefix_kind(const struct btf *btf, const char *prefix,
				   const char *name, __u32 kind);

static int
find_struct_ops_kern_types(const struct btf *btf, const char *tname,
			   const struct btf_type **type, __u32 *type_id,
			   const struct btf_type **vtype, __u32 *vtype_id,
			   const struct btf_member **data_member)
{
	const struct btf_type *kern_type, *kern_vtype;
	const struct btf_member *kern_data_member;
	__s32 kern_vtype_id, kern_type_id;
	__u32 i;

	kern_type_id = btf__find_by_name_kind(btf, tname, BTF_KIND_STRUCT);
	if (kern_type_id < 0) {
		pr_warn("struct_ops init_kern: struct %s is not found in kernel BTF\n",
			tname);
		return kern_type_id;
	}
	kern_type = btf__type_by_id(btf, kern_type_id);

	/* Find the corresponding "map_value" type that will be used
	 * in map_update(BPF_MAP_TYPE_STRUCT_OPS).  For example,
	 * find "struct bpf_struct_ops_tcp_congestion_ops" from the
	 * btf_vmlinux.
	 */
	kern_vtype_id = find_btf_by_prefix_kind(btf, STRUCT_OPS_VALUE_PREFIX,
						tname, BTF_KIND_STRUCT);
	if (kern_vtype_id < 0) {
		pr_warn("struct_ops init_kern: struct %s%s is not found in kernel BTF\n",
			STRUCT_OPS_VALUE_PREFIX, tname);
		return kern_vtype_id;
	}
	kern_vtype = btf__type_by_id(btf, kern_vtype_id);

	/* Find "struct tcp_congestion_ops" from
	 * struct bpf_struct_ops_tcp_congestion_ops {
	 *	[ ... ]
	 *	struct tcp_congestion_ops data;
	 * }
	 */
	kern_data_member = btf_members(kern_vtype);
	for (i = 0; i < btf_vlen(kern_vtype); i++, kern_data_member++) {
		if (kern_data_member->type == kern_type_id)
			break;
	}
	if (i == btf_vlen(kern_vtype)) {
		pr_warn("struct_ops init_kern: struct %s data is not found in struct %s%s\n",
			tname, STRUCT_OPS_VALUE_PREFIX, tname);
		return -EINVAL;
	}

	*type = kern_type;
	*type_id = kern_type_id;
	*vtype = kern_vtype;
	*vtype_id = kern_vtype_id;
	*data_member = kern_data_member;

	return 0;
}

static bool bpf_map__is_struct_ops(const struct bpf_map *map)
{
	return map->def.type == BPF_MAP_TYPE_STRUCT_OPS;
}

/* Init the map's fields that depend on kern_btf */
static int bpf_map__init_kern_struct_ops(struct bpf_map *map,
					 const struct btf *btf,
					 const struct btf *kern_btf)
{
	const struct btf_member *member, *kern_member, *kern_data_member;
	const struct btf_type *type, *kern_type, *kern_vtype;
	__u32 i, kern_type_id, kern_vtype_id, kern_data_off;
	struct bpf_struct_ops *st_ops;
	void *data, *kern_data;
	const char *tname;
	int err;

	st_ops = map->st_ops;
	type = st_ops->type;
	tname = st_ops->tname;
	err = find_struct_ops_kern_types(kern_btf, tname,
					 &kern_type, &kern_type_id,
					 &kern_vtype, &kern_vtype_id,
					 &kern_data_member);
	if (err)
		return err;

	pr_debug("struct_ops init_kern %s: type_id:%u kern_type_id:%u kern_vtype_id:%u\n",
		 map->name, st_ops->type_id, kern_type_id, kern_vtype_id);

	map->def.value_size = kern_vtype->size;
	map->btf_vmlinux_value_type_id = kern_vtype_id;

	st_ops->kern_vdata = calloc(1, kern_vtype->size);
	if (!st_ops->kern_vdata)
		return -ENOMEM;

	data = st_ops->data;
	kern_data_off = kern_data_member->offset / 8;
	kern_data = st_ops->kern_vdata + kern_data_off;

	member = btf_members(type);
	for (i = 0; i < btf_vlen(type); i++, member++) {
		const struct btf_type *mtype, *kern_mtype;
		__u32 mtype_id, kern_mtype_id;
		void *mdata, *kern_mdata;
		__s64 msize, kern_msize;
		__u32 moff, kern_moff;
		__u32 kern_member_idx;
		const char *mname;

		mname = btf__name_by_offset(btf, member->name_off);
		kern_member = find_member_by_name(kern_btf, kern_type, mname);
		if (!kern_member) {
			pr_warn("struct_ops init_kern %s: Cannot find member %s in kernel BTF\n",
				map->name, mname);
			return -ENOTSUP;
		}

		kern_member_idx = kern_member - btf_members(kern_type);
		if (btf_member_bitfield_size(type, i) ||
		    btf_member_bitfield_size(kern_type, kern_member_idx)) {
			pr_warn("struct_ops init_kern %s: bitfield %s is not supported\n",
				map->name, mname);
			return -ENOTSUP;
		}

		moff = member->offset / 8;
		kern_moff = kern_member->offset / 8;

		mdata = data + moff;
		kern_mdata = kern_data + kern_moff;

		mtype = skip_mods_and_typedefs(btf, member->type, &mtype_id);
		kern_mtype = skip_mods_and_typedefs(kern_btf, kern_member->type,
						    &kern_mtype_id);
		if (BTF_INFO_KIND(mtype->info) !=
		    BTF_INFO_KIND(kern_mtype->info)) {
			pr_warn("struct_ops init_kern %s: Unmatched member type %s %u != %u(kernel)\n",
				map->name, mname, BTF_INFO_KIND(mtype->info),
				BTF_INFO_KIND(kern_mtype->info));
			return -ENOTSUP;
		}

		if (btf_is_ptr(mtype)) {
			struct bpf_program *prog;

			mtype = skip_mods_and_typedefs(btf, mtype->type, &mtype_id);
			kern_mtype = skip_mods_and_typedefs(kern_btf,
							    kern_mtype->type,
							    &kern_mtype_id);
			if (!btf_is_func_proto(mtype) ||
			    !btf_is_func_proto(kern_mtype)) {
				pr_warn("struct_ops init_kern %s: non func ptr %s is not supported\n",
					map->name, mname);
				return -ENOTSUP;
			}

			prog = st_ops->progs[i];
			if (!prog) {
				pr_debug("struct_ops init_kern %s: func ptr %s is not set\n",
					 map->name, mname);
				continue;
			}

			prog->attach_btf_id = kern_type_id;
			prog->expected_attach_type = kern_member_idx;

			st_ops->kern_func_off[i] = kern_data_off + kern_moff;

			pr_debug("struct_ops init_kern %s: func ptr %s is set to prog %s from data(+%u) to kern_data(+%u)\n",
				 map->name, mname, prog->name, moff,
				 kern_moff);

			continue;
		}

		msize = btf__resolve_size(btf, mtype_id);
		kern_msize = btf__resolve_size(kern_btf, kern_mtype_id);
		if (msize < 0 || kern_msize < 0 || msize != kern_msize) {
			pr_warn("struct_ops init_kern %s: Error in size of member %s: %zd != %zd(kernel)\n",
				map->name, mname, (ssize_t)msize,
				(ssize_t)kern_msize);
			return -ENOTSUP;
		}

		pr_debug("struct_ops init_kern %s: copy %s %u bytes from data(+%u) to kern_data(+%u)\n",
			 map->name, mname, (unsigned int)msize,
			 moff, kern_moff);
		memcpy(kern_mdata, mdata, msize);
	}

	return 0;
}

static int bpf_object__init_kern_struct_ops_maps(struct bpf_object *obj)
{
	struct bpf_map *map;
	size_t i;
	int err;

	for (i = 0; i < obj->nr_maps; i++) {
		map = &obj->maps[i];

		if (!bpf_map__is_struct_ops(map))
			continue;

		err = bpf_map__init_kern_struct_ops(map, obj->btf,
						    obj->btf_vmlinux);
		if (err)
			return err;
	}

	return 0;
}

static int bpf_object__init_struct_ops_maps(struct bpf_object *obj)
{
	const struct btf_type *type, *datasec;
	const struct btf_var_secinfo *vsi;
	struct bpf_struct_ops *st_ops;
	const char *tname, *var_name;
	__s32 type_id, datasec_id;
	const struct btf *btf;
	struct bpf_map *map;
	__u32 i;

	if (obj->efile.st_ops_shndx == -1)
		return 0;

	btf = obj->btf;
	datasec_id = btf__find_by_name_kind(btf, STRUCT_OPS_SEC,
					    BTF_KIND_DATASEC);
	if (datasec_id < 0) {
		pr_warn("struct_ops init: DATASEC %s not found\n",
			STRUCT_OPS_SEC);
		return -EINVAL;
	}

	datasec = btf__type_by_id(btf, datasec_id);
	vsi = btf_var_secinfos(datasec);
	for (i = 0; i < btf_vlen(datasec); i++, vsi++) {
		type = btf__type_by_id(obj->btf, vsi->type);
		var_name = btf__name_by_offset(obj->btf, type->name_off);

		type_id = btf__resolve_type(obj->btf, vsi->type);
		if (type_id < 0) {
			pr_warn("struct_ops init: Cannot resolve var type_id %u in DATASEC %s\n",
				vsi->type, STRUCT_OPS_SEC);
			return -EINVAL;
		}

		type = btf__type_by_id(obj->btf, type_id);
		tname = btf__name_by_offset(obj->btf, type->name_off);
		if (!tname[0]) {
			pr_warn("struct_ops init: anonymous type is not supported\n");
			return -ENOTSUP;
		}
		if (!btf_is_struct(type)) {
			pr_warn("struct_ops init: %s is not a struct\n", tname);
			return -EINVAL;
		}

		map = bpf_object__add_map(obj);
		if (IS_ERR(map))
			return PTR_ERR(map);

		map->sec_idx = obj->efile.st_ops_shndx;
		map->sec_offset = vsi->offset;
		map->name = strdup(var_name);
		if (!map->name)
			return -ENOMEM;

		map->def.type = BPF_MAP_TYPE_STRUCT_OPS;
		map->def.key_size = sizeof(int);
		map->def.value_size = type->size;
		map->def.max_entries = 1;

		map->st_ops = calloc(1, sizeof(*map->st_ops));
		if (!map->st_ops)
			return -ENOMEM;
		st_ops = map->st_ops;
		st_ops->data = malloc(type->size);
		st_ops->progs = calloc(btf_vlen(type), sizeof(*st_ops->progs));
		st_ops->kern_func_off = malloc(btf_vlen(type) *
					       sizeof(*st_ops->kern_func_off));
		if (!st_ops->data || !st_ops->progs || !st_ops->kern_func_off)
			return -ENOMEM;

		if (vsi->offset + type->size > obj->efile.st_ops_data->d_size) {
			pr_warn("struct_ops init: var %s is beyond the end of DATASEC %s\n",
				var_name, STRUCT_OPS_SEC);
			return -EINVAL;
		}

		memcpy(st_ops->data,
		       obj->efile.st_ops_data->d_buf + vsi->offset,
		       type->size);
		st_ops->tname = tname;
		st_ops->type = type;
		st_ops->type_id = type_id;

		pr_debug("struct_ops init: struct %s(type_id=%u) %s found at offset %u\n",
			 tname, type_id, var_name, vsi->offset);
	}

	return 0;
}

static struct bpf_object *bpf_object__new(const char *path,
					  const void *obj_buf,
					  size_t obj_buf_sz,
					  const char *obj_name)
{
	struct bpf_object *obj;
	char *end;

	obj = calloc(1, sizeof(struct bpf_object) + strlen(path) + 1);
	if (!obj) {
		pr_warn("alloc memory failed for %s\n", path);
		return ERR_PTR(-ENOMEM);
	}

	strcpy(obj->path, path);
	if (obj_name) {
		strncpy(obj->name, obj_name, sizeof(obj->name) - 1);
		obj->name[sizeof(obj->name) - 1] = 0;
	} else {
		/* Using basename() GNU version which doesn't modify arg. */
		strncpy(obj->name, basename((void *)path),
			sizeof(obj->name) - 1);
		end = strchr(obj->name, '.');
		if (end)
			*end = 0;
	}

	obj->efile.fd = -1;
	/*
	 * Caller of this function should also call
	 * bpf_object__elf_finish() after data collection to return
	 * obj_buf to user. If not, we should duplicate the buffer to
	 * avoid user freeing them before elf finish.
	 */
	obj->efile.obj_buf = obj_buf;
	obj->efile.obj_buf_sz = obj_buf_sz;
	obj->efile.maps_shndx = -1;
	obj->efile.btf_maps_shndx = -1;
	obj->efile.data_shndx = -1;
	obj->efile.rodata_shndx = -1;
	obj->efile.bss_shndx = -1;
	obj->efile.st_ops_shndx = -1;
	obj->kconfig_map_idx = -1;
	obj->rodata_map_idx = -1;

	obj->kern_version = get_kernel_version();
	obj->loaded = false;

	INIT_LIST_HEAD(&obj->list);
	list_add(&obj->list, &bpf_objects_list);
	return obj;
}

static void bpf_object__elf_finish(struct bpf_object *obj)
{
	if (!obj_elf_valid(obj))
		return;

	if (obj->efile.elf) {
		elf_end(obj->efile.elf);
		obj->efile.elf = NULL;
	}
	obj->efile.symbols = NULL;
	obj->efile.data = NULL;
	obj->efile.rodata = NULL;
	obj->efile.bss = NULL;
	obj->efile.st_ops_data = NULL;

	zfree(&obj->efile.reloc_sects);
	obj->efile.nr_reloc_sects = 0;
	zclose(obj->efile.fd);
	obj->efile.obj_buf = NULL;
	obj->efile.obj_buf_sz = 0;
}

/* if libelf is old and doesn't support mmap(), fall back to read() */
#ifndef ELF_C_READ_MMAP
#define ELF_C_READ_MMAP ELF_C_READ
#endif

static int bpf_object__elf_init(struct bpf_object *obj)
{
	int err = 0;
	GElf_Ehdr *ep;

	if (obj_elf_valid(obj)) {
		pr_warn("elf: init internal error\n");
		return -LIBBPF_ERRNO__LIBELF;
	}

	if (obj->efile.obj_buf_sz > 0) {
		/*
		 * obj_buf should have been validated by
		 * bpf_object__open_buffer().
		 */
		obj->efile.elf = elf_memory((char *)obj->efile.obj_buf,
					    obj->efile.obj_buf_sz);
	} else {
		obj->efile.fd = open(obj->path, O_RDONLY);
		if (obj->efile.fd < 0) {
			char errmsg[STRERR_BUFSIZE], *cp;

			err = -errno;
			cp = libbpf_strerror_r(err, errmsg, sizeof(errmsg));
			pr_warn("elf: failed to open %s: %s\n", obj->path, cp);
			return err;
		}

		obj->efile.elf = elf_begin(obj->efile.fd, ELF_C_READ_MMAP, NULL);
	}

	if (!obj->efile.elf) {
		pr_warn("elf: failed to open %s as ELF file: %s\n", obj->path, elf_errmsg(-1));
		err = -LIBBPF_ERRNO__LIBELF;
		goto errout;
	}

	if (!gelf_getehdr(obj->efile.elf, &obj->efile.ehdr)) {
		pr_warn("elf: failed to get ELF header from %s: %s\n", obj->path, elf_errmsg(-1));
		err = -LIBBPF_ERRNO__FORMAT;
		goto errout;
	}
	ep = &obj->efile.ehdr;

	if (elf_getshdrstrndx(obj->efile.elf, &obj->efile.shstrndx)) {
		pr_warn("elf: failed to get section names section index for %s: %s\n",
			obj->path, elf_errmsg(-1));
		err = -LIBBPF_ERRNO__FORMAT;
		goto errout;
	}

	/* Elf is corrupted/truncated, avoid calling elf_strptr. */
	if (!elf_rawdata(elf_getscn(obj->efile.elf, obj->efile.shstrndx), NULL)) {
		pr_warn("elf: failed to get section names strings from %s: %s\n",
			obj->path, elf_errmsg(-1));
		return -LIBBPF_ERRNO__FORMAT;
	}

	/* Old LLVM set e_machine to EM_NONE */
	if (ep->e_type != ET_REL ||
	    (ep->e_machine && ep->e_machine != EM_BPF)) {
		pr_warn("elf: %s is not a valid eBPF object file\n", obj->path);
		err = -LIBBPF_ERRNO__FORMAT;
		goto errout;
	}

	return 0;
errout:
	bpf_object__elf_finish(obj);
	return err;
}

static int bpf_object__check_endianness(struct bpf_object *obj)
{
#if __BYTE_ORDER == __LITTLE_ENDIAN
	if (obj->efile.ehdr.e_ident[EI_DATA] == ELFDATA2LSB)
		return 0;
#elif __BYTE_ORDER == __BIG_ENDIAN
	if (obj->efile.ehdr.e_ident[EI_DATA] == ELFDATA2MSB)
		return 0;
#else
# error "Unrecognized __BYTE_ORDER__"
#endif
	pr_warn("elf: endianness mismatch in %s.\n", obj->path);
	return -LIBBPF_ERRNO__ENDIAN;
}

static int
bpf_object__init_license(struct bpf_object *obj, void *data, size_t size)
{
	memcpy(obj->license, data, min(size, sizeof(obj->license) - 1));
	pr_debug("license of %s is %s\n", obj->path, obj->license);
	return 0;
}

static int
bpf_object__init_kversion(struct bpf_object *obj, void *data, size_t size)
{
	__u32 kver;

	if (size != sizeof(kver)) {
		pr_warn("invalid kver section in %s\n", obj->path);
		return -LIBBPF_ERRNO__FORMAT;
	}
	memcpy(&kver, data, sizeof(kver));
	obj->kern_version = kver;
	pr_debug("kernel version of %s is %x\n", obj->path, obj->kern_version);
	return 0;
}

static bool bpf_map_type__is_map_in_map(enum bpf_map_type type)
{
	if (type == BPF_MAP_TYPE_ARRAY_OF_MAPS ||
	    type == BPF_MAP_TYPE_HASH_OF_MAPS)
		return true;
	return false;
}

int bpf_object__section_size(const struct bpf_object *obj, const char *name,
			     __u32 *size)
{
	int ret = -ENOENT;

	*size = 0;
	if (!name) {
		return -EINVAL;
	} else if (!strcmp(name, DATA_SEC)) {
		if (obj->efile.data)
			*size = obj->efile.data->d_size;
	} else if (!strcmp(name, BSS_SEC)) {
		if (obj->efile.bss)
			*size = obj->efile.bss->d_size;
	} else if (!strcmp(name, RODATA_SEC)) {
		if (obj->efile.rodata)
			*size = obj->efile.rodata->d_size;
	} else if (!strcmp(name, STRUCT_OPS_SEC)) {
		if (obj->efile.st_ops_data)
			*size = obj->efile.st_ops_data->d_size;
	} else {
		Elf_Scn *scn = elf_sec_by_name(obj, name);
		Elf_Data *data = elf_sec_data(obj, scn);

		if (data) {
			ret = 0; /* found it */
			*size = data->d_size;
		}
	}

	return *size ? 0 : ret;
}

int bpf_object__variable_offset(const struct bpf_object *obj, const char *name,
				__u32 *off)
{
	Elf_Data *symbols = obj->efile.symbols;
	const char *sname;
	size_t si;

	if (!name || !off)
		return -EINVAL;

	for (si = 0; si < symbols->d_size / sizeof(GElf_Sym); si++) {
		GElf_Sym sym;

		if (!gelf_getsym(symbols, si, &sym))
			continue;
		if (GELF_ST_BIND(sym.st_info) != STB_GLOBAL ||
		    GELF_ST_TYPE(sym.st_info) != STT_OBJECT)
			continue;

		sname = elf_sym_str(obj, sym.st_name);
		if (!sname) {
			pr_warn("failed to get sym name string for var %s\n",
				name);
			return -EIO;
		}
		if (strcmp(name, sname) == 0) {
			*off = sym.st_value;
			return 0;
		}
	}

	return -ENOENT;
}

static struct bpf_map *bpf_object__add_map(struct bpf_object *obj)
{
	struct bpf_map *new_maps;
	size_t new_cap;
	int i;

	if (obj->nr_maps < obj->maps_cap)
		return &obj->maps[obj->nr_maps++];

	new_cap = max((size_t)4, obj->maps_cap * 3 / 2);
	new_maps = libbpf_reallocarray(obj->maps, new_cap, sizeof(*obj->maps));
	if (!new_maps) {
		pr_warn("alloc maps for object failed\n");
		return ERR_PTR(-ENOMEM);
	}

	obj->maps_cap = new_cap;
	obj->maps = new_maps;

	/* zero out new maps */
	memset(obj->maps + obj->nr_maps, 0,
	       (obj->maps_cap - obj->nr_maps) * sizeof(*obj->maps));
	/*
	 * fill all fd with -1 so won't close incorrect fd (fd=0 is stdin)
	 * when failure (zclose won't close negative fd)).
	 */
	for (i = obj->nr_maps; i < obj->maps_cap; i++) {
		obj->maps[i].fd = -1;
		obj->maps[i].inner_map_fd = -1;
	}

	return &obj->maps[obj->nr_maps++];
}

static size_t bpf_map_mmap_sz(const struct bpf_map *map)
{
	long page_sz = sysconf(_SC_PAGE_SIZE);
	size_t map_sz;

	map_sz = (size_t)roundup(map->def.value_size, 8) * map->def.max_entries;
	map_sz = roundup(map_sz, page_sz);
	return map_sz;
}

static char *internal_map_name(struct bpf_object *obj,
			       enum libbpf_map_type type)
{
	char map_name[BPF_OBJ_NAME_LEN], *p;
	const char *sfx = libbpf_type_to_btf_name[type];
	int sfx_len = max((size_t)7, strlen(sfx));
	int pfx_len = min((size_t)BPF_OBJ_NAME_LEN - sfx_len - 1,
			  strlen(obj->name));

	snprintf(map_name, sizeof(map_name), "%.*s%.*s", pfx_len, obj->name,
		 sfx_len, libbpf_type_to_btf_name[type]);

	/* sanitise map name to characters allowed by kernel */
	for (p = map_name; *p && p < map_name + sizeof(map_name); p++)
		if (!isalnum(*p) && *p != '_' && *p != '.')
			*p = '_';

	return strdup(map_name);
}

static int
bpf_object__init_internal_map(struct bpf_object *obj, enum libbpf_map_type type,
			      int sec_idx, void *data, size_t data_sz)
{
	struct bpf_map_def *def;
	struct bpf_map *map;
	int err;

	map = bpf_object__add_map(obj);
	if (IS_ERR(map))
		return PTR_ERR(map);

	map->libbpf_type = type;
	map->sec_idx = sec_idx;
	map->sec_offset = 0;
	map->name = internal_map_name(obj, type);
	if (!map->name) {
		pr_warn("failed to alloc map name\n");
		return -ENOMEM;
	}

	def = &map->def;
	def->type = BPF_MAP_TYPE_ARRAY;
	def->key_size = sizeof(int);
	def->value_size = data_sz;
	def->max_entries = 1;
	def->map_flags = type == LIBBPF_MAP_RODATA || type == LIBBPF_MAP_KCONFIG
			 ? BPF_F_RDONLY_PROG : 0;
	def->map_flags |= BPF_F_MMAPABLE;

	pr_debug("map '%s' (global data): at sec_idx %d, offset %zu, flags %x.\n",
		 map->name, map->sec_idx, map->sec_offset, def->map_flags);

	map->mmaped = mmap(NULL, bpf_map_mmap_sz(map), PROT_READ | PROT_WRITE,
			   MAP_SHARED | MAP_ANONYMOUS, -1, 0);
	if (map->mmaped == MAP_FAILED) {
		err = -errno;
		map->mmaped = NULL;
		pr_warn("failed to alloc map '%s' content buffer: %d\n",
			map->name, err);
		zfree(&map->name);
		return err;
	}

	if (data)
		memcpy(map->mmaped, data, data_sz);

	pr_debug("map %td is \"%s\"\n", map - obj->maps, map->name);
	return 0;
}

static int bpf_object__init_global_data_maps(struct bpf_object *obj)
{
	int err;

	/*
	 * Populate obj->maps with libbpf internal maps.
	 */
	if (obj->efile.data_shndx >= 0) {
		err = bpf_object__init_internal_map(obj, LIBBPF_MAP_DATA,
						    obj->efile.data_shndx,
						    obj->efile.data->d_buf,
						    obj->efile.data->d_size);
		if (err)
			return err;
	}
	if (obj->efile.rodata_shndx >= 0) {
		err = bpf_object__init_internal_map(obj, LIBBPF_MAP_RODATA,
						    obj->efile.rodata_shndx,
						    obj->efile.rodata->d_buf,
						    obj->efile.rodata->d_size);
		if (err)
			return err;

		obj->rodata_map_idx = obj->nr_maps - 1;
	}
	if (obj->efile.bss_shndx >= 0) {
		err = bpf_object__init_internal_map(obj, LIBBPF_MAP_BSS,
						    obj->efile.bss_shndx,
						    NULL,
						    obj->efile.bss->d_size);
		if (err)
			return err;
	}
	return 0;
}


static struct extern_desc *find_extern_by_name(const struct bpf_object *obj,
					       const void *name)
{
	int i;

	for (i = 0; i < obj->nr_extern; i++) {
		if (strcmp(obj->externs[i].name, name) == 0)
			return &obj->externs[i];
	}
	return NULL;
}

static int set_kcfg_value_tri(struct extern_desc *ext, void *ext_val,
			      char value)
{
	switch (ext->kcfg.type) {
	case KCFG_BOOL:
		if (value == 'm') {
			pr_warn("extern (kcfg) %s=%c should be tristate or char\n",
				ext->name, value);
			return -EINVAL;
		}
		*(bool *)ext_val = value == 'y' ? true : false;
		break;
	case KCFG_TRISTATE:
		if (value == 'y')
			*(enum libbpf_tristate *)ext_val = TRI_YES;
		else if (value == 'm')
			*(enum libbpf_tristate *)ext_val = TRI_MODULE;
		else /* value == 'n' */
			*(enum libbpf_tristate *)ext_val = TRI_NO;
		break;
	case KCFG_CHAR:
		*(char *)ext_val = value;
		break;
	case KCFG_UNKNOWN:
	case KCFG_INT:
	case KCFG_CHAR_ARR:
	default:
		pr_warn("extern (kcfg) %s=%c should be bool, tristate, or char\n",
			ext->name, value);
		return -EINVAL;
	}
	ext->is_set = true;
	return 0;
}

static int set_kcfg_value_str(struct extern_desc *ext, char *ext_val,
			      const char *value)
{
	size_t len;

	if (ext->kcfg.type != KCFG_CHAR_ARR) {
		pr_warn("extern (kcfg) %s=%s should be char array\n", ext->name, value);
		return -EINVAL;
	}

	len = strlen(value);
	if (value[len - 1] != '"') {
		pr_warn("extern (kcfg) '%s': invalid string config '%s'\n",
			ext->name, value);
		return -EINVAL;
	}

	/* strip quotes */
	len -= 2;
	if (len >= ext->kcfg.sz) {
		pr_warn("extern (kcfg) '%s': long string config %s of (%zu bytes) truncated to %d bytes\n",
			ext->name, value, len, ext->kcfg.sz - 1);
		len = ext->kcfg.sz - 1;
	}
	memcpy(ext_val, value + 1, len);
	ext_val[len] = '\0';
	ext->is_set = true;
	return 0;
}

static int parse_u64(const char *value, __u64 *res)
{
	char *value_end;
	int err;

	errno = 0;
	*res = strtoull(value, &value_end, 0);
	if (errno) {
		err = -errno;
		pr_warn("failed to parse '%s' as integer: %d\n", value, err);
		return err;
	}
	if (*value_end) {
		pr_warn("failed to parse '%s' as integer completely\n", value);
		return -EINVAL;
	}
	return 0;
}

static bool is_kcfg_value_in_range(const struct extern_desc *ext, __u64 v)
{
	int bit_sz = ext->kcfg.sz * 8;

	if (ext->kcfg.sz == 8)
		return true;

	/* Validate that value stored in u64 fits in integer of `ext->sz`
	 * bytes size without any loss of information. If the target integer
	 * is signed, we rely on the following limits of integer type of
	 * Y bits and subsequent transformation:
	 *
	 *     -2^(Y-1) <= X           <= 2^(Y-1) - 1
	 *            0 <= X + 2^(Y-1) <= 2^Y - 1
	 *            0 <= X + 2^(Y-1) <  2^Y
	 *
	 *  For unsigned target integer, check that all the (64 - Y) bits are
	 *  zero.
	 */
	if (ext->kcfg.is_signed)
		return v + (1ULL << (bit_sz - 1)) < (1ULL << bit_sz);
	else
		return (v >> bit_sz) == 0;
}

static int set_kcfg_value_num(struct extern_desc *ext, void *ext_val,
			      __u64 value)
{
	if (ext->kcfg.type != KCFG_INT && ext->kcfg.type != KCFG_CHAR) {
		pr_warn("extern (kcfg) %s=%llu should be integer\n",
			ext->name, (unsigned long long)value);
		return -EINVAL;
	}
	if (!is_kcfg_value_in_range(ext, value)) {
		pr_warn("extern (kcfg) %s=%llu value doesn't fit in %d bytes\n",
			ext->name, (unsigned long long)value, ext->kcfg.sz);
		return -ERANGE;
	}
	switch (ext->kcfg.sz) {
		case 1: *(__u8 *)ext_val = value; break;
		case 2: *(__u16 *)ext_val = value; break;
		case 4: *(__u32 *)ext_val = value; break;
		case 8: *(__u64 *)ext_val = value; break;
		default:
			return -EINVAL;
	}
	ext->is_set = true;
	return 0;
}

static int bpf_object__process_kconfig_line(struct bpf_object *obj,
					    char *buf, void *data)
{
	struct extern_desc *ext;
	char *sep, *value;
	int len, err = 0;
	void *ext_val;
	__u64 num;

	if (strncmp(buf, "CONFIG_", 7))
		return 0;

	sep = strchr(buf, '=');
	if (!sep) {
		pr_warn("failed to parse '%s': no separator\n", buf);
		return -EINVAL;
	}

	/* Trim ending '\n' */
	len = strlen(buf);
	if (buf[len - 1] == '\n')
		buf[len - 1] = '\0';
	/* Split on '=' and ensure that a value is present. */
	*sep = '\0';
	if (!sep[1]) {
		*sep = '=';
		pr_warn("failed to parse '%s': no value\n", buf);
		return -EINVAL;
	}

	ext = find_extern_by_name(obj, buf);
	if (!ext || ext->is_set)
		return 0;

	ext_val = data + ext->kcfg.data_off;
	value = sep + 1;

	switch (*value) {
	case 'y': case 'n': case 'm':
		err = set_kcfg_value_tri(ext, ext_val, *value);
		break;
	case '"':
		err = set_kcfg_value_str(ext, ext_val, value);
		break;
	default:
		/* assume integer */
		err = parse_u64(value, &num);
		if (err) {
			pr_warn("extern (kcfg) %s=%s should be integer\n",
				ext->name, value);
			return err;
		}
		err = set_kcfg_value_num(ext, ext_val, num);
		break;
	}
	if (err)
		return err;
	pr_debug("extern (kcfg) %s=%s\n", ext->name, value);
	return 0;
}

static int bpf_object__read_kconfig_file(struct bpf_object *obj, void *data)
{
	char buf[PATH_MAX];
	struct utsname uts;
	int len, err = 0;
	gzFile file;

	uname(&uts);
	len = snprintf(buf, PATH_MAX, "/boot/config-%s", uts.release);
	if (len < 0)
		return -EINVAL;
	else if (len >= PATH_MAX)
		return -ENAMETOOLONG;

	/* gzopen also accepts uncompressed files. */
	file = gzopen(buf, "r");
	if (!file)
		file = gzopen("/proc/config.gz", "r");

	if (!file) {
		pr_warn("failed to open system Kconfig\n");
		return -ENOENT;
	}

	while (gzgets(file, buf, sizeof(buf))) {
		err = bpf_object__process_kconfig_line(obj, buf, data);
		if (err) {
			pr_warn("error parsing system Kconfig line '%s': %d\n",
				buf, err);
			goto out;
		}
	}

out:
	gzclose(file);
	return err;
}

static int bpf_object__read_kconfig_mem(struct bpf_object *obj,
					const char *config, void *data)
{
	char buf[PATH_MAX];
	int err = 0;
	FILE *file;

	file = fmemopen((void *)config, strlen(config), "r");
	if (!file) {
		err = -errno;
		pr_warn("failed to open in-memory Kconfig: %d\n", err);
		return err;
	}

	while (fgets(buf, sizeof(buf), file)) {
		err = bpf_object__process_kconfig_line(obj, buf, data);
		if (err) {
			pr_warn("error parsing in-memory Kconfig line '%s': %d\n",
				buf, err);
			break;
		}
	}

	fclose(file);
	return err;
}

static int bpf_object__init_kconfig_map(struct bpf_object *obj)
{
	struct extern_desc *last_ext = NULL, *ext;
	size_t map_sz;
	int i, err;

	for (i = 0; i < obj->nr_extern; i++) {
		ext = &obj->externs[i];
		if (ext->type == EXT_KCFG)
			last_ext = ext;
	}

	if (!last_ext)
		return 0;

	map_sz = last_ext->kcfg.data_off + last_ext->kcfg.sz;
	err = bpf_object__init_internal_map(obj, LIBBPF_MAP_KCONFIG,
					    obj->efile.symbols_shndx,
					    NULL, map_sz);
	if (err)
		return err;

	obj->kconfig_map_idx = obj->nr_maps - 1;

	return 0;
}

static int bpf_object__init_user_maps(struct bpf_object *obj, bool strict)
{
	Elf_Data *symbols = obj->efile.symbols;
	int i, map_def_sz = 0, nr_maps = 0, nr_syms;
	Elf_Data *data = NULL;
	Elf_Scn *scn;

	if (obj->efile.maps_shndx < 0)
		return 0;

	if (!symbols)
		return -EINVAL;


	scn = elf_sec_by_idx(obj, obj->efile.maps_shndx);
	data = elf_sec_data(obj, scn);
	if (!scn || !data) {
		pr_warn("elf: failed to get legacy map definitions for %s\n",
			obj->path);
		return -EINVAL;
	}

	/*
	 * Count number of maps. Each map has a name.
	 * Array of maps is not supported: only the first element is
	 * considered.
	 *
	 * TODO: Detect array of map and report error.
	 */
	nr_syms = symbols->d_size / sizeof(GElf_Sym);
	for (i = 0; i < nr_syms; i++) {
		GElf_Sym sym;

		if (!gelf_getsym(symbols, i, &sym))
			continue;
		if (sym.st_shndx != obj->efile.maps_shndx)
			continue;
		nr_maps++;
	}
	/* Assume equally sized map definitions */
	pr_debug("elf: found %d legacy map definitions (%zd bytes) in %s\n",
		 nr_maps, data->d_size, obj->path);

	if (!data->d_size || nr_maps == 0 || (data->d_size % nr_maps) != 0) {
		pr_warn("elf: unable to determine legacy map definition size in %s\n",
			obj->path);
		return -EINVAL;
	}
	map_def_sz = data->d_size / nr_maps;

	/* Fill obj->maps using data in "maps" section.  */
	for (i = 0; i < nr_syms; i++) {
		GElf_Sym sym;
		const char *map_name;
		struct bpf_map_def *def;
		struct bpf_map *map;

		if (!gelf_getsym(symbols, i, &sym))
			continue;
		if (sym.st_shndx != obj->efile.maps_shndx)
			continue;

		map = bpf_object__add_map(obj);
		if (IS_ERR(map))
			return PTR_ERR(map);

		map_name = elf_sym_str(obj, sym.st_name);
		if (!map_name) {
			pr_warn("failed to get map #%d name sym string for obj %s\n",
				i, obj->path);
			return -LIBBPF_ERRNO__FORMAT;
		}

		map->libbpf_type = LIBBPF_MAP_UNSPEC;
		map->sec_idx = sym.st_shndx;
		map->sec_offset = sym.st_value;
		pr_debug("map '%s' (legacy): at sec_idx %d, offset %zu.\n",
			 map_name, map->sec_idx, map->sec_offset);
		if (sym.st_value + map_def_sz > data->d_size) {
			pr_warn("corrupted maps section in %s: last map \"%s\" too small\n",
				obj->path, map_name);
			return -EINVAL;
		}

		map->name = strdup(map_name);
		if (!map->name) {
			pr_warn("failed to alloc map name\n");
			return -ENOMEM;
		}
		pr_debug("map %d is \"%s\"\n", i, map->name);
		def = (struct bpf_map_def *)(data->d_buf + sym.st_value);
		/*
		 * If the definition of the map in the object file fits in
		 * bpf_map_def, copy it.  Any extra fields in our version
		 * of bpf_map_def will default to zero as a result of the
		 * calloc above.
		 */
		if (map_def_sz <= sizeof(struct bpf_map_def)) {
			memcpy(&map->def, def, map_def_sz);
		} else {
			/*
			 * Here the map structure being read is bigger than what
			 * we expect, truncate if the excess bits are all zero.
			 * If they are not zero, reject this map as
			 * incompatible.
			 */
			char *b;

			for (b = ((char *)def) + sizeof(struct bpf_map_def);
			     b < ((char *)def) + map_def_sz; b++) {
				if (*b != 0) {
					pr_warn("maps section in %s: \"%s\" has unrecognized, non-zero options\n",
						obj->path, map_name);
					if (strict)
						return -EINVAL;
				}
			}
			memcpy(&map->def, def, sizeof(struct bpf_map_def));
		}
	}
	return 0;
}

static const struct btf_type *
skip_mods_and_typedefs(const struct btf *btf, __u32 id, __u32 *res_id)
{
	const struct btf_type *t = btf__type_by_id(btf, id);

	if (res_id)
		*res_id = id;

	while (btf_is_mod(t) || btf_is_typedef(t)) {
		if (res_id)
			*res_id = t->type;
		t = btf__type_by_id(btf, t->type);
	}

	return t;
}

static const struct btf_type *
resolve_func_ptr(const struct btf *btf, __u32 id, __u32 *res_id)
{
	const struct btf_type *t;

	t = skip_mods_and_typedefs(btf, id, NULL);
	if (!btf_is_ptr(t))
		return NULL;

	t = skip_mods_and_typedefs(btf, t->type, res_id);

	return btf_is_func_proto(t) ? t : NULL;
}

static const char *btf_kind_str(const struct btf_type *t)
{
	switch (btf_kind(t)) {
	case BTF_KIND_UNKN: return "void";
	case BTF_KIND_INT: return "int";
	case BTF_KIND_PTR: return "ptr";
	case BTF_KIND_ARRAY: return "array";
	case BTF_KIND_STRUCT: return "struct";
	case BTF_KIND_UNION: return "union";
	case BTF_KIND_ENUM: return "enum";
	case BTF_KIND_FWD: return "fwd";
	case BTF_KIND_TYPEDEF: return "typedef";
	case BTF_KIND_VOLATILE: return "volatile";
	case BTF_KIND_CONST: return "const";
	case BTF_KIND_RESTRICT: return "restrict";
	case BTF_KIND_FUNC: return "func";
	case BTF_KIND_FUNC_PROTO: return "func_proto";
	case BTF_KIND_VAR: return "var";
	case BTF_KIND_DATASEC: return "datasec";
	default: return "unknown";
	}
}

/*
 * Fetch integer attribute of BTF map definition. Such attributes are
 * represented using a pointer to an array, in which dimensionality of array
 * encodes specified integer value. E.g., int (*type)[BPF_MAP_TYPE_ARRAY];
 * encodes `type => BPF_MAP_TYPE_ARRAY` key/value pair completely using BTF
 * type definition, while using only sizeof(void *) space in ELF data section.
 */
static bool get_map_field_int(const char *map_name, const struct btf *btf,
			      const struct btf_member *m, __u32 *res)
{
	const struct btf_type *t = skip_mods_and_typedefs(btf, m->type, NULL);
	const char *name = btf__name_by_offset(btf, m->name_off);
	const struct btf_array *arr_info;
	const struct btf_type *arr_t;

	if (!btf_is_ptr(t)) {
		pr_warn("map '%s': attr '%s': expected PTR, got %s.\n",
			map_name, name, btf_kind_str(t));
		return false;
	}

	arr_t = btf__type_by_id(btf, t->type);
	if (!arr_t) {
		pr_warn("map '%s': attr '%s': type [%u] not found.\n",
			map_name, name, t->type);
		return false;
	}
	if (!btf_is_array(arr_t)) {
		pr_warn("map '%s': attr '%s': expected ARRAY, got %s.\n",
			map_name, name, btf_kind_str(arr_t));
		return false;
	}
	arr_info = btf_array(arr_t);
	*res = arr_info->nelems;
	return true;
}

static int build_map_pin_path(struct bpf_map *map, const char *path)
{
	char buf[PATH_MAX];
	int len;

	if (!path)
		path = "/sys/fs/bpf";

	len = snprintf(buf, PATH_MAX, "%s/%s", path, bpf_map__name(map));
	if (len < 0)
		return -EINVAL;
	else if (len >= PATH_MAX)
		return -ENAMETOOLONG;

	return bpf_map__set_pin_path(map, buf);
}


static int parse_btf_map_def(struct bpf_object *obj,
			     struct bpf_map *map,
			     const struct btf_type *def,
			     bool strict, bool is_inner,
			     const char *pin_root_path)
{
	const struct btf_type *t;
	const struct btf_member *m;
	int vlen, i;

	vlen = btf_vlen(def);
	m = btf_members(def);
	for (i = 0; i < vlen; i++, m++) {
		const char *name = btf__name_by_offset(obj->btf, m->name_off);

		if (!name) {
			pr_warn("map '%s': invalid field #%d.\n", map->name, i);
			return -EINVAL;
		}
		if (strcmp(name, "type") == 0) {
			if (!get_map_field_int(map->name, obj->btf, m,
					       &map->def.type))
				return -EINVAL;
			pr_debug("map '%s': found type = %u.\n",
				 map->name, map->def.type);
		} else if (strcmp(name, "max_entries") == 0) {
			if (!get_map_field_int(map->name, obj->btf, m,
					       &map->def.max_entries))
				return -EINVAL;
			pr_debug("map '%s': found max_entries = %u.\n",
				 map->name, map->def.max_entries);
		} else if (strcmp(name, "map_flags") == 0) {
			if (!get_map_field_int(map->name, obj->btf, m,
					       &map->def.map_flags))
				return -EINVAL;
			pr_debug("map '%s': found map_flags = %u.\n",
				 map->name, map->def.map_flags);
		} else if (strcmp(name, "numa_node") == 0) {
			if (!get_map_field_int(map->name, obj->btf, m, &map->numa_node))
				return -EINVAL;
			pr_debug("map '%s': found numa_node = %u.\n", map->name, map->numa_node);
		} else if (strcmp(name, "key_size") == 0) {
			__u32 sz;

			if (!get_map_field_int(map->name, obj->btf, m, &sz))
				return -EINVAL;
			pr_debug("map '%s': found key_size = %u.\n",
				 map->name, sz);
			if (map->def.key_size && map->def.key_size != sz) {
				pr_warn("map '%s': conflicting key size %u != %u.\n",
					map->name, map->def.key_size, sz);
				return -EINVAL;
			}
			map->def.key_size = sz;
		} else if (strcmp(name, "key") == 0) {
			__s64 sz;

			t = btf__type_by_id(obj->btf, m->type);
			if (!t) {
				pr_warn("map '%s': key type [%d] not found.\n",
					map->name, m->type);
				return -EINVAL;
			}
			if (!btf_is_ptr(t)) {
				pr_warn("map '%s': key spec is not PTR: %s.\n",
					map->name, btf_kind_str(t));
				return -EINVAL;
			}
			sz = btf__resolve_size(obj->btf, t->type);
			if (sz < 0) {
				pr_warn("map '%s': can't determine key size for type [%u]: %zd.\n",
					map->name, t->type, (ssize_t)sz);
				return sz;
			}
			pr_debug("map '%s': found key [%u], sz = %zd.\n",
				 map->name, t->type, (ssize_t)sz);
			if (map->def.key_size && map->def.key_size != sz) {
				pr_warn("map '%s': conflicting key size %u != %zd.\n",
					map->name, map->def.key_size, (ssize_t)sz);
				return -EINVAL;
			}
			map->def.key_size = sz;
			map->btf_key_type_id = t->type;
		} else if (strcmp(name, "value_size") == 0) {
			__u32 sz;

			if (!get_map_field_int(map->name, obj->btf, m, &sz))
				return -EINVAL;
			pr_debug("map '%s': found value_size = %u.\n",
				 map->name, sz);
			if (map->def.value_size && map->def.value_size != sz) {
				pr_warn("map '%s': conflicting value size %u != %u.\n",
					map->name, map->def.value_size, sz);
				return -EINVAL;
			}
			map->def.value_size = sz;
		} else if (strcmp(name, "value") == 0) {
			__s64 sz;

			t = btf__type_by_id(obj->btf, m->type);
			if (!t) {
				pr_warn("map '%s': value type [%d] not found.\n",
					map->name, m->type);
				return -EINVAL;
			}
			if (!btf_is_ptr(t)) {
				pr_warn("map '%s': value spec is not PTR: %s.\n",
					map->name, btf_kind_str(t));
				return -EINVAL;
			}
			sz = btf__resolve_size(obj->btf, t->type);
			if (sz < 0) {
				pr_warn("map '%s': can't determine value size for type [%u]: %zd.\n",
					map->name, t->type, (ssize_t)sz);
				return sz;
			}
			pr_debug("map '%s': found value [%u], sz = %zd.\n",
				 map->name, t->type, (ssize_t)sz);
			if (map->def.value_size && map->def.value_size != sz) {
				pr_warn("map '%s': conflicting value size %u != %zd.\n",
					map->name, map->def.value_size, (ssize_t)sz);
				return -EINVAL;
			}
			map->def.value_size = sz;
			map->btf_value_type_id = t->type;
		}
		else if (strcmp(name, "values") == 0) {
			int err;

			if (is_inner) {
				pr_warn("map '%s': multi-level inner maps not supported.\n",
					map->name);
				return -ENOTSUP;
			}
			if (i != vlen - 1) {
				pr_warn("map '%s': '%s' member should be last.\n",
					map->name, name);
				return -EINVAL;
			}
			if (!bpf_map_type__is_map_in_map(map->def.type)) {
				pr_warn("map '%s': should be map-in-map.\n",
					map->name);
				return -ENOTSUP;
			}
			if (map->def.value_size && map->def.value_size != 4) {
				pr_warn("map '%s': conflicting value size %u != 4.\n",
					map->name, map->def.value_size);
				return -EINVAL;
			}
			map->def.value_size = 4;
			t = btf__type_by_id(obj->btf, m->type);
			if (!t) {
				pr_warn("map '%s': map-in-map inner type [%d] not found.\n",
					map->name, m->type);
				return -EINVAL;
			}
			if (!btf_is_array(t) || btf_array(t)->nelems) {
				pr_warn("map '%s': map-in-map inner spec is not a zero-sized array.\n",
					map->name);
				return -EINVAL;
			}
			t = skip_mods_and_typedefs(obj->btf, btf_array(t)->type,
						   NULL);
			if (!btf_is_ptr(t)) {
				pr_warn("map '%s': map-in-map inner def is of unexpected kind %s.\n",
					map->name, btf_kind_str(t));
				return -EINVAL;
			}
			t = skip_mods_and_typedefs(obj->btf, t->type, NULL);
			if (!btf_is_struct(t)) {
				pr_warn("map '%s': map-in-map inner def is of unexpected kind %s.\n",
					map->name, btf_kind_str(t));
				return -EINVAL;
			}

			map->inner_map = calloc(1, sizeof(*map->inner_map));
			if (!map->inner_map)
				return -ENOMEM;
			map->inner_map->sec_idx = obj->efile.btf_maps_shndx;
			map->inner_map->name = malloc(strlen(map->name) +
						      sizeof(".inner") + 1);
			if (!map->inner_map->name)
				return -ENOMEM;
			sprintf(map->inner_map->name, "%s.inner", map->name);

			err = parse_btf_map_def(obj, map->inner_map, t, strict,
						true /* is_inner */, NULL);
			if (err)
				return err;
		} else if (strcmp(name, "pinning") == 0) {
			__u32 val;
			int err;

			if (is_inner) {
				pr_debug("map '%s': inner def can't be pinned.\n",
					 map->name);
				return -EINVAL;
			}
			if (!get_map_field_int(map->name, obj->btf, m, &val))
				return -EINVAL;
			pr_debug("map '%s': found pinning = %u.\n",
				 map->name, val);

			if (val != LIBBPF_PIN_NONE &&
			    val != LIBBPF_PIN_BY_NAME) {
				pr_warn("map '%s': invalid pinning value %u.\n",
					map->name, val);
				return -EINVAL;
			}
			if (val == LIBBPF_PIN_BY_NAME) {
				err = build_map_pin_path(map, pin_root_path);
				if (err) {
					pr_warn("map '%s': couldn't build pin path.\n",
						map->name);
					return err;
				}
			}
		} else {
			if (strict) {
				pr_warn("map '%s': unknown field '%s'.\n",
					map->name, name);
				return -ENOTSUP;
			}
			pr_debug("map '%s': ignoring unknown field '%s'.\n",
				 map->name, name);
		}
	}

	if (map->def.type == BPF_MAP_TYPE_UNSPEC) {
		pr_warn("map '%s': map type isn't specified.\n", map->name);
		return -EINVAL;
	}

	return 0;
}

static int bpf_object__init_user_btf_map(struct bpf_object *obj,
					 const struct btf_type *sec,
					 int var_idx, int sec_idx,
					 const Elf_Data *data, bool strict,
					 const char *pin_root_path)
{
	const struct btf_type *var, *def;
	const struct btf_var_secinfo *vi;
	const struct btf_var *var_extra;
	const char *map_name;
	struct bpf_map *map;

	vi = btf_var_secinfos(sec) + var_idx;
	var = btf__type_by_id(obj->btf, vi->type);
	var_extra = btf_var(var);
	map_name = btf__name_by_offset(obj->btf, var->name_off);

	if (map_name == NULL || map_name[0] == '\0') {
		pr_warn("map #%d: empty name.\n", var_idx);
		return -EINVAL;
	}
	if ((__u64)vi->offset + vi->size > data->d_size) {
		pr_warn("map '%s' BTF data is corrupted.\n", map_name);
		return -EINVAL;
	}
	if (!btf_is_var(var)) {
		pr_warn("map '%s': unexpected var kind %s.\n",
			map_name, btf_kind_str(var));
		return -EINVAL;
	}
	if (var_extra->linkage != BTF_VAR_GLOBAL_ALLOCATED &&
	    var_extra->linkage != BTF_VAR_STATIC) {
		pr_warn("map '%s': unsupported var linkage %u.\n",
			map_name, var_extra->linkage);
		return -EOPNOTSUPP;
	}

	def = skip_mods_and_typedefs(obj->btf, var->type, NULL);
	if (!btf_is_struct(def)) {
		pr_warn("map '%s': unexpected def kind %s.\n",
			map_name, btf_kind_str(var));
		return -EINVAL;
	}
	if (def->size > vi->size) {
		pr_warn("map '%s': invalid def size.\n", map_name);
		return -EINVAL;
	}

	map = bpf_object__add_map(obj);
	if (IS_ERR(map))
		return PTR_ERR(map);
	map->name = strdup(map_name);
	if (!map->name) {
		pr_warn("map '%s': failed to alloc map name.\n", map_name);
		return -ENOMEM;
	}
	map->libbpf_type = LIBBPF_MAP_UNSPEC;
	map->def.type = BPF_MAP_TYPE_UNSPEC;
	map->sec_idx = sec_idx;
	map->sec_offset = vi->offset;
	map->btf_var_idx = var_idx;
	pr_debug("map '%s': at sec_idx %d, offset %zu.\n",
		 map_name, map->sec_idx, map->sec_offset);

	return parse_btf_map_def(obj, map, def, strict, false, pin_root_path);
}

static int bpf_object__init_user_btf_maps(struct bpf_object *obj, bool strict,
					  const char *pin_root_path)
{
	const struct btf_type *sec = NULL;
	int nr_types, i, vlen, err;
	const struct btf_type *t;
	const char *name;
	Elf_Data *data;
	Elf_Scn *scn;

	if (obj->efile.btf_maps_shndx < 0)
		return 0;

	scn = elf_sec_by_idx(obj, obj->efile.btf_maps_shndx);
	data = elf_sec_data(obj, scn);
	if (!scn || !data) {
		pr_warn("elf: failed to get %s map definitions for %s\n",
			MAPS_ELF_SEC, obj->path);
		return -EINVAL;
	}

	nr_types = btf__get_nr_types(obj->btf);
	for (i = 1; i <= nr_types; i++) {
		t = btf__type_by_id(obj->btf, i);
		if (!btf_is_datasec(t))
			continue;
		name = btf__name_by_offset(obj->btf, t->name_off);
		if (strcmp(name, MAPS_ELF_SEC) == 0) {
			sec = t;
			obj->efile.btf_maps_sec_btf_id = i;
			break;
		}
	}

	if (!sec) {
		pr_warn("DATASEC '%s' not found.\n", MAPS_ELF_SEC);
		return -ENOENT;
	}

	vlen = btf_vlen(sec);
	for (i = 0; i < vlen; i++) {
		err = bpf_object__init_user_btf_map(obj, sec, i,
						    obj->efile.btf_maps_shndx,
						    data, strict,
						    pin_root_path);
		if (err)
			return err;
	}

	return 0;
}

static int bpf_object__init_maps(struct bpf_object *obj,
				 const struct bpf_object_open_opts *opts)
{
	const char *pin_root_path;
	bool strict;
	int err;

	strict = !OPTS_GET(opts, relaxed_maps, false);
	pin_root_path = OPTS_GET(opts, pin_root_path, NULL);

	err = bpf_object__init_user_maps(obj, strict);
	err = err ?: bpf_object__init_user_btf_maps(obj, strict, pin_root_path);
	err = err ?: bpf_object__init_global_data_maps(obj);
	err = err ?: bpf_object__init_kconfig_map(obj);
	err = err ?: bpf_object__init_struct_ops_maps(obj);
	if (err)
		return err;

	return 0;
}

static bool section_have_execinstr(struct bpf_object *obj, int idx)
{
	GElf_Shdr sh;

	if (elf_sec_hdr(obj, elf_sec_by_idx(obj, idx), &sh))
		return false;

	return sh.sh_flags & SHF_EXECINSTR;
}

static bool btf_needs_sanitization(struct bpf_object *obj)
{
	bool has_func_global = kernel_supports(FEAT_BTF_GLOBAL_FUNC);
	bool has_datasec = kernel_supports(FEAT_BTF_DATASEC);
	bool has_func = kernel_supports(FEAT_BTF_FUNC);

	return !has_func || !has_datasec || !has_func_global;
}

static void bpf_object__sanitize_btf(struct bpf_object *obj, struct btf *btf)
{
	bool has_func_global = kernel_supports(FEAT_BTF_GLOBAL_FUNC);
	bool has_datasec = kernel_supports(FEAT_BTF_DATASEC);
	bool has_func = kernel_supports(FEAT_BTF_FUNC);
	struct btf_type *t;
	int i, j, vlen;

	for (i = 1; i <= btf__get_nr_types(btf); i++) {
		t = (struct btf_type *)btf__type_by_id(btf, i);

		if (!has_datasec && btf_is_var(t)) {
			/* replace VAR with INT */
			t->info = BTF_INFO_ENC(BTF_KIND_INT, 0, 0);
			/*
			 * using size = 1 is the safest choice, 4 will be too
			 * big and cause kernel BTF validation failure if
			 * original variable took less than 4 bytes
			 */
			t->size = 1;
			*(int *)(t + 1) = BTF_INT_ENC(0, 0, 8);
		} else if (!has_datasec && btf_is_datasec(t)) {
			/* replace DATASEC with STRUCT */
			const struct btf_var_secinfo *v = btf_var_secinfos(t);
			struct btf_member *m = btf_members(t);
			struct btf_type *vt;
			char *name;

			name = (char *)btf__name_by_offset(btf, t->name_off);
			while (*name) {
				if (*name == '.')
					*name = '_';
				name++;
			}

			vlen = btf_vlen(t);
			t->info = BTF_INFO_ENC(BTF_KIND_STRUCT, 0, vlen);
			for (j = 0; j < vlen; j++, v++, m++) {
				/* order of field assignments is important */
				m->offset = v->offset * 8;
				m->type = v->type;
				/* preserve variable name as member name */
				vt = (void *)btf__type_by_id(btf, v->type);
				m->name_off = vt->name_off;
			}
		} else if (!has_func && btf_is_func_proto(t)) {
			/* replace FUNC_PROTO with ENUM */
			vlen = btf_vlen(t);
			t->info = BTF_INFO_ENC(BTF_KIND_ENUM, 0, vlen);
			t->size = sizeof(__u32); /* kernel enforced */
		} else if (!has_func && btf_is_func(t)) {
			/* replace FUNC with TYPEDEF */
			t->info = BTF_INFO_ENC(BTF_KIND_TYPEDEF, 0, 0);
		} else if (!has_func_global && btf_is_func(t)) {
			/* replace BTF_FUNC_GLOBAL with BTF_FUNC_STATIC */
			t->info = BTF_INFO_ENC(BTF_KIND_FUNC, 0, 0);
		}
	}
}

static bool libbpf_needs_btf(const struct bpf_object *obj)
{
	return obj->efile.btf_maps_shndx >= 0 ||
	       obj->efile.st_ops_shndx >= 0 ||
	       obj->nr_extern > 0;
}

static bool kernel_needs_btf(const struct bpf_object *obj)
{
	return obj->efile.st_ops_shndx >= 0;
}

static int bpf_object__init_btf(struct bpf_object *obj,
				Elf_Data *btf_data,
				Elf_Data *btf_ext_data)
{
	int err = -ENOENT;

	if (btf_data) {
		obj->btf = btf__new(btf_data->d_buf, btf_data->d_size);
		if (IS_ERR(obj->btf)) {
			err = PTR_ERR(obj->btf);
			obj->btf = NULL;
			pr_warn("Error loading ELF section %s: %d.\n",
				BTF_ELF_SEC, err);
			goto out;
		}
		/* enforce 8-byte pointers for BPF-targeted BTFs */
		btf__set_pointer_size(obj->btf, 8);
		err = 0;
	}
	if (btf_ext_data) {
		if (!obj->btf) {
			pr_debug("Ignore ELF section %s because its depending ELF section %s is not found.\n",
				 BTF_EXT_ELF_SEC, BTF_ELF_SEC);
			goto out;
		}
		obj->btf_ext = btf_ext__new(btf_ext_data->d_buf,
					    btf_ext_data->d_size);
		if (IS_ERR(obj->btf_ext)) {
			pr_warn("Error loading ELF section %s: %ld. Ignored and continue.\n",
				BTF_EXT_ELF_SEC, PTR_ERR(obj->btf_ext));
			obj->btf_ext = NULL;
			goto out;
		}
	}
out:
	if (err && libbpf_needs_btf(obj)) {
		pr_warn("BTF is required, but is missing or corrupted.\n");
		return err;
	}
	return 0;
}

static int bpf_object__finalize_btf(struct bpf_object *obj)
{
	int err;

	if (!obj->btf)
		return 0;

	err = btf__finalize_data(obj, obj->btf);
	if (err) {
		pr_warn("Error finalizing %s: %d.\n", BTF_ELF_SEC, err);
		return err;
	}

	return 0;
}

static inline bool libbpf_prog_needs_vmlinux_btf(struct bpf_program *prog)
{
	if (prog->type == BPF_PROG_TYPE_STRUCT_OPS ||
	    prog->type == BPF_PROG_TYPE_LSM)
		return true;

	/* BPF_PROG_TYPE_TRACING programs which do not attach to other programs
	 * also need vmlinux BTF
	 */
	if (prog->type == BPF_PROG_TYPE_TRACING && !prog->attach_prog_fd)
		return true;

	return false;
}

static int bpf_object__load_vmlinux_btf(struct bpf_object *obj)
{
	bool need_vmlinux_btf = false;
	struct bpf_program *prog;
	int i, err;

	/* CO-RE relocations need kernel BTF */
	if (obj->btf_ext && obj->btf_ext->core_relo_info.len)
		need_vmlinux_btf = true;

	/* Support for typed ksyms needs kernel BTF */
	for (i = 0; i < obj->nr_extern; i++) {
		const struct extern_desc *ext;

		ext = &obj->externs[i];
		if (ext->type == EXT_KSYM && ext->ksym.type_id) {
			need_vmlinux_btf = true;
			break;
		}
	}

	bpf_object__for_each_program(prog, obj) {
		if (!prog->load)
			continue;
		if (libbpf_prog_needs_vmlinux_btf(prog)) {
			need_vmlinux_btf = true;
			break;
		}
	}

	if (!need_vmlinux_btf)
		return 0;

	obj->btf_vmlinux = libbpf_find_kernel_btf();
	if (IS_ERR(obj->btf_vmlinux)) {
		err = PTR_ERR(obj->btf_vmlinux);
		pr_warn("Error loading vmlinux BTF: %d\n", err);
		obj->btf_vmlinux = NULL;
		return err;
	}
	return 0;
}

static int bpf_object__sanitize_and_load_btf(struct bpf_object *obj)
{
	struct btf *kern_btf = obj->btf;
	bool btf_mandatory, sanitize;
	int err = 0;

	if (!obj->btf)
		return 0;

	if (!kernel_supports(FEAT_BTF)) {
		if (kernel_needs_btf(obj)) {
			err = -EOPNOTSUPP;
			goto report;
		}
		pr_debug("Kernel doesn't support BTF, skipping uploading it.\n");
		return 0;
	}

	sanitize = btf_needs_sanitization(obj);
	if (sanitize) {
		const void *raw_data;
		__u32 sz;

		/* clone BTF to sanitize a copy and leave the original intact */
		raw_data = btf__get_raw_data(obj->btf, &sz);
		kern_btf = btf__new(raw_data, sz);
		if (IS_ERR(kern_btf))
			return PTR_ERR(kern_btf);

		/* enforce 8-byte pointers for BPF-targeted BTFs */
		btf__set_pointer_size(obj->btf, 8);
		bpf_object__sanitize_btf(obj, kern_btf);
	}

	err = btf__load(kern_btf);
	if (sanitize) {
		if (!err) {
			/* move fd to libbpf's BTF */
			btf__set_fd(obj->btf, btf__fd(kern_btf));
			btf__set_fd(kern_btf, -1);
		}
		btf__free(kern_btf);
	}
report:
	if (err) {
		btf_mandatory = kernel_needs_btf(obj);
		pr_warn("Error loading .BTF into kernel: %d. %s\n", err,
			btf_mandatory ? "BTF is mandatory, can't proceed."
				      : "BTF is optional, ignoring.");
		if (!btf_mandatory)
			err = 0;
	}
	return err;
}

static const char *elf_sym_str(const struct bpf_object *obj, size_t off)
{
	const char *name;

	name = elf_strptr(obj->efile.elf, obj->efile.strtabidx, off);
	if (!name) {
		pr_warn("elf: failed to get section name string at offset %zu from %s: %s\n",
			off, obj->path, elf_errmsg(-1));
		return NULL;
	}

	return name;
}

static const char *elf_sec_str(const struct bpf_object *obj, size_t off)
{
	const char *name;

	name = elf_strptr(obj->efile.elf, obj->efile.shstrndx, off);
	if (!name) {
		pr_warn("elf: failed to get section name string at offset %zu from %s: %s\n",
			off, obj->path, elf_errmsg(-1));
		return NULL;
	}

	return name;
}

static Elf_Scn *elf_sec_by_idx(const struct bpf_object *obj, size_t idx)
{
	Elf_Scn *scn;

	scn = elf_getscn(obj->efile.elf, idx);
	if (!scn) {
		pr_warn("elf: failed to get section(%zu) from %s: %s\n",
			idx, obj->path, elf_errmsg(-1));
		return NULL;
	}
	return scn;
}

static Elf_Scn *elf_sec_by_name(const struct bpf_object *obj, const char *name)
{
	Elf_Scn *scn = NULL;
	Elf *elf = obj->efile.elf;
	const char *sec_name;

	while ((scn = elf_nextscn(elf, scn)) != NULL) {
		sec_name = elf_sec_name(obj, scn);
		if (!sec_name)
			return NULL;

		if (strcmp(sec_name, name) != 0)
			continue;

		return scn;
	}
	return NULL;
}

static int elf_sec_hdr(const struct bpf_object *obj, Elf_Scn *scn, GElf_Shdr *hdr)
{
	if (!scn)
		return -EINVAL;

	if (gelf_getshdr(scn, hdr) != hdr) {
		pr_warn("elf: failed to get section(%zu) header from %s: %s\n",
			elf_ndxscn(scn), obj->path, elf_errmsg(-1));
		return -EINVAL;
	}

	return 0;
}

static const char *elf_sec_name(const struct bpf_object *obj, Elf_Scn *scn)
{
	const char *name;
	GElf_Shdr sh;

	if (!scn)
		return NULL;

	if (elf_sec_hdr(obj, scn, &sh))
		return NULL;

	name = elf_sec_str(obj, sh.sh_name);
	if (!name) {
		pr_warn("elf: failed to get section(%zu) name from %s: %s\n",
			elf_ndxscn(scn), obj->path, elf_errmsg(-1));
		return NULL;
	}

	return name;
}

static Elf_Data *elf_sec_data(const struct bpf_object *obj, Elf_Scn *scn)
{
	Elf_Data *data;

	if (!scn)
		return NULL;

	data = elf_getdata(scn, 0);
	if (!data) {
		pr_warn("elf: failed to get section(%zu) %s data from %s: %s\n",
			elf_ndxscn(scn), elf_sec_name(obj, scn) ?: "<?>",
			obj->path, elf_errmsg(-1));
		return NULL;
	}

	return data;
}

static int elf_sym_by_sec_off(const struct bpf_object *obj, size_t sec_idx,
			      size_t off, __u32 sym_type, GElf_Sym *sym)
{
	Elf_Data *symbols = obj->efile.symbols;
	size_t n = symbols->d_size / sizeof(GElf_Sym);
	int i;

	for (i = 0; i < n; i++) {
		if (!gelf_getsym(symbols, i, sym))
			continue;
		if (sym->st_shndx != sec_idx || sym->st_value != off)
			continue;
		if (GELF_ST_TYPE(sym->st_info) != sym_type)
			continue;
		return 0;
	}

	return -ENOENT;
}

static bool is_sec_name_dwarf(const char *name)
{
	/* approximation, but the actual list is too long */
	return strncmp(name, ".debug_", sizeof(".debug_") - 1) == 0;
}

static bool ignore_elf_section(GElf_Shdr *hdr, const char *name)
{
	/* no special handling of .strtab */
	if (hdr->sh_type == SHT_STRTAB)
		return true;

	/* ignore .llvm_addrsig section as well */
	if (hdr->sh_type == 0x6FFF4C03 /* SHT_LLVM_ADDRSIG */)
		return true;

	/* no subprograms will lead to an empty .text section, ignore it */
	if (hdr->sh_type == SHT_PROGBITS && hdr->sh_size == 0 &&
	    strcmp(name, ".text") == 0)
		return true;

	/* DWARF sections */
	if (is_sec_name_dwarf(name))
		return true;

	if (strncmp(name, ".rel", sizeof(".rel") - 1) == 0) {
		name += sizeof(".rel") - 1;
		/* DWARF section relocations */
		if (is_sec_name_dwarf(name))
			return true;

		/* .BTF and .BTF.ext don't need relocations */
		if (strcmp(name, BTF_ELF_SEC) == 0 ||
		    strcmp(name, BTF_EXT_ELF_SEC) == 0)
			return true;
	}

	return false;
}

static int cmp_progs(const void *_a, const void *_b)
{
	const struct bpf_program *a = _a;
	const struct bpf_program *b = _b;

	if (a->sec_idx != b->sec_idx)
		return a->sec_idx < b->sec_idx ? -1 : 1;

	/* sec_insn_off can't be the same within the section */
	return a->sec_insn_off < b->sec_insn_off ? -1 : 1;
}

static int bpf_object__elf_collect(struct bpf_object *obj)
{
	Elf *elf = obj->efile.elf;
	Elf_Data *btf_ext_data = NULL;
	Elf_Data *btf_data = NULL;
	int idx = 0, err = 0;
	const char *name;
	Elf_Data *data;
	Elf_Scn *scn;
	GElf_Shdr sh;

	/* a bunch of ELF parsing functionality depends on processing symbols,
	 * so do the first pass and find the symbol table
	 */
	scn = NULL;
	while ((scn = elf_nextscn(elf, scn)) != NULL) {
		if (elf_sec_hdr(obj, scn, &sh))
			return -LIBBPF_ERRNO__FORMAT;

		if (sh.sh_type == SHT_SYMTAB) {
			if (obj->efile.symbols) {
				pr_warn("elf: multiple symbol tables in %s\n", obj->path);
				return -LIBBPF_ERRNO__FORMAT;
			}

			data = elf_sec_data(obj, scn);
			if (!data)
				return -LIBBPF_ERRNO__FORMAT;

			obj->efile.symbols = data;
			obj->efile.symbols_shndx = elf_ndxscn(scn);
			obj->efile.strtabidx = sh.sh_link;
		}
	}

	scn = NULL;
	while ((scn = elf_nextscn(elf, scn)) != NULL) {
		idx++;

		if (elf_sec_hdr(obj, scn, &sh))
			return -LIBBPF_ERRNO__FORMAT;

		name = elf_sec_str(obj, sh.sh_name);
		if (!name)
			return -LIBBPF_ERRNO__FORMAT;

		if (ignore_elf_section(&sh, name))
			continue;

		data = elf_sec_data(obj, scn);
		if (!data)
			return -LIBBPF_ERRNO__FORMAT;

		pr_debug("elf: section(%d) %s, size %ld, link %d, flags %lx, type=%d\n",
			 idx, name, (unsigned long)data->d_size,
			 (int)sh.sh_link, (unsigned long)sh.sh_flags,
			 (int)sh.sh_type);

		if (strcmp(name, "license") == 0) {
			err = bpf_object__init_license(obj, data->d_buf, data->d_size);
			if (err)
				return err;
		} else if (strcmp(name, "version") == 0) {
			err = bpf_object__init_kversion(obj, data->d_buf, data->d_size);
			if (err)
				return err;
		} else if (strcmp(name, "maps") == 0) {
			obj->efile.maps_shndx = idx;
		} else if (strcmp(name, MAPS_ELF_SEC) == 0) {
			obj->efile.btf_maps_shndx = idx;
		} else if (strcmp(name, BTF_ELF_SEC) == 0) {
			btf_data = data;
		} else if (strcmp(name, BTF_EXT_ELF_SEC) == 0) {
			btf_ext_data = data;
		} else if (sh.sh_type == SHT_SYMTAB) {
			/* already processed during the first pass above */
		} else if (sh.sh_type == SHT_PROGBITS && data->d_size > 0) {
			if (sh.sh_flags & SHF_EXECINSTR) {
				if (strcmp(name, ".text") == 0)
					obj->efile.text_shndx = idx;
				err = bpf_object__add_programs(obj, data, name, idx);
				if (err)
					return err;
			} else if (strcmp(name, DATA_SEC) == 0) {
				obj->efile.data = data;
				obj->efile.data_shndx = idx;
			} else if (strcmp(name, RODATA_SEC) == 0) {
				obj->efile.rodata = data;
				obj->efile.rodata_shndx = idx;
			} else if (strcmp(name, STRUCT_OPS_SEC) == 0) {
				obj->efile.st_ops_data = data;
				obj->efile.st_ops_shndx = idx;
			} else {
				pr_info("elf: skipping unrecognized data section(%d) %s\n",
					idx, name);
			}
		} else if (sh.sh_type == SHT_REL) {
			int nr_sects = obj->efile.nr_reloc_sects;
			void *sects = obj->efile.reloc_sects;
			int sec = sh.sh_info; /* points to other section */

			/* Only do relo for section with exec instructions */
			if (!section_have_execinstr(obj, sec) &&
			    strcmp(name, ".rel" STRUCT_OPS_SEC) &&
			    strcmp(name, ".rel" MAPS_ELF_SEC)) {
				pr_info("elf: skipping relo section(%d) %s for section(%d) %s\n",
					idx, name, sec,
					elf_sec_name(obj, elf_sec_by_idx(obj, sec)) ?: "<?>");
				continue;
			}

			sects = libbpf_reallocarray(sects, nr_sects + 1,
						    sizeof(*obj->efile.reloc_sects));
			if (!sects)
				return -ENOMEM;

			obj->efile.reloc_sects = sects;
			obj->efile.nr_reloc_sects++;

			obj->efile.reloc_sects[nr_sects].shdr = sh;
			obj->efile.reloc_sects[nr_sects].data = data;
		} else if (sh.sh_type == SHT_NOBITS && strcmp(name, BSS_SEC) == 0) {
			obj->efile.bss = data;
			obj->efile.bss_shndx = idx;
		} else {
			pr_info("elf: skipping section(%d) %s (size %zu)\n", idx, name,
				(size_t)sh.sh_size);
		}
	}

	if (!obj->efile.strtabidx || obj->efile.strtabidx > idx) {
		pr_warn("elf: symbol strings section missing or invalid in %s\n", obj->path);
		return -LIBBPF_ERRNO__FORMAT;
	}

	/* sort BPF programs by section name and in-section instruction offset
	 * for faster search */
	qsort(obj->programs, obj->nr_programs, sizeof(*obj->programs), cmp_progs);

	return bpf_object__init_btf(obj, btf_data, btf_ext_data);
}

static bool sym_is_extern(const GElf_Sym *sym)
{
	int bind = GELF_ST_BIND(sym->st_info);
	/* externs are symbols w/ type=NOTYPE, bind=GLOBAL|WEAK, section=UND */
	return sym->st_shndx == SHN_UNDEF &&
	       (bind == STB_GLOBAL || bind == STB_WEAK) &&
	       GELF_ST_TYPE(sym->st_info) == STT_NOTYPE;
}

static int find_extern_btf_id(const struct btf *btf, const char *ext_name)
{
	const struct btf_type *t;
	const char *var_name;
	int i, n;

	if (!btf)
		return -ESRCH;

	n = btf__get_nr_types(btf);
	for (i = 1; i <= n; i++) {
		t = btf__type_by_id(btf, i);

		if (!btf_is_var(t))
			continue;

		var_name = btf__name_by_offset(btf, t->name_off);
		if (strcmp(var_name, ext_name))
			continue;

		if (btf_var(t)->linkage != BTF_VAR_GLOBAL_EXTERN)
			return -EINVAL;

		return i;
	}

	return -ENOENT;
}

static int find_extern_sec_btf_id(struct btf *btf, int ext_btf_id) {
	const struct btf_var_secinfo *vs;
	const struct btf_type *t;
	int i, j, n;

	if (!btf)
		return -ESRCH;

	n = btf__get_nr_types(btf);
	for (i = 1; i <= n; i++) {
		t = btf__type_by_id(btf, i);

		if (!btf_is_datasec(t))
			continue;

		vs = btf_var_secinfos(t);
		for (j = 0; j < btf_vlen(t); j++, vs++) {
			if (vs->type == ext_btf_id)
				return i;
		}
	}

	return -ENOENT;
}

static enum kcfg_type find_kcfg_type(const struct btf *btf, int id,
				     bool *is_signed)
{
	const struct btf_type *t;
	const char *name;

	t = skip_mods_and_typedefs(btf, id, NULL);
	name = btf__name_by_offset(btf, t->name_off);

	if (is_signed)
		*is_signed = false;
	switch (btf_kind(t)) {
	case BTF_KIND_INT: {
		int enc = btf_int_encoding(t);

		if (enc & BTF_INT_BOOL)
			return t->size == 1 ? KCFG_BOOL : KCFG_UNKNOWN;
		if (is_signed)
			*is_signed = enc & BTF_INT_SIGNED;
		if (t->size == 1)
			return KCFG_CHAR;
		if (t->size < 1 || t->size > 8 || (t->size & (t->size - 1)))
			return KCFG_UNKNOWN;
		return KCFG_INT;
	}
	case BTF_KIND_ENUM:
		if (t->size != 4)
			return KCFG_UNKNOWN;
		if (strcmp(name, "libbpf_tristate"))
			return KCFG_UNKNOWN;
		return KCFG_TRISTATE;
	case BTF_KIND_ARRAY:
		if (btf_array(t)->nelems == 0)
			return KCFG_UNKNOWN;
		if (find_kcfg_type(btf, btf_array(t)->type, NULL) != KCFG_CHAR)
			return KCFG_UNKNOWN;
		return KCFG_CHAR_ARR;
	default:
		return KCFG_UNKNOWN;
	}
}

static int cmp_externs(const void *_a, const void *_b)
{
	const struct extern_desc *a = _a;
	const struct extern_desc *b = _b;

	if (a->type != b->type)
		return a->type < b->type ? -1 : 1;

	if (a->type == EXT_KCFG) {
		/* descending order by alignment requirements */
		if (a->kcfg.align != b->kcfg.align)
			return a->kcfg.align > b->kcfg.align ? -1 : 1;
		/* ascending order by size, within same alignment class */
		if (a->kcfg.sz != b->kcfg.sz)
			return a->kcfg.sz < b->kcfg.sz ? -1 : 1;
	}

	/* resolve ties by name */
	return strcmp(a->name, b->name);
}

static int find_int_btf_id(const struct btf *btf)
{
	const struct btf_type *t;
	int i, n;

	n = btf__get_nr_types(btf);
	for (i = 1; i <= n; i++) {
		t = btf__type_by_id(btf, i);

		if (btf_is_int(t) && btf_int_bits(t) == 32)
			return i;
	}

	return 0;
}

static int bpf_object__collect_externs(struct bpf_object *obj)
{
	struct btf_type *sec, *kcfg_sec = NULL, *ksym_sec = NULL;
	const struct btf_type *t;
	struct extern_desc *ext;
	int i, n, off;
	const char *ext_name, *sec_name;
	Elf_Scn *scn;
	GElf_Shdr sh;

	if (!obj->efile.symbols)
		return 0;

	scn = elf_sec_by_idx(obj, obj->efile.symbols_shndx);
	if (elf_sec_hdr(obj, scn, &sh))
		return -LIBBPF_ERRNO__FORMAT;

	n = sh.sh_size / sh.sh_entsize;
	pr_debug("looking for externs among %d symbols...\n", n);

	for (i = 0; i < n; i++) {
		GElf_Sym sym;

		if (!gelf_getsym(obj->efile.symbols, i, &sym))
			return -LIBBPF_ERRNO__FORMAT;
		if (!sym_is_extern(&sym))
			continue;
		ext_name = elf_sym_str(obj, sym.st_name);
		if (!ext_name || !ext_name[0])
			continue;

		ext = obj->externs;
		ext = libbpf_reallocarray(ext, obj->nr_extern + 1, sizeof(*ext));
		if (!ext)
			return -ENOMEM;
		obj->externs = ext;
		ext = &ext[obj->nr_extern];
		memset(ext, 0, sizeof(*ext));
		obj->nr_extern++;

		ext->btf_id = find_extern_btf_id(obj->btf, ext_name);
		if (ext->btf_id <= 0) {
			pr_warn("failed to find BTF for extern '%s': %d\n",
				ext_name, ext->btf_id);
			return ext->btf_id;
		}
		t = btf__type_by_id(obj->btf, ext->btf_id);
		ext->name = btf__name_by_offset(obj->btf, t->name_off);
		ext->sym_idx = i;
		ext->is_weak = GELF_ST_BIND(sym.st_info) == STB_WEAK;

		ext->sec_btf_id = find_extern_sec_btf_id(obj->btf, ext->btf_id);
		if (ext->sec_btf_id <= 0) {
			pr_warn("failed to find BTF for extern '%s' [%d] section: %d\n",
				ext_name, ext->btf_id, ext->sec_btf_id);
			return ext->sec_btf_id;
		}
		sec = (void *)btf__type_by_id(obj->btf, ext->sec_btf_id);
		sec_name = btf__name_by_offset(obj->btf, sec->name_off);

		if (strcmp(sec_name, KCONFIG_SEC) == 0) {
			kcfg_sec = sec;
			ext->type = EXT_KCFG;
			ext->kcfg.sz = btf__resolve_size(obj->btf, t->type);
			if (ext->kcfg.sz <= 0) {
				pr_warn("failed to resolve size of extern (kcfg) '%s': %d\n",
					ext_name, ext->kcfg.sz);
				return ext->kcfg.sz;
			}
			ext->kcfg.align = btf__align_of(obj->btf, t->type);
			if (ext->kcfg.align <= 0) {
				pr_warn("failed to determine alignment of extern (kcfg) '%s': %d\n",
					ext_name, ext->kcfg.align);
				return -EINVAL;
			}
			ext->kcfg.type = find_kcfg_type(obj->btf, t->type,
						        &ext->kcfg.is_signed);
			if (ext->kcfg.type == KCFG_UNKNOWN) {
				pr_warn("extern (kcfg) '%s' type is unsupported\n", ext_name);
				return -ENOTSUP;
			}
		} else if (strcmp(sec_name, KSYMS_SEC) == 0) {
			ksym_sec = sec;
			ext->type = EXT_KSYM;
			skip_mods_and_typedefs(obj->btf, t->type,
					       &ext->ksym.type_id);
		} else {
			pr_warn("unrecognized extern section '%s'\n", sec_name);
			return -ENOTSUP;
		}
	}
	pr_debug("collected %d externs total\n", obj->nr_extern);

	if (!obj->nr_extern)
		return 0;

	/* sort externs by type, for kcfg ones also by (align, size, name) */
	qsort(obj->externs, obj->nr_extern, sizeof(*ext), cmp_externs);

	/* for .ksyms section, we need to turn all externs into allocated
	 * variables in BTF to pass kernel verification; we do this by
	 * pretending that each extern is a 8-byte variable
	 */
	if (ksym_sec) {
		/* find existing 4-byte integer type in BTF to use for fake
		 * extern variables in DATASEC
		 */
		int int_btf_id = find_int_btf_id(obj->btf);

		for (i = 0; i < obj->nr_extern; i++) {
			ext = &obj->externs[i];
			if (ext->type != EXT_KSYM)
				continue;
			pr_debug("extern (ksym) #%d: symbol %d, name %s\n",
				 i, ext->sym_idx, ext->name);
		}

		sec = ksym_sec;
		n = btf_vlen(sec);
		for (i = 0, off = 0; i < n; i++, off += sizeof(int)) {
			struct btf_var_secinfo *vs = btf_var_secinfos(sec) + i;
			struct btf_type *vt;

			vt = (void *)btf__type_by_id(obj->btf, vs->type);
			ext_name = btf__name_by_offset(obj->btf, vt->name_off);
			ext = find_extern_by_name(obj, ext_name);
			if (!ext) {
				pr_warn("failed to find extern definition for BTF var '%s'\n",
					ext_name);
				return -ESRCH;
			}
			btf_var(vt)->linkage = BTF_VAR_GLOBAL_ALLOCATED;
			vt->type = int_btf_id;
			vs->offset = off;
			vs->size = sizeof(int);
		}
		sec->size = off;
	}

	if (kcfg_sec) {
		sec = kcfg_sec;
		/* for kcfg externs calculate their offsets within a .kconfig map */
		off = 0;
		for (i = 0; i < obj->nr_extern; i++) {
			ext = &obj->externs[i];
			if (ext->type != EXT_KCFG)
				continue;

			ext->kcfg.data_off = roundup(off, ext->kcfg.align);
			off = ext->kcfg.data_off + ext->kcfg.sz;
			pr_debug("extern (kcfg) #%d: symbol %d, off %u, name %s\n",
				 i, ext->sym_idx, ext->kcfg.data_off, ext->name);
		}
		sec->size = off;
		n = btf_vlen(sec);
		for (i = 0; i < n; i++) {
			struct btf_var_secinfo *vs = btf_var_secinfos(sec) + i;

			t = btf__type_by_id(obj->btf, vs->type);
			ext_name = btf__name_by_offset(obj->btf, t->name_off);
			ext = find_extern_by_name(obj, ext_name);
			if (!ext) {
				pr_warn("failed to find extern definition for BTF var '%s'\n",
					ext_name);
				return -ESRCH;
			}
			btf_var(t)->linkage = BTF_VAR_GLOBAL_ALLOCATED;
			vs->offset = ext->kcfg.data_off;
		}
	}
	return 0;
}

struct bpf_program *
bpf_object__find_program_by_title(const struct bpf_object *obj,
				  const char *title)
{
	struct bpf_program *pos;

	bpf_object__for_each_program(pos, obj) {
		if (pos->sec_name && !strcmp(pos->sec_name, title))
			return pos;
	}
	return NULL;
}

static bool prog_is_subprog(const struct bpf_object *obj,
			    const struct bpf_program *prog)
{
	return prog->sec_idx == obj->efile.text_shndx && obj->has_subcalls;
}

struct bpf_program *
bpf_object__find_program_by_name(const struct bpf_object *obj,
				 const char *name)
{
	struct bpf_program *prog;

	bpf_object__for_each_program(prog, obj) {
		if (prog_is_subprog(obj, prog))
			continue;
		if (!strcmp(prog->name, name))
			return prog;
	}
	return NULL;
}

static bool bpf_object__shndx_is_data(const struct bpf_object *obj,
				      int shndx)
{
	return shndx == obj->efile.data_shndx ||
	       shndx == obj->efile.bss_shndx ||
	       shndx == obj->efile.rodata_shndx;
}

static bool bpf_object__shndx_is_maps(const struct bpf_object *obj,
				      int shndx)
{
	return shndx == obj->efile.maps_shndx ||
	       shndx == obj->efile.btf_maps_shndx;
}

static enum libbpf_map_type
bpf_object__section_to_libbpf_map_type(const struct bpf_object *obj, int shndx)
{
	if (shndx == obj->efile.data_shndx)
		return LIBBPF_MAP_DATA;
	else if (shndx == obj->efile.bss_shndx)
		return LIBBPF_MAP_BSS;
	else if (shndx == obj->efile.rodata_shndx)
		return LIBBPF_MAP_RODATA;
	else if (shndx == obj->efile.symbols_shndx)
		return LIBBPF_MAP_KCONFIG;
	else
		return LIBBPF_MAP_UNSPEC;
}

static int bpf_program__record_reloc(struct bpf_program *prog,
				     struct reloc_desc *reloc_desc,
				     __u32 insn_idx, const char *sym_name,
				     const GElf_Sym *sym, const GElf_Rel *rel)
{
	struct bpf_insn *insn = &prog->insns[insn_idx];
	size_t map_idx, nr_maps = prog->obj->nr_maps;
	struct bpf_object *obj = prog->obj;
	__u32 shdr_idx = sym->st_shndx;
	enum libbpf_map_type type;
	const char *sym_sec_name;
	struct bpf_map *map;

	reloc_desc->processed = false;

	/* sub-program call relocation */
	if (insn->code == (BPF_JMP | BPF_CALL)) {
		if (insn->src_reg != BPF_PSEUDO_CALL) {
			pr_warn("prog '%s': incorrect bpf_call opcode\n", prog->name);
			return -LIBBPF_ERRNO__RELOC;
		}
		/* text_shndx can be 0, if no default "main" program exists */
		if (!shdr_idx || shdr_idx != obj->efile.text_shndx) {
			sym_sec_name = elf_sec_name(obj, elf_sec_by_idx(obj, shdr_idx));
			pr_warn("prog '%s': bad call relo against '%s' in section '%s'\n",
				prog->name, sym_name, sym_sec_name);
			return -LIBBPF_ERRNO__RELOC;
		}
		if (sym->st_value % BPF_INSN_SZ) {
			pr_warn("prog '%s': bad call relo against '%s' at offset %zu\n",
				prog->name, sym_name, (size_t)sym->st_value);
			return -LIBBPF_ERRNO__RELOC;
		}
		reloc_desc->type = RELO_CALL;
		reloc_desc->insn_idx = insn_idx;
		reloc_desc->sym_off = sym->st_value;
		return 0;
	}

	if (insn->code != (BPF_LD | BPF_IMM | BPF_DW)) {
		pr_warn("prog '%s': invalid relo against '%s' for insns[%d].code 0x%x\n",
			prog->name, sym_name, insn_idx, insn->code);
		return -LIBBPF_ERRNO__RELOC;
	}

	if (sym_is_extern(sym)) {
		int sym_idx = GELF_R_SYM(rel->r_info);
		int i, n = obj->nr_extern;
		struct extern_desc *ext;

		for (i = 0; i < n; i++) {
			ext = &obj->externs[i];
			if (ext->sym_idx == sym_idx)
				break;
		}
		if (i >= n) {
			pr_warn("prog '%s': extern relo failed to find extern for '%s' (%d)\n",
				prog->name, sym_name, sym_idx);
			return -LIBBPF_ERRNO__RELOC;
		}
		pr_debug("prog '%s': found extern #%d '%s' (sym %d) for insn #%u\n",
			 prog->name, i, ext->name, ext->sym_idx, insn_idx);
		reloc_desc->type = RELO_EXTERN;
		reloc_desc->insn_idx = insn_idx;
		reloc_desc->sym_off = i; /* sym_off stores extern index */
		return 0;
	}

	if (!shdr_idx || shdr_idx >= SHN_LORESERVE) {
		pr_warn("prog '%s': invalid relo against '%s' in special section 0x%x; forgot to initialize global var?..\n",
			prog->name, sym_name, shdr_idx);
		return -LIBBPF_ERRNO__RELOC;
	}

	type = bpf_object__section_to_libbpf_map_type(obj, shdr_idx);
	sym_sec_name = elf_sec_name(obj, elf_sec_by_idx(obj, shdr_idx));

	/* generic map reference relocation */
	if (type == LIBBPF_MAP_UNSPEC) {
		if (!bpf_object__shndx_is_maps(obj, shdr_idx)) {
			pr_warn("prog '%s': bad map relo against '%s' in section '%s'\n",
				prog->name, sym_name, sym_sec_name);
			return -LIBBPF_ERRNO__RELOC;
		}
		for (map_idx = 0; map_idx < nr_maps; map_idx++) {
			map = &obj->maps[map_idx];
			if (map->libbpf_type != type ||
			    map->sec_idx != sym->st_shndx ||
			    map->sec_offset != sym->st_value)
				continue;
			pr_debug("prog '%s': found map %zd (%s, sec %d, off %zu) for insn #%u\n",
				 prog->name, map_idx, map->name, map->sec_idx,
				 map->sec_offset, insn_idx);
			break;
		}
		if (map_idx >= nr_maps) {
			pr_warn("prog '%s': map relo failed to find map for section '%s', off %zu\n",
				prog->name, sym_sec_name, (size_t)sym->st_value);
			return -LIBBPF_ERRNO__RELOC;
		}
		reloc_desc->type = RELO_LD64;
		reloc_desc->insn_idx = insn_idx;
		reloc_desc->map_idx = map_idx;
		reloc_desc->sym_off = 0; /* sym->st_value determines map_idx */
		return 0;
	}

	/* global data map relocation */
	if (!bpf_object__shndx_is_data(obj, shdr_idx)) {
		pr_warn("prog '%s': bad data relo against section '%s'\n",
			prog->name, sym_sec_name);
		return -LIBBPF_ERRNO__RELOC;
	}
	for (map_idx = 0; map_idx < nr_maps; map_idx++) {
		map = &obj->maps[map_idx];
		if (map->libbpf_type != type)
			continue;
		pr_debug("prog '%s': found data map %zd (%s, sec %d, off %zu) for insn %u\n",
			 prog->name, map_idx, map->name, map->sec_idx,
			 map->sec_offset, insn_idx);
		break;
	}
	if (map_idx >= nr_maps) {
		pr_warn("prog '%s': data relo failed to find map for section '%s'\n",
			prog->name, sym_sec_name);
		return -LIBBPF_ERRNO__RELOC;
	}

	reloc_desc->type = RELO_DATA;
	reloc_desc->insn_idx = insn_idx;
	reloc_desc->map_idx = map_idx;
	reloc_desc->sym_off = sym->st_value;
	return 0;
}

static bool prog_contains_insn(const struct bpf_program *prog, size_t insn_idx)
{
	return insn_idx >= prog->sec_insn_off &&
	       insn_idx < prog->sec_insn_off + prog->sec_insn_cnt;
}

static struct bpf_program *find_prog_by_sec_insn(const struct bpf_object *obj,
						 size_t sec_idx, size_t insn_idx)
{
	int l = 0, r = obj->nr_programs - 1, m;
	struct bpf_program *prog;

	while (l < r) {
		m = l + (r - l + 1) / 2;
		prog = &obj->programs[m];

		if (prog->sec_idx < sec_idx ||
		    (prog->sec_idx == sec_idx && prog->sec_insn_off <= insn_idx))
			l = m;
		else
			r = m - 1;
	}
	/* matching program could be at index l, but it still might be the
	 * wrong one, so we need to double check conditions for the last time
	 */
	prog = &obj->programs[l];
	if (prog->sec_idx == sec_idx && prog_contains_insn(prog, insn_idx))
		return prog;
	return NULL;
}

static int
bpf_object__collect_prog_relos(struct bpf_object *obj, GElf_Shdr *shdr, Elf_Data *data)
{
	Elf_Data *symbols = obj->efile.symbols;
	const char *relo_sec_name, *sec_name;
	size_t sec_idx = shdr->sh_info;
	struct bpf_program *prog;
	struct reloc_desc *relos;
	int err, i, nrels;
	const char *sym_name;
	__u32 insn_idx;
	GElf_Sym sym;
	GElf_Rel rel;

	relo_sec_name = elf_sec_str(obj, shdr->sh_name);
	sec_name = elf_sec_name(obj, elf_sec_by_idx(obj, sec_idx));
	if (!relo_sec_name || !sec_name)
		return -EINVAL;

	pr_debug("sec '%s': collecting relocation for section(%zu) '%s'\n",
		 relo_sec_name, sec_idx, sec_name);
	nrels = shdr->sh_size / shdr->sh_entsize;

	for (i = 0; i < nrels; i++) {
		if (!gelf_getrel(data, i, &rel)) {
			pr_warn("sec '%s': failed to get relo #%d\n", relo_sec_name, i);
			return -LIBBPF_ERRNO__FORMAT;
		}
		if (!gelf_getsym(symbols, GELF_R_SYM(rel.r_info), &sym)) {
			pr_warn("sec '%s': symbol 0x%zx not found for relo #%d\n",
				relo_sec_name, (size_t)GELF_R_SYM(rel.r_info), i);
			return -LIBBPF_ERRNO__FORMAT;
		}
		if (rel.r_offset % BPF_INSN_SZ) {
			pr_warn("sec '%s': invalid offset 0x%zx for relo #%d\n",
				relo_sec_name, (size_t)GELF_R_SYM(rel.r_info), i);
			return -LIBBPF_ERRNO__FORMAT;
		}

		insn_idx = rel.r_offset / BPF_INSN_SZ;
		/* relocations against static functions are recorded as
		 * relocations against the section that contains a function;
		 * in such case, symbol will be STT_SECTION and sym.st_name
		 * will point to empty string (0), so fetch section name
		 * instead
		 */
		if (GELF_ST_TYPE(sym.st_info) == STT_SECTION && sym.st_name == 0)
			sym_name = elf_sec_name(obj, elf_sec_by_idx(obj, sym.st_shndx));
		else
			sym_name = elf_sym_str(obj, sym.st_name);
		sym_name = sym_name ?: "<?";

		pr_debug("sec '%s': relo #%d: insn #%u against '%s'\n",
			 relo_sec_name, i, insn_idx, sym_name);

		prog = find_prog_by_sec_insn(obj, sec_idx, insn_idx);
		if (!prog) {
			pr_warn("sec '%s': relo #%d: program not found in section '%s' for insn #%u\n",
				relo_sec_name, i, sec_name, insn_idx);
			return -LIBBPF_ERRNO__RELOC;
		}

		relos = libbpf_reallocarray(prog->reloc_desc,
					    prog->nr_reloc + 1, sizeof(*relos));
		if (!relos)
			return -ENOMEM;
		prog->reloc_desc = relos;

		/* adjust insn_idx to local BPF program frame of reference */
		insn_idx -= prog->sec_insn_off;
		err = bpf_program__record_reloc(prog, &relos[prog->nr_reloc],
						insn_idx, sym_name, &sym, &rel);
		if (err)
			return err;

		prog->nr_reloc++;
	}
	return 0;
}

static int bpf_map_find_btf_info(struct bpf_object *obj, struct bpf_map *map)
{
	struct bpf_map_def *def = &map->def;
	__u32 key_type_id = 0, value_type_id = 0;
	int ret;

	/* if it's BTF-defined map, we don't need to search for type IDs.
	 * For struct_ops map, it does not need btf_key_type_id and
	 * btf_value_type_id.
	 */
	if (map->sec_idx == obj->efile.btf_maps_shndx ||
	    bpf_map__is_struct_ops(map))
		return 0;

	if (!bpf_map__is_internal(map)) {
		ret = btf__get_map_kv_tids(obj->btf, map->name, def->key_size,
					   def->value_size, &key_type_id,
					   &value_type_id);
	} else {
		/*
		 * LLVM annotates global data differently in BTF, that is,
		 * only as '.data', '.bss' or '.rodata'.
		 */
		ret = btf__find_by_name(obj->btf,
				libbpf_type_to_btf_name[map->libbpf_type]);
	}
	if (ret < 0)
		return ret;

	map->btf_key_type_id = key_type_id;
	map->btf_value_type_id = bpf_map__is_internal(map) ?
				 ret : value_type_id;
	return 0;
}

int bpf_map__reuse_fd(struct bpf_map *map, int fd)
{
	struct bpf_map_info info = {};
	__u32 len = sizeof(info);
	int new_fd, err;
	char *new_name;

	err = bpf_obj_get_info_by_fd(fd, &info, &len);
	if (err)
		return err;

	new_name = strdup(info.name);
	if (!new_name)
		return -errno;

	new_fd = open("/", O_RDONLY | O_CLOEXEC);
	if (new_fd < 0) {
		err = -errno;
		goto err_free_new_name;
	}

	new_fd = dup3(fd, new_fd, O_CLOEXEC);
	if (new_fd < 0) {
		err = -errno;
		goto err_close_new_fd;
	}

	err = zclose(map->fd);
	if (err) {
		err = -errno;
		goto err_close_new_fd;
	}
	free(map->name);

	map->fd = new_fd;
	map->name = new_name;
	map->def.type = info.type;
	map->def.key_size = info.key_size;
	map->def.value_size = info.value_size;
	map->def.max_entries = info.max_entries;
	map->def.map_flags = info.map_flags;
	map->btf_key_type_id = info.btf_key_type_id;
	map->btf_value_type_id = info.btf_value_type_id;
	map->reused = true;

	return 0;

err_close_new_fd:
	close(new_fd);
err_free_new_name:
	free(new_name);
	return err;
}

__u32 bpf_map__max_entries(const struct bpf_map *map)
{
	return map->def.max_entries;
}

int bpf_map__set_max_entries(struct bpf_map *map, __u32 max_entries)
{
	if (map->fd >= 0)
		return -EBUSY;
	map->def.max_entries = max_entries;
	return 0;
}

int bpf_map__resize(struct bpf_map *map, __u32 max_entries)
{
	if (!map || !max_entries)
		return -EINVAL;

	return bpf_map__set_max_entries(map, max_entries);
}

static int
bpf_object__probe_loading(struct bpf_object *obj)
{
	struct bpf_load_program_attr attr;
	char *cp, errmsg[STRERR_BUFSIZE];
	struct bpf_insn insns[] = {
		BPF_MOV64_IMM(BPF_REG_0, 0),
		BPF_EXIT_INSN(),
	};
	int ret;

	/* make sure basic loading works */

	memset(&attr, 0, sizeof(attr));
	attr.prog_type = BPF_PROG_TYPE_SOCKET_FILTER;
	attr.insns = insns;
	attr.insns_cnt = ARRAY_SIZE(insns);
	attr.license = "GPL";

	ret = bpf_load_program_xattr(&attr, NULL, 0);
	if (ret < 0) {
		ret = errno;
		cp = libbpf_strerror_r(ret, errmsg, sizeof(errmsg));
		pr_warn("Error in %s():%s(%d). Couldn't load trivial BPF "
			"program. Make sure your kernel supports BPF "
			"(CONFIG_BPF_SYSCALL=y) and/or that RLIMIT_MEMLOCK is "
			"set to big enough value.\n", __func__, cp, ret);
		return -ret;
	}
	close(ret);

	return 0;
}

static int probe_fd(int fd)
{
	if (fd >= 0)
		close(fd);
	return fd >= 0;
}

static int probe_kern_prog_name(void)
{
	struct bpf_load_program_attr attr;
	struct bpf_insn insns[] = {
		BPF_MOV64_IMM(BPF_REG_0, 0),
		BPF_EXIT_INSN(),
	};
	int ret;

	/* make sure loading with name works */

	memset(&attr, 0, sizeof(attr));
	attr.prog_type = BPF_PROG_TYPE_SOCKET_FILTER;
	attr.insns = insns;
	attr.insns_cnt = ARRAY_SIZE(insns);
	attr.license = "GPL";
	attr.name = "test";
	ret = bpf_load_program_xattr(&attr, NULL, 0);
	return probe_fd(ret);
}

static int probe_kern_global_data(void)
{
	struct bpf_load_program_attr prg_attr;
	struct bpf_create_map_attr map_attr;
	char *cp, errmsg[STRERR_BUFSIZE];
	struct bpf_insn insns[] = {
		BPF_LD_MAP_VALUE(BPF_REG_1, 0, 16),
		BPF_ST_MEM(BPF_DW, BPF_REG_1, 0, 42),
		BPF_MOV64_IMM(BPF_REG_0, 0),
		BPF_EXIT_INSN(),
	};
	int ret, map;

	memset(&map_attr, 0, sizeof(map_attr));
	map_attr.map_type = BPF_MAP_TYPE_ARRAY;
	map_attr.key_size = sizeof(int);
	map_attr.value_size = 32;
	map_attr.max_entries = 1;

	map = bpf_create_map_xattr(&map_attr);
	if (map < 0) {
		ret = -errno;
		cp = libbpf_strerror_r(ret, errmsg, sizeof(errmsg));
		pr_warn("Error in %s():%s(%d). Couldn't create simple array map.\n",
			__func__, cp, -ret);
		return ret;
	}

	insns[0].imm = map;

	memset(&prg_attr, 0, sizeof(prg_attr));
	prg_attr.prog_type = BPF_PROG_TYPE_SOCKET_FILTER;
	prg_attr.insns = insns;
	prg_attr.insns_cnt = ARRAY_SIZE(insns);
	prg_attr.license = "GPL";

	ret = bpf_load_program_xattr(&prg_attr, NULL, 0);
	close(map);
	return probe_fd(ret);
}

static int probe_kern_btf(void)
{
	static const char strs[] = "\0int";
	__u32 types[] = {
		/* int */
		BTF_TYPE_INT_ENC(1, BTF_INT_SIGNED, 0, 32, 4),
	};

	return probe_fd(libbpf__load_raw_btf((char *)types, sizeof(types),
					     strs, sizeof(strs)));
}

static int probe_kern_btf_func(void)
{
	static const char strs[] = "\0int\0x\0a";
	/* void x(int a) {} */
	__u32 types[] = {
		/* int */
		BTF_TYPE_INT_ENC(1, BTF_INT_SIGNED, 0, 32, 4),  /* [1] */
		/* FUNC_PROTO */                                /* [2] */
		BTF_TYPE_ENC(0, BTF_INFO_ENC(BTF_KIND_FUNC_PROTO, 0, 1), 0),
		BTF_PARAM_ENC(7, 1),
		/* FUNC x */                                    /* [3] */
		BTF_TYPE_ENC(5, BTF_INFO_ENC(BTF_KIND_FUNC, 0, 0), 2),
	};

	return probe_fd(libbpf__load_raw_btf((char *)types, sizeof(types),
					     strs, sizeof(strs)));
}

static int probe_kern_btf_func_global(void)
{
	static const char strs[] = "\0int\0x\0a";
	/* static void x(int a) {} */
	__u32 types[] = {
		/* int */
		BTF_TYPE_INT_ENC(1, BTF_INT_SIGNED, 0, 32, 4),  /* [1] */
		/* FUNC_PROTO */                                /* [2] */
		BTF_TYPE_ENC(0, BTF_INFO_ENC(BTF_KIND_FUNC_PROTO, 0, 1), 0),
		BTF_PARAM_ENC(7, 1),
		/* FUNC x BTF_FUNC_GLOBAL */                    /* [3] */
		BTF_TYPE_ENC(5, BTF_INFO_ENC(BTF_KIND_FUNC, 0, BTF_FUNC_GLOBAL), 2),
	};

	return probe_fd(libbpf__load_raw_btf((char *)types, sizeof(types),
					     strs, sizeof(strs)));
}

static int probe_kern_btf_datasec(void)
{
	static const char strs[] = "\0x\0.data";
	/* static int a; */
	__u32 types[] = {
		/* int */
		BTF_TYPE_INT_ENC(0, BTF_INT_SIGNED, 0, 32, 4),  /* [1] */
		/* VAR x */                                     /* [2] */
		BTF_TYPE_ENC(1, BTF_INFO_ENC(BTF_KIND_VAR, 0, 0), 1),
		BTF_VAR_STATIC,
		/* DATASEC val */                               /* [3] */
		BTF_TYPE_ENC(3, BTF_INFO_ENC(BTF_KIND_DATASEC, 0, 1), 4),
		BTF_VAR_SECINFO_ENC(2, 0, 4),
	};

	return probe_fd(libbpf__load_raw_btf((char *)types, sizeof(types),
					     strs, sizeof(strs)));
}

static int probe_kern_array_mmap(void)
{
	struct bpf_create_map_attr attr = {
		.map_type = BPF_MAP_TYPE_ARRAY,
		.map_flags = BPF_F_MMAPABLE,
		.key_size = sizeof(int),
		.value_size = sizeof(int),
		.max_entries = 1,
	};

	return probe_fd(bpf_create_map_xattr(&attr));
}

static int probe_kern_exp_attach_type(void)
{
	struct bpf_load_program_attr attr;
	struct bpf_insn insns[] = {
		BPF_MOV64_IMM(BPF_REG_0, 0),
		BPF_EXIT_INSN(),
	};

	memset(&attr, 0, sizeof(attr));
	/* use any valid combination of program type and (optional)
	 * non-zero expected attach type (i.e., not a BPF_CGROUP_INET_INGRESS)
	 * to see if kernel supports expected_attach_type field for
	 * BPF_PROG_LOAD command
	 */
	attr.prog_type = BPF_PROG_TYPE_CGROUP_SOCK;
	attr.expected_attach_type = BPF_CGROUP_INET_SOCK_CREATE;
	attr.insns = insns;
	attr.insns_cnt = ARRAY_SIZE(insns);
	attr.license = "GPL";

	return probe_fd(bpf_load_program_xattr(&attr, NULL, 0));
}

static int probe_kern_probe_read_kernel(void)
{
	struct bpf_load_program_attr attr;
	struct bpf_insn insns[] = {
		BPF_MOV64_REG(BPF_REG_1, BPF_REG_10),	/* r1 = r10 (fp) */
		BPF_ALU64_IMM(BPF_ADD, BPF_REG_1, -8),	/* r1 += -8 */
		BPF_MOV64_IMM(BPF_REG_2, 8),		/* r2 = 8 */
		BPF_MOV64_IMM(BPF_REG_3, 0),		/* r3 = 0 */
		BPF_RAW_INSN(BPF_JMP | BPF_CALL, 0, 0, 0, BPF_FUNC_probe_read_kernel),
		BPF_EXIT_INSN(),
	};

	memset(&attr, 0, sizeof(attr));
	attr.prog_type = BPF_PROG_TYPE_KPROBE;
	attr.insns = insns;
	attr.insns_cnt = ARRAY_SIZE(insns);
	attr.license = "GPL";

	return probe_fd(bpf_load_program_xattr(&attr, NULL, 0));
}

static int probe_prog_bind_map(void)
{
	struct bpf_load_program_attr prg_attr;
	struct bpf_create_map_attr map_attr;
	char *cp, errmsg[STRERR_BUFSIZE];
	struct bpf_insn insns[] = {
		BPF_MOV64_IMM(BPF_REG_0, 0),
		BPF_EXIT_INSN(),
	};
	int ret, map, prog;

	memset(&map_attr, 0, sizeof(map_attr));
	map_attr.map_type = BPF_MAP_TYPE_ARRAY;
	map_attr.key_size = sizeof(int);
	map_attr.value_size = 32;
	map_attr.max_entries = 1;

	map = bpf_create_map_xattr(&map_attr);
	if (map < 0) {
		ret = -errno;
		cp = libbpf_strerror_r(ret, errmsg, sizeof(errmsg));
		pr_warn("Error in %s():%s(%d). Couldn't create simple array map.\n",
			__func__, cp, -ret);
		return ret;
	}

	memset(&prg_attr, 0, sizeof(prg_attr));
	prg_attr.prog_type = BPF_PROG_TYPE_SOCKET_FILTER;
	prg_attr.insns = insns;
	prg_attr.insns_cnt = ARRAY_SIZE(insns);
	prg_attr.license = "GPL";

	prog = bpf_load_program_xattr(&prg_attr, NULL, 0);
	if (prog < 0) {
		close(map);
		return 0;
	}

	ret = bpf_prog_bind_map(prog, map, NULL);

	close(map);
	close(prog);

	return ret >= 0;
}

enum kern_feature_result {
	FEAT_UNKNOWN = 0,
	FEAT_SUPPORTED = 1,
	FEAT_MISSING = 2,
};

typedef int (*feature_probe_fn)(void);

static struct kern_feature_desc {
	const char *desc;
	feature_probe_fn probe;
	enum kern_feature_result res;
} feature_probes[__FEAT_CNT] = {
	[FEAT_PROG_NAME] = {
		"BPF program name", probe_kern_prog_name,
	},
	[FEAT_GLOBAL_DATA] = {
		"global variables", probe_kern_global_data,
	},
	[FEAT_BTF] = {
		"minimal BTF", probe_kern_btf,
	},
	[FEAT_BTF_FUNC] = {
		"BTF functions", probe_kern_btf_func,
	},
	[FEAT_BTF_GLOBAL_FUNC] = {
		"BTF global function", probe_kern_btf_func_global,
	},
	[FEAT_BTF_DATASEC] = {
		"BTF data section and variable", probe_kern_btf_datasec,
	},
	[FEAT_ARRAY_MMAP] = {
		"ARRAY map mmap()", probe_kern_array_mmap,
	},
	[FEAT_EXP_ATTACH_TYPE] = {
		"BPF_PROG_LOAD expected_attach_type attribute",
		probe_kern_exp_attach_type,
	},
	[FEAT_PROBE_READ_KERN] = {
		"bpf_probe_read_kernel() helper", probe_kern_probe_read_kernel,
	},
	[FEAT_PROG_BIND_MAP] = {
		"BPF_PROG_BIND_MAP support", probe_prog_bind_map,
	}
};

static bool kernel_supports(enum kern_feature_id feat_id)
{
	struct kern_feature_desc *feat = &feature_probes[feat_id];
	int ret;

	if (READ_ONCE(feat->res) == FEAT_UNKNOWN) {
		ret = feat->probe();
		if (ret > 0) {
			WRITE_ONCE(feat->res, FEAT_SUPPORTED);
		} else if (ret == 0) {
			WRITE_ONCE(feat->res, FEAT_MISSING);
		} else {
			pr_warn("Detection of kernel %s support failed: %d\n", feat->desc, ret);
			WRITE_ONCE(feat->res, FEAT_MISSING);
		}
	}

	return READ_ONCE(feat->res) == FEAT_SUPPORTED;
}

static bool map_is_reuse_compat(const struct bpf_map *map, int map_fd)
{
	struct bpf_map_info map_info = {};
	char msg[STRERR_BUFSIZE];
	__u32 map_info_len;

	map_info_len = sizeof(map_info);

	if (bpf_obj_get_info_by_fd(map_fd, &map_info, &map_info_len)) {
		pr_warn("failed to get map info for map FD %d: %s\n",
			map_fd, libbpf_strerror_r(errno, msg, sizeof(msg)));
		return false;
	}

	return (map_info.type == map->def.type &&
		map_info.key_size == map->def.key_size &&
		map_info.value_size == map->def.value_size &&
		map_info.max_entries == map->def.max_entries &&
		map_info.map_flags == map->def.map_flags);
}

static int
bpf_object__reuse_map(struct bpf_map *map)
{
	char *cp, errmsg[STRERR_BUFSIZE];
	int err, pin_fd;

	pin_fd = bpf_obj_get(map->pin_path);
	if (pin_fd < 0) {
		err = -errno;
		if (err == -ENOENT) {
			pr_debug("found no pinned map to reuse at '%s'\n",
				 map->pin_path);
			return 0;
		}

		cp = libbpf_strerror_r(-err, errmsg, sizeof(errmsg));
		pr_warn("couldn't retrieve pinned map '%s': %s\n",
			map->pin_path, cp);
		return err;
	}

	if (!map_is_reuse_compat(map, pin_fd)) {
		pr_warn("couldn't reuse pinned map at '%s': parameter mismatch\n",
			map->pin_path);
		close(pin_fd);
		return -EINVAL;
	}

	err = bpf_map__reuse_fd(map, pin_fd);
	if (err) {
		close(pin_fd);
		return err;
	}
	map->pinned = true;
	pr_debug("reused pinned map at '%s'\n", map->pin_path);

	return 0;
}

static int
bpf_object__populate_internal_map(struct bpf_object *obj, struct bpf_map *map)
{
	enum libbpf_map_type map_type = map->libbpf_type;
	char *cp, errmsg[STRERR_BUFSIZE];
	int err, zero = 0;

	err = bpf_map_update_elem(map->fd, &zero, map->mmaped, 0);
	if (err) {
		err = -errno;
		cp = libbpf_strerror_r(err, errmsg, sizeof(errmsg));
		pr_warn("Error setting initial map(%s) contents: %s\n",
			map->name, cp);
		return err;
	}

	/* Freeze .rodata and .kconfig map as read-only from syscall side. */
	if (map_type == LIBBPF_MAP_RODATA || map_type == LIBBPF_MAP_KCONFIG) {
		err = bpf_map_freeze(map->fd);
		if (err) {
			err = -errno;
			cp = libbpf_strerror_r(err, errmsg, sizeof(errmsg));
			pr_warn("Error freezing map(%s) as read-only: %s\n",
				map->name, cp);
			return err;
		}
	}
	return 0;
}

static void bpf_map__destroy(struct bpf_map *map);

static int bpf_object__create_map(struct bpf_object *obj, struct bpf_map *map)
{
	struct bpf_create_map_attr create_attr;
	struct bpf_map_def *def = &map->def;

	memset(&create_attr, 0, sizeof(create_attr));

	if (kernel_supports(FEAT_PROG_NAME))
		create_attr.name = map->name;
	create_attr.map_ifindex = map->map_ifindex;
	create_attr.map_type = def->type;
	create_attr.map_flags = def->map_flags;
	create_attr.key_size = def->key_size;
	create_attr.value_size = def->value_size;
	create_attr.numa_node = map->numa_node;

	if (def->type == BPF_MAP_TYPE_PERF_EVENT_ARRAY && !def->max_entries) {
		int nr_cpus;

		nr_cpus = libbpf_num_possible_cpus();
		if (nr_cpus < 0) {
			pr_warn("map '%s': failed to determine number of system CPUs: %d\n",
				map->name, nr_cpus);
			return nr_cpus;
		}
		pr_debug("map '%s': setting size to %d\n", map->name, nr_cpus);
		create_attr.max_entries = nr_cpus;
	} else {
		create_attr.max_entries = def->max_entries;
	}

	if (bpf_map__is_struct_ops(map))
		create_attr.btf_vmlinux_value_type_id =
			map->btf_vmlinux_value_type_id;

	create_attr.btf_fd = 0;
	create_attr.btf_key_type_id = 0;
	create_attr.btf_value_type_id = 0;
	if (obj->btf && btf__fd(obj->btf) >= 0 && !bpf_map_find_btf_info(obj, map)) {
		create_attr.btf_fd = btf__fd(obj->btf);
		create_attr.btf_key_type_id = map->btf_key_type_id;
		create_attr.btf_value_type_id = map->btf_value_type_id;
	}

	if (bpf_map_type__is_map_in_map(def->type)) {
		if (map->inner_map) {
			int err;

			err = bpf_object__create_map(obj, map->inner_map);
			if (err) {
				pr_warn("map '%s': failed to create inner map: %d\n",
					map->name, err);
				return err;
			}
			map->inner_map_fd = bpf_map__fd(map->inner_map);
		}
		if (map->inner_map_fd >= 0)
			create_attr.inner_map_fd = map->inner_map_fd;
	}

	map->fd = bpf_create_map_xattr(&create_attr);
	if (map->fd < 0 && (create_attr.btf_key_type_id ||
			    create_attr.btf_value_type_id)) {
		char *cp, errmsg[STRERR_BUFSIZE];
		int err = -errno;

		cp = libbpf_strerror_r(err, errmsg, sizeof(errmsg));
		pr_warn("Error in bpf_create_map_xattr(%s):%s(%d). Retrying without BTF.\n",
			map->name, cp, err);
		create_attr.btf_fd = 0;
		create_attr.btf_key_type_id = 0;
		create_attr.btf_value_type_id = 0;
		map->btf_key_type_id = 0;
		map->btf_value_type_id = 0;
		map->fd = bpf_create_map_xattr(&create_attr);
	}

	if (map->fd < 0)
		return -errno;

	if (bpf_map_type__is_map_in_map(def->type) && map->inner_map) {
		bpf_map__destroy(map->inner_map);
		zfree(&map->inner_map);
	}

	return 0;
}

static int init_map_slots(struct bpf_map *map)
{
	const struct bpf_map *targ_map;
	unsigned int i;
	int fd, err;

	for (i = 0; i < map->init_slots_sz; i++) {
		if (!map->init_slots[i])
			continue;

		targ_map = map->init_slots[i];
		fd = bpf_map__fd(targ_map);
		err = bpf_map_update_elem(map->fd, &i, &fd, 0);
		if (err) {
			err = -errno;
			pr_warn("map '%s': failed to initialize slot [%d] to map '%s' fd=%d: %d\n",
				map->name, i, targ_map->name,
				fd, err);
			return err;
		}
		pr_debug("map '%s': slot [%d] set to map '%s' fd=%d\n",
			 map->name, i, targ_map->name, fd);
	}

	zfree(&map->init_slots);
	map->init_slots_sz = 0;

	return 0;
}

static int
bpf_object__create_maps(struct bpf_object *obj)
{
	struct bpf_map *map;
	char *cp, errmsg[STRERR_BUFSIZE];
	unsigned int i, j;
	int err;

	for (i = 0; i < obj->nr_maps; i++) {
		map = &obj->maps[i];

		if (map->pin_path) {
			err = bpf_object__reuse_map(map);
			if (err) {
				pr_warn("map '%s': error reusing pinned map\n",
					map->name);
				goto err_out;
			}
		}

		if (map->fd >= 0) {
			pr_debug("map '%s': skipping creation (preset fd=%d)\n",
				 map->name, map->fd);
		} else {
			err = bpf_object__create_map(obj, map);
			if (err)
				goto err_out;

<<<<<<< HEAD
		if (map->init_slots_sz) {
			err = init_map_slots(map);
			if (err < 0) {
				zclose(map->fd);
				goto err_out;
=======
			pr_debug("map '%s': created successfully, fd=%d\n",
				 map->name, map->fd);

			if (bpf_map__is_internal(map)) {
				err = bpf_object__populate_internal_map(obj, map);
				if (err < 0) {
					zclose(map->fd);
					goto err_out;
				}
			}

			if (map->init_slots_sz) {
				err = init_map_slots(map);
				if (err < 0) {
					zclose(map->fd);
					goto err_out;
				}
>>>>>>> 3650b228
			}
		}

		if (map->pin_path && !map->pinned) {
			err = bpf_map__pin(map, NULL);
			if (err) {
				pr_warn("map '%s': failed to auto-pin at '%s': %d\n",
					map->name, map->pin_path, err);
				zclose(map->fd);
				goto err_out;
			}
		}
	}

	return 0;

err_out:
	cp = libbpf_strerror_r(err, errmsg, sizeof(errmsg));
	pr_warn("map '%s': failed to create: %s(%d)\n", map->name, cp, err);
	pr_perm_msg(err);
	for (j = 0; j < i; j++)
		zclose(obj->maps[j].fd);
	return err;
}

#define BPF_CORE_SPEC_MAX_LEN 64

/* represents BPF CO-RE field or array element accessor */
struct bpf_core_accessor {
	__u32 type_id;		/* struct/union type or array element type */
	__u32 idx;		/* field index or array index */
	const char *name;	/* field name or NULL for array accessor */
};

struct bpf_core_spec {
	const struct btf *btf;
	/* high-level spec: named fields and array indices only */
	struct bpf_core_accessor spec[BPF_CORE_SPEC_MAX_LEN];
	/* original unresolved (no skip_mods_or_typedefs) root type ID */
	__u32 root_type_id;
	/* CO-RE relocation kind */
	enum bpf_core_relo_kind relo_kind;
	/* high-level spec length */
	int len;
	/* raw, low-level spec: 1-to-1 with accessor spec string */
	int raw_spec[BPF_CORE_SPEC_MAX_LEN];
	/* raw spec length */
	int raw_len;
	/* field bit offset represented by spec */
	__u32 bit_offset;
};

static bool str_is_empty(const char *s)
{
	return !s || !s[0];
}

static bool is_flex_arr(const struct btf *btf,
			const struct bpf_core_accessor *acc,
			const struct btf_array *arr)
{
	const struct btf_type *t;

	/* not a flexible array, if not inside a struct or has non-zero size */
	if (!acc->name || arr->nelems > 0)
		return false;

	/* has to be the last member of enclosing struct */
	t = btf__type_by_id(btf, acc->type_id);
	return acc->idx == btf_vlen(t) - 1;
}

static const char *core_relo_kind_str(enum bpf_core_relo_kind kind)
{
	switch (kind) {
	case BPF_FIELD_BYTE_OFFSET: return "byte_off";
	case BPF_FIELD_BYTE_SIZE: return "byte_sz";
	case BPF_FIELD_EXISTS: return "field_exists";
	case BPF_FIELD_SIGNED: return "signed";
	case BPF_FIELD_LSHIFT_U64: return "lshift_u64";
	case BPF_FIELD_RSHIFT_U64: return "rshift_u64";
	case BPF_TYPE_ID_LOCAL: return "local_type_id";
	case BPF_TYPE_ID_TARGET: return "target_type_id";
	case BPF_TYPE_EXISTS: return "type_exists";
	case BPF_TYPE_SIZE: return "type_size";
	case BPF_ENUMVAL_EXISTS: return "enumval_exists";
	case BPF_ENUMVAL_VALUE: return "enumval_value";
	default: return "unknown";
	}
}

static bool core_relo_is_field_based(enum bpf_core_relo_kind kind)
{
	switch (kind) {
	case BPF_FIELD_BYTE_OFFSET:
	case BPF_FIELD_BYTE_SIZE:
	case BPF_FIELD_EXISTS:
	case BPF_FIELD_SIGNED:
	case BPF_FIELD_LSHIFT_U64:
	case BPF_FIELD_RSHIFT_U64:
		return true;
	default:
		return false;
	}
}

static bool core_relo_is_type_based(enum bpf_core_relo_kind kind)
{
	switch (kind) {
	case BPF_TYPE_ID_LOCAL:
	case BPF_TYPE_ID_TARGET:
	case BPF_TYPE_EXISTS:
	case BPF_TYPE_SIZE:
		return true;
	default:
		return false;
	}
}

static bool core_relo_is_enumval_based(enum bpf_core_relo_kind kind)
{
	switch (kind) {
	case BPF_ENUMVAL_EXISTS:
	case BPF_ENUMVAL_VALUE:
		return true;
	default:
		return false;
	}
}

/*
 * Turn bpf_core_relo into a low- and high-level spec representation,
 * validating correctness along the way, as well as calculating resulting
 * field bit offset, specified by accessor string. Low-level spec captures
 * every single level of nestedness, including traversing anonymous
 * struct/union members. High-level one only captures semantically meaningful
 * "turning points": named fields and array indicies.
 * E.g., for this case:
 *
 *   struct sample {
 *       int __unimportant;
 *       struct {
 *           int __1;
 *           int __2;
 *           int a[7];
 *       };
 *   };
 *
 *   struct sample *s = ...;
 *
 *   int x = &s->a[3]; // access string = '0:1:2:3'
 *
 * Low-level spec has 1:1 mapping with each element of access string (it's
 * just a parsed access string representation): [0, 1, 2, 3].
 *
 * High-level spec will capture only 3 points:
 *   - intial zero-index access by pointer (&s->... is the same as &s[0]...);
 *   - field 'a' access (corresponds to '2' in low-level spec);
 *   - array element #3 access (corresponds to '3' in low-level spec).
 *
 * Type-based relocations (TYPE_EXISTS/TYPE_SIZE,
 * TYPE_ID_LOCAL/TYPE_ID_TARGET) don't capture any field information. Their
 * spec and raw_spec are kept empty.
 *
 * Enum value-based relocations (ENUMVAL_EXISTS/ENUMVAL_VALUE) use access
 * string to specify enumerator's value index that need to be relocated.
 */
static int bpf_core_parse_spec(const struct btf *btf,
			       __u32 type_id,
			       const char *spec_str,
			       enum bpf_core_relo_kind relo_kind,
			       struct bpf_core_spec *spec)
{
	int access_idx, parsed_len, i;
	struct bpf_core_accessor *acc;
	const struct btf_type *t;
	const char *name;
	__u32 id;
	__s64 sz;

	if (str_is_empty(spec_str) || *spec_str == ':')
		return -EINVAL;

	memset(spec, 0, sizeof(*spec));
	spec->btf = btf;
	spec->root_type_id = type_id;
	spec->relo_kind = relo_kind;

	/* type-based relocations don't have a field access string */
	if (core_relo_is_type_based(relo_kind)) {
		if (strcmp(spec_str, "0"))
			return -EINVAL;
		return 0;
	}

	/* parse spec_str="0:1:2:3:4" into array raw_spec=[0, 1, 2, 3, 4] */
	while (*spec_str) {
		if (*spec_str == ':')
			++spec_str;
		if (sscanf(spec_str, "%d%n", &access_idx, &parsed_len) != 1)
			return -EINVAL;
		if (spec->raw_len == BPF_CORE_SPEC_MAX_LEN)
			return -E2BIG;
		spec_str += parsed_len;
		spec->raw_spec[spec->raw_len++] = access_idx;
	}

	if (spec->raw_len == 0)
		return -EINVAL;

	t = skip_mods_and_typedefs(btf, type_id, &id);
	if (!t)
		return -EINVAL;

	access_idx = spec->raw_spec[0];
	acc = &spec->spec[0];
	acc->type_id = id;
	acc->idx = access_idx;
	spec->len++;

	if (core_relo_is_enumval_based(relo_kind)) {
		if (!btf_is_enum(t) || spec->raw_len > 1 || access_idx >= btf_vlen(t))
			return -EINVAL;

		/* record enumerator name in a first accessor */
		acc->name = btf__name_by_offset(btf, btf_enum(t)[access_idx].name_off);
		return 0;
	}

	if (!core_relo_is_field_based(relo_kind))
		return -EINVAL;

	sz = btf__resolve_size(btf, id);
	if (sz < 0)
		return sz;
	spec->bit_offset = access_idx * sz * 8;

	for (i = 1; i < spec->raw_len; i++) {
		t = skip_mods_and_typedefs(btf, id, &id);
		if (!t)
			return -EINVAL;

		access_idx = spec->raw_spec[i];
		acc = &spec->spec[spec->len];

		if (btf_is_composite(t)) {
			const struct btf_member *m;
			__u32 bit_offset;

			if (access_idx >= btf_vlen(t))
				return -EINVAL;

			bit_offset = btf_member_bit_offset(t, access_idx);
			spec->bit_offset += bit_offset;

			m = btf_members(t) + access_idx;
			if (m->name_off) {
				name = btf__name_by_offset(btf, m->name_off);
				if (str_is_empty(name))
					return -EINVAL;

				acc->type_id = id;
				acc->idx = access_idx;
				acc->name = name;
				spec->len++;
			}

			id = m->type;
		} else if (btf_is_array(t)) {
			const struct btf_array *a = btf_array(t);
			bool flex;

			t = skip_mods_and_typedefs(btf, a->type, &id);
			if (!t)
				return -EINVAL;

			flex = is_flex_arr(btf, acc - 1, a);
			if (!flex && access_idx >= a->nelems)
				return -EINVAL;

			spec->spec[spec->len].type_id = id;
			spec->spec[spec->len].idx = access_idx;
			spec->len++;

			sz = btf__resolve_size(btf, id);
			if (sz < 0)
				return sz;
			spec->bit_offset += access_idx * sz * 8;
		} else {
			pr_warn("relo for [%u] %s (at idx %d) captures type [%d] of unexpected kind %s\n",
				type_id, spec_str, i, id, btf_kind_str(t));
			return -EINVAL;
		}
	}

	return 0;
}

static bool bpf_core_is_flavor_sep(const char *s)
{
	/* check X___Y name pattern, where X and Y are not underscores */
	return s[0] != '_' &&				      /* X */
	       s[1] == '_' && s[2] == '_' && s[3] == '_' &&   /* ___ */
	       s[4] != '_';				      /* Y */
}

/* Given 'some_struct_name___with_flavor' return the length of a name prefix
 * before last triple underscore. Struct name part after last triple
 * underscore is ignored by BPF CO-RE relocation during relocation matching.
 */
static size_t bpf_core_essential_name_len(const char *name)
{
	size_t n = strlen(name);
	int i;

	for (i = n - 5; i >= 0; i--) {
		if (bpf_core_is_flavor_sep(name + i))
			return i + 1;
	}
	return n;
}

/* dynamically sized list of type IDs */
struct ids_vec {
	__u32 *data;
	int len;
};

static void bpf_core_free_cands(struct ids_vec *cand_ids)
{
	free(cand_ids->data);
	free(cand_ids);
}

static struct ids_vec *bpf_core_find_cands(const struct btf *local_btf,
					   __u32 local_type_id,
					   const struct btf *targ_btf)
{
	size_t local_essent_len, targ_essent_len;
	const char *local_name, *targ_name;
	const struct btf_type *t, *local_t;
	struct ids_vec *cand_ids;
	__u32 *new_ids;
	int i, err, n;

	local_t = btf__type_by_id(local_btf, local_type_id);
	if (!local_t)
		return ERR_PTR(-EINVAL);

	local_name = btf__name_by_offset(local_btf, local_t->name_off);
	if (str_is_empty(local_name))
		return ERR_PTR(-EINVAL);
	local_essent_len = bpf_core_essential_name_len(local_name);

	cand_ids = calloc(1, sizeof(*cand_ids));
	if (!cand_ids)
		return ERR_PTR(-ENOMEM);

	n = btf__get_nr_types(targ_btf);
	for (i = 1; i <= n; i++) {
		t = btf__type_by_id(targ_btf, i);
		if (btf_kind(t) != btf_kind(local_t))
			continue;

		targ_name = btf__name_by_offset(targ_btf, t->name_off);
		if (str_is_empty(targ_name))
			continue;

		targ_essent_len = bpf_core_essential_name_len(targ_name);
		if (targ_essent_len != local_essent_len)
			continue;

		if (strncmp(local_name, targ_name, local_essent_len) == 0) {
			pr_debug("CO-RE relocating [%d] %s %s: found target candidate [%d] %s %s\n",
				 local_type_id, btf_kind_str(local_t),
				 local_name, i, btf_kind_str(t), targ_name);
			new_ids = libbpf_reallocarray(cand_ids->data,
						      cand_ids->len + 1,
						      sizeof(*cand_ids->data));
			if (!new_ids) {
				err = -ENOMEM;
				goto err_out;
			}
			cand_ids->data = new_ids;
			cand_ids->data[cand_ids->len++] = i;
		}
	}
	return cand_ids;
err_out:
	bpf_core_free_cands(cand_ids);
	return ERR_PTR(err);
}

/* Check two types for compatibility for the purpose of field access
 * relocation. const/volatile/restrict and typedefs are skipped to ensure we
 * are relocating semantically compatible entities:
 *   - any two STRUCTs/UNIONs are compatible and can be mixed;
 *   - any two FWDs are compatible, if their names match (modulo flavor suffix);
 *   - any two PTRs are always compatible;
 *   - for ENUMs, names should be the same (ignoring flavor suffix) or at
 *     least one of enums should be anonymous;
 *   - for ENUMs, check sizes, names are ignored;
 *   - for INT, size and signedness are ignored;
 *   - for ARRAY, dimensionality is ignored, element types are checked for
 *     compatibility recursively;
 *   - everything else shouldn't be ever a target of relocation.
 * These rules are not set in stone and probably will be adjusted as we get
 * more experience with using BPF CO-RE relocations.
 */
static int bpf_core_fields_are_compat(const struct btf *local_btf,
				      __u32 local_id,
				      const struct btf *targ_btf,
				      __u32 targ_id)
{
	const struct btf_type *local_type, *targ_type;

recur:
	local_type = skip_mods_and_typedefs(local_btf, local_id, &local_id);
	targ_type = skip_mods_and_typedefs(targ_btf, targ_id, &targ_id);
	if (!local_type || !targ_type)
		return -EINVAL;

	if (btf_is_composite(local_type) && btf_is_composite(targ_type))
		return 1;
	if (btf_kind(local_type) != btf_kind(targ_type))
		return 0;

	switch (btf_kind(local_type)) {
	case BTF_KIND_PTR:
		return 1;
	case BTF_KIND_FWD:
	case BTF_KIND_ENUM: {
		const char *local_name, *targ_name;
		size_t local_len, targ_len;

		local_name = btf__name_by_offset(local_btf,
						 local_type->name_off);
		targ_name = btf__name_by_offset(targ_btf, targ_type->name_off);
		local_len = bpf_core_essential_name_len(local_name);
		targ_len = bpf_core_essential_name_len(targ_name);
		/* one of them is anonymous or both w/ same flavor-less names */
		return local_len == 0 || targ_len == 0 ||
		       (local_len == targ_len &&
			strncmp(local_name, targ_name, local_len) == 0);
	}
	case BTF_KIND_INT:
		/* just reject deprecated bitfield-like integers; all other
		 * integers are by default compatible between each other
		 */
		return btf_int_offset(local_type) == 0 &&
		       btf_int_offset(targ_type) == 0;
	case BTF_KIND_ARRAY:
		local_id = btf_array(local_type)->type;
		targ_id = btf_array(targ_type)->type;
		goto recur;
	default:
		pr_warn("unexpected kind %d relocated, local [%d], target [%d]\n",
			btf_kind(local_type), local_id, targ_id);
		return 0;
	}
}

/*
 * Given single high-level named field accessor in local type, find
 * corresponding high-level accessor for a target type. Along the way,
 * maintain low-level spec for target as well. Also keep updating target
 * bit offset.
 *
 * Searching is performed through recursive exhaustive enumeration of all
 * fields of a struct/union. If there are any anonymous (embedded)
 * structs/unions, they are recursively searched as well. If field with
 * desired name is found, check compatibility between local and target types,
 * before returning result.
 *
 * 1 is returned, if field is found.
 * 0 is returned if no compatible field is found.
 * <0 is returned on error.
 */
static int bpf_core_match_member(const struct btf *local_btf,
				 const struct bpf_core_accessor *local_acc,
				 const struct btf *targ_btf,
				 __u32 targ_id,
				 struct bpf_core_spec *spec,
				 __u32 *next_targ_id)
{
	const struct btf_type *local_type, *targ_type;
	const struct btf_member *local_member, *m;
	const char *local_name, *targ_name;
	__u32 local_id;
	int i, n, found;

	targ_type = skip_mods_and_typedefs(targ_btf, targ_id, &targ_id);
	if (!targ_type)
		return -EINVAL;
	if (!btf_is_composite(targ_type))
		return 0;

	local_id = local_acc->type_id;
	local_type = btf__type_by_id(local_btf, local_id);
	local_member = btf_members(local_type) + local_acc->idx;
	local_name = btf__name_by_offset(local_btf, local_member->name_off);

	n = btf_vlen(targ_type);
	m = btf_members(targ_type);
	for (i = 0; i < n; i++, m++) {
		__u32 bit_offset;

		bit_offset = btf_member_bit_offset(targ_type, i);

		/* too deep struct/union/array nesting */
		if (spec->raw_len == BPF_CORE_SPEC_MAX_LEN)
			return -E2BIG;

		/* speculate this member will be the good one */
		spec->bit_offset += bit_offset;
		spec->raw_spec[spec->raw_len++] = i;

		targ_name = btf__name_by_offset(targ_btf, m->name_off);
		if (str_is_empty(targ_name)) {
			/* embedded struct/union, we need to go deeper */
			found = bpf_core_match_member(local_btf, local_acc,
						      targ_btf, m->type,
						      spec, next_targ_id);
			if (found) /* either found or error */
				return found;
		} else if (strcmp(local_name, targ_name) == 0) {
			/* matching named field */
			struct bpf_core_accessor *targ_acc;

			targ_acc = &spec->spec[spec->len++];
			targ_acc->type_id = targ_id;
			targ_acc->idx = i;
			targ_acc->name = targ_name;

			*next_targ_id = m->type;
			found = bpf_core_fields_are_compat(local_btf,
							   local_member->type,
							   targ_btf, m->type);
			if (!found)
				spec->len--; /* pop accessor */
			return found;
		}
		/* member turned out not to be what we looked for */
		spec->bit_offset -= bit_offset;
		spec->raw_len--;
	}

	return 0;
}

/* Check local and target types for compatibility. This check is used for
 * type-based CO-RE relocations and follow slightly different rules than
 * field-based relocations. This function assumes that root types were already
 * checked for name match. Beyond that initial root-level name check, names
 * are completely ignored. Compatibility rules are as follows:
 *   - any two STRUCTs/UNIONs/FWDs/ENUMs/INTs are considered compatible, but
 *     kind should match for local and target types (i.e., STRUCT is not
 *     compatible with UNION);
 *   - for ENUMs, the size is ignored;
 *   - for INT, size and signedness are ignored;
 *   - for ARRAY, dimensionality is ignored, element types are checked for
 *     compatibility recursively;
 *   - CONST/VOLATILE/RESTRICT modifiers are ignored;
 *   - TYPEDEFs/PTRs are compatible if types they pointing to are compatible;
 *   - FUNC_PROTOs are compatible if they have compatible signature: same
 *     number of input args and compatible return and argument types.
 * These rules are not set in stone and probably will be adjusted as we get
 * more experience with using BPF CO-RE relocations.
 */
static int bpf_core_types_are_compat(const struct btf *local_btf, __u32 local_id,
				     const struct btf *targ_btf, __u32 targ_id)
{
	const struct btf_type *local_type, *targ_type;
	int depth = 32; /* max recursion depth */

	/* caller made sure that names match (ignoring flavor suffix) */
	local_type = btf__type_by_id(local_btf, local_id);
	targ_type = btf__type_by_id(targ_btf, targ_id);
	if (btf_kind(local_type) != btf_kind(targ_type))
		return 0;

recur:
	depth--;
	if (depth < 0)
		return -EINVAL;

	local_type = skip_mods_and_typedefs(local_btf, local_id, &local_id);
	targ_type = skip_mods_and_typedefs(targ_btf, targ_id, &targ_id);
	if (!local_type || !targ_type)
		return -EINVAL;

	if (btf_kind(local_type) != btf_kind(targ_type))
		return 0;

	switch (btf_kind(local_type)) {
	case BTF_KIND_UNKN:
	case BTF_KIND_STRUCT:
	case BTF_KIND_UNION:
	case BTF_KIND_ENUM:
	case BTF_KIND_FWD:
		return 1;
	case BTF_KIND_INT:
		/* just reject deprecated bitfield-like integers; all other
		 * integers are by default compatible between each other
		 */
		return btf_int_offset(local_type) == 0 && btf_int_offset(targ_type) == 0;
	case BTF_KIND_PTR:
		local_id = local_type->type;
		targ_id = targ_type->type;
		goto recur;
	case BTF_KIND_ARRAY:
		local_id = btf_array(local_type)->type;
		targ_id = btf_array(targ_type)->type;
		goto recur;
	case BTF_KIND_FUNC_PROTO: {
		struct btf_param *local_p = btf_params(local_type);
		struct btf_param *targ_p = btf_params(targ_type);
		__u16 local_vlen = btf_vlen(local_type);
		__u16 targ_vlen = btf_vlen(targ_type);
		int i, err;

		if (local_vlen != targ_vlen)
			return 0;

		for (i = 0; i < local_vlen; i++, local_p++, targ_p++) {
			skip_mods_and_typedefs(local_btf, local_p->type, &local_id);
			skip_mods_and_typedefs(targ_btf, targ_p->type, &targ_id);
			err = bpf_core_types_are_compat(local_btf, local_id, targ_btf, targ_id);
			if (err <= 0)
				return err;
		}

		/* tail recurse for return type check */
		skip_mods_and_typedefs(local_btf, local_type->type, &local_id);
		skip_mods_and_typedefs(targ_btf, targ_type->type, &targ_id);
		goto recur;
	}
	default:
		pr_warn("unexpected kind %s relocated, local [%d], target [%d]\n",
			btf_kind_str(local_type), local_id, targ_id);
		return 0;
	}
}

/*
 * Try to match local spec to a target type and, if successful, produce full
 * target spec (high-level, low-level + bit offset).
 */
static int bpf_core_spec_match(struct bpf_core_spec *local_spec,
			       const struct btf *targ_btf, __u32 targ_id,
			       struct bpf_core_spec *targ_spec)
{
	const struct btf_type *targ_type;
	const struct bpf_core_accessor *local_acc;
	struct bpf_core_accessor *targ_acc;
	int i, sz, matched;

	memset(targ_spec, 0, sizeof(*targ_spec));
	targ_spec->btf = targ_btf;
	targ_spec->root_type_id = targ_id;
	targ_spec->relo_kind = local_spec->relo_kind;

	if (core_relo_is_type_based(local_spec->relo_kind)) {
		return bpf_core_types_are_compat(local_spec->btf,
						 local_spec->root_type_id,
						 targ_btf, targ_id);
	}

	local_acc = &local_spec->spec[0];
	targ_acc = &targ_spec->spec[0];

	if (core_relo_is_enumval_based(local_spec->relo_kind)) {
		size_t local_essent_len, targ_essent_len;
		const struct btf_enum *e;
		const char *targ_name;

		/* has to resolve to an enum */
		targ_type = skip_mods_and_typedefs(targ_spec->btf, targ_id, &targ_id);
		if (!btf_is_enum(targ_type))
			return 0;

		local_essent_len = bpf_core_essential_name_len(local_acc->name);

		for (i = 0, e = btf_enum(targ_type); i < btf_vlen(targ_type); i++, e++) {
			targ_name = btf__name_by_offset(targ_spec->btf, e->name_off);
			targ_essent_len = bpf_core_essential_name_len(targ_name);
			if (targ_essent_len != local_essent_len)
				continue;
			if (strncmp(local_acc->name, targ_name, local_essent_len) == 0) {
				targ_acc->type_id = targ_id;
				targ_acc->idx = i;
				targ_acc->name = targ_name;
				targ_spec->len++;
				targ_spec->raw_spec[targ_spec->raw_len] = targ_acc->idx;
				targ_spec->raw_len++;
				return 1;
			}
		}
		return 0;
	}

	if (!core_relo_is_field_based(local_spec->relo_kind))
		return -EINVAL;

	for (i = 0; i < local_spec->len; i++, local_acc++, targ_acc++) {
		targ_type = skip_mods_and_typedefs(targ_spec->btf, targ_id,
						   &targ_id);
		if (!targ_type)
			return -EINVAL;

		if (local_acc->name) {
			matched = bpf_core_match_member(local_spec->btf,
							local_acc,
							targ_btf, targ_id,
							targ_spec, &targ_id);
			if (matched <= 0)
				return matched;
		} else {
			/* for i=0, targ_id is already treated as array element
			 * type (because it's the original struct), for others
			 * we should find array element type first
			 */
			if (i > 0) {
				const struct btf_array *a;
				bool flex;

				if (!btf_is_array(targ_type))
					return 0;

				a = btf_array(targ_type);
				flex = is_flex_arr(targ_btf, targ_acc - 1, a);
				if (!flex && local_acc->idx >= a->nelems)
					return 0;
				if (!skip_mods_and_typedefs(targ_btf, a->type,
							    &targ_id))
					return -EINVAL;
			}

			/* too deep struct/union/array nesting */
			if (targ_spec->raw_len == BPF_CORE_SPEC_MAX_LEN)
				return -E2BIG;

			targ_acc->type_id = targ_id;
			targ_acc->idx = local_acc->idx;
			targ_acc->name = NULL;
			targ_spec->len++;
			targ_spec->raw_spec[targ_spec->raw_len] = targ_acc->idx;
			targ_spec->raw_len++;

			sz = btf__resolve_size(targ_btf, targ_id);
			if (sz < 0)
				return sz;
			targ_spec->bit_offset += local_acc->idx * sz * 8;
		}
	}

	return 1;
}

static int bpf_core_calc_field_relo(const struct bpf_program *prog,
				    const struct bpf_core_relo *relo,
				    const struct bpf_core_spec *spec,
				    __u32 *val, __u32 *field_sz, __u32 *type_id,
				    bool *validate)
{
	const struct bpf_core_accessor *acc;
	const struct btf_type *t;
	__u32 byte_off, byte_sz, bit_off, bit_sz, field_type_id;
	const struct btf_member *m;
	const struct btf_type *mt;
	bool bitfield;
	__s64 sz;

	*field_sz = 0;

	if (relo->kind == BPF_FIELD_EXISTS) {
		*val = spec ? 1 : 0;
		return 0;
	}

	if (!spec)
		return -EUCLEAN; /* request instruction poisoning */

	acc = &spec->spec[spec->len - 1];
	t = btf__type_by_id(spec->btf, acc->type_id);

	/* a[n] accessor needs special handling */
	if (!acc->name) {
		if (relo->kind == BPF_FIELD_BYTE_OFFSET) {
			*val = spec->bit_offset / 8;
			/* remember field size for load/store mem size */
			sz = btf__resolve_size(spec->btf, acc->type_id);
			if (sz < 0)
				return -EINVAL;
			*field_sz = sz;
			*type_id = acc->type_id;
		} else if (relo->kind == BPF_FIELD_BYTE_SIZE) {
			sz = btf__resolve_size(spec->btf, acc->type_id);
			if (sz < 0)
				return -EINVAL;
			*val = sz;
		} else {
			pr_warn("prog '%s': relo %d at insn #%d can't be applied to array access\n",
				prog->name, relo->kind, relo->insn_off / 8);
			return -EINVAL;
		}
		if (validate)
			*validate = true;
		return 0;
	}

	m = btf_members(t) + acc->idx;
	mt = skip_mods_and_typedefs(spec->btf, m->type, &field_type_id);
	bit_off = spec->bit_offset;
	bit_sz = btf_member_bitfield_size(t, acc->idx);

	bitfield = bit_sz > 0;
	if (bitfield) {
		byte_sz = mt->size;
		byte_off = bit_off / 8 / byte_sz * byte_sz;
		/* figure out smallest int size necessary for bitfield load */
		while (bit_off + bit_sz - byte_off * 8 > byte_sz * 8) {
			if (byte_sz >= 8) {
				/* bitfield can't be read with 64-bit read */
				pr_warn("prog '%s': relo %d at insn #%d can't be satisfied for bitfield\n",
					prog->name, relo->kind, relo->insn_off / 8);
				return -E2BIG;
			}
			byte_sz *= 2;
			byte_off = bit_off / 8 / byte_sz * byte_sz;
		}
	} else {
		sz = btf__resolve_size(spec->btf, field_type_id);
		if (sz < 0)
			return -EINVAL;
		byte_sz = sz;
		byte_off = spec->bit_offset / 8;
		bit_sz = byte_sz * 8;
	}

	/* for bitfields, all the relocatable aspects are ambiguous and we
	 * might disagree with compiler, so turn off validation of expected
	 * value, except for signedness
	 */
	if (validate)
		*validate = !bitfield;

	switch (relo->kind) {
	case BPF_FIELD_BYTE_OFFSET:
		*val = byte_off;
		if (!bitfield) {
			*field_sz = byte_sz;
			*type_id = field_type_id;
		}
		break;
	case BPF_FIELD_BYTE_SIZE:
		*val = byte_sz;
		break;
	case BPF_FIELD_SIGNED:
		/* enums will be assumed unsigned */
		*val = btf_is_enum(mt) ||
		       (btf_int_encoding(mt) & BTF_INT_SIGNED);
		if (validate)
			*validate = true; /* signedness is never ambiguous */
		break;
	case BPF_FIELD_LSHIFT_U64:
#if __BYTE_ORDER == __LITTLE_ENDIAN
		*val = 64 - (bit_off + bit_sz - byte_off  * 8);
#else
		*val = (8 - byte_sz) * 8 + (bit_off - byte_off * 8);
#endif
		break;
	case BPF_FIELD_RSHIFT_U64:
		*val = 64 - bit_sz;
		if (validate)
			*validate = true; /* right shift is never ambiguous */
		break;
	case BPF_FIELD_EXISTS:
	default:
		return -EOPNOTSUPP;
	}

	return 0;
}

static int bpf_core_calc_type_relo(const struct bpf_core_relo *relo,
				   const struct bpf_core_spec *spec,
				   __u32 *val)
{
	__s64 sz;

	/* type-based relos return zero when target type is not found */
	if (!spec) {
		*val = 0;
		return 0;
	}

	switch (relo->kind) {
	case BPF_TYPE_ID_TARGET:
		*val = spec->root_type_id;
		break;
	case BPF_TYPE_EXISTS:
		*val = 1;
		break;
	case BPF_TYPE_SIZE:
		sz = btf__resolve_size(spec->btf, spec->root_type_id);
		if (sz < 0)
			return -EINVAL;
		*val = sz;
		break;
	case BPF_TYPE_ID_LOCAL:
	/* BPF_TYPE_ID_LOCAL is handled specially and shouldn't get here */
	default:
		return -EOPNOTSUPP;
	}

	return 0;
}

static int bpf_core_calc_enumval_relo(const struct bpf_core_relo *relo,
				      const struct bpf_core_spec *spec,
				      __u32 *val)
{
	const struct btf_type *t;
	const struct btf_enum *e;

	switch (relo->kind) {
	case BPF_ENUMVAL_EXISTS:
		*val = spec ? 1 : 0;
		break;
	case BPF_ENUMVAL_VALUE:
		if (!spec)
			return -EUCLEAN; /* request instruction poisoning */
		t = btf__type_by_id(spec->btf, spec->spec[0].type_id);
		e = btf_enum(t) + spec->spec[0].idx;
		*val = e->val;
		break;
	default:
		return -EOPNOTSUPP;
	}

	return 0;
}

struct bpf_core_relo_res
{
	/* expected value in the instruction, unless validate == false */
	__u32 orig_val;
	/* new value that needs to be patched up to */
	__u32 new_val;
	/* relocation unsuccessful, poison instruction, but don't fail load */
	bool poison;
	/* some relocations can't be validated against orig_val */
	bool validate;
	/* for field byte offset relocations or the forms:
	 *     *(T *)(rX + <off>) = rY
	 *     rX = *(T *)(rY + <off>),
	 * we remember original and resolved field size to adjust direct
	 * memory loads of pointers and integers; this is necessary for 32-bit
	 * host kernel architectures, but also allows to automatically
	 * relocate fields that were resized from, e.g., u32 to u64, etc.
	 */
	bool fail_memsz_adjust;
	__u32 orig_sz;
	__u32 orig_type_id;
	__u32 new_sz;
	__u32 new_type_id;
};

/* Calculate original and target relocation values, given local and target
 * specs and relocation kind. These values are calculated for each candidate.
 * If there are multiple candidates, resulting values should all be consistent
 * with each other. Otherwise, libbpf will refuse to proceed due to ambiguity.
 * If instruction has to be poisoned, *poison will be set to true.
 */
static int bpf_core_calc_relo(const struct bpf_program *prog,
			      const struct bpf_core_relo *relo,
			      int relo_idx,
			      const struct bpf_core_spec *local_spec,
			      const struct bpf_core_spec *targ_spec,
			      struct bpf_core_relo_res *res)
{
	int err = -EOPNOTSUPP;

	res->orig_val = 0;
	res->new_val = 0;
	res->poison = false;
	res->validate = true;
	res->fail_memsz_adjust = false;
	res->orig_sz = res->new_sz = 0;
	res->orig_type_id = res->new_type_id = 0;

	if (core_relo_is_field_based(relo->kind)) {
		err = bpf_core_calc_field_relo(prog, relo, local_spec,
					       &res->orig_val, &res->orig_sz,
					       &res->orig_type_id, &res->validate);
		err = err ?: bpf_core_calc_field_relo(prog, relo, targ_spec,
						      &res->new_val, &res->new_sz,
						      &res->new_type_id, NULL);
		if (err)
			goto done;
		/* Validate if it's safe to adjust load/store memory size.
		 * Adjustments are performed only if original and new memory
		 * sizes differ.
		 */
		res->fail_memsz_adjust = false;
		if (res->orig_sz != res->new_sz) {
			const struct btf_type *orig_t, *new_t;

			orig_t = btf__type_by_id(local_spec->btf, res->orig_type_id);
			new_t = btf__type_by_id(targ_spec->btf, res->new_type_id);

			/* There are two use cases in which it's safe to
			 * adjust load/store's mem size:
			 *   - reading a 32-bit kernel pointer, while on BPF
			 *   size pointers are always 64-bit; in this case
			 *   it's safe to "downsize" instruction size due to
			 *   pointer being treated as unsigned integer with
			 *   zero-extended upper 32-bits;
			 *   - reading unsigned integers, again due to
			 *   zero-extension is preserving the value correctly.
			 *
			 * In all other cases it's incorrect to attempt to
			 * load/store field because read value will be
			 * incorrect, so we poison relocated instruction.
			 */
			if (btf_is_ptr(orig_t) && btf_is_ptr(new_t))
				goto done;
			if (btf_is_int(orig_t) && btf_is_int(new_t) &&
			    btf_int_encoding(orig_t) != BTF_INT_SIGNED &&
			    btf_int_encoding(new_t) != BTF_INT_SIGNED)
				goto done;

			/* mark as invalid mem size adjustment, but this will
			 * only be checked for LDX/STX/ST insns
			 */
			res->fail_memsz_adjust = true;
		}
	} else if (core_relo_is_type_based(relo->kind)) {
		err = bpf_core_calc_type_relo(relo, local_spec, &res->orig_val);
		err = err ?: bpf_core_calc_type_relo(relo, targ_spec, &res->new_val);
	} else if (core_relo_is_enumval_based(relo->kind)) {
		err = bpf_core_calc_enumval_relo(relo, local_spec, &res->orig_val);
		err = err ?: bpf_core_calc_enumval_relo(relo, targ_spec, &res->new_val);
	}

done:
	if (err == -EUCLEAN) {
		/* EUCLEAN is used to signal instruction poisoning request */
		res->poison = true;
		err = 0;
	} else if (err == -EOPNOTSUPP) {
		/* EOPNOTSUPP means unknown/unsupported relocation */
		pr_warn("prog '%s': relo #%d: unrecognized CO-RE relocation %s (%d) at insn #%d\n",
			prog->name, relo_idx, core_relo_kind_str(relo->kind),
			relo->kind, relo->insn_off / 8);
	}

	return err;
}

/*
 * Turn instruction for which CO_RE relocation failed into invalid one with
 * distinct signature.
 */
static void bpf_core_poison_insn(struct bpf_program *prog, int relo_idx,
				 int insn_idx, struct bpf_insn *insn)
{
	pr_debug("prog '%s': relo #%d: substituting insn #%d w/ invalid insn\n",
		 prog->name, relo_idx, insn_idx);
	insn->code = BPF_JMP | BPF_CALL;
	insn->dst_reg = 0;
	insn->src_reg = 0;
	insn->off = 0;
	/* if this instruction is reachable (not a dead code),
	 * verifier will complain with the following message:
	 * invalid func unknown#195896080
	 */
	insn->imm = 195896080; /* => 0xbad2310 => "bad relo" */
}

static bool is_ldimm64(struct bpf_insn *insn)
{
	return insn->code == (BPF_LD | BPF_IMM | BPF_DW);
}

static int insn_bpf_size_to_bytes(struct bpf_insn *insn)
{
	switch (BPF_SIZE(insn->code)) {
	case BPF_DW: return 8;
	case BPF_W: return 4;
	case BPF_H: return 2;
	case BPF_B: return 1;
	default: return -1;
	}
}

static int insn_bytes_to_bpf_size(__u32 sz)
{
	switch (sz) {
	case 8: return BPF_DW;
	case 4: return BPF_W;
	case 2: return BPF_H;
	case 1: return BPF_B;
	default: return -1;
	}
}

/*
 * Patch relocatable BPF instruction.
 *
 * Patched value is determined by relocation kind and target specification.
 * For existence relocations target spec will be NULL if field/type is not found.
 * Expected insn->imm value is determined using relocation kind and local
 * spec, and is checked before patching instruction. If actual insn->imm value
 * is wrong, bail out with error.
 *
 * Currently supported classes of BPF instruction are:
 * 1. rX = <imm> (assignment with immediate operand);
 * 2. rX += <imm> (arithmetic operations with immediate operand);
 * 3. rX = <imm64> (load with 64-bit immediate value);
 * 4. rX = *(T *)(rY + <off>), where T is one of {u8, u16, u32, u64};
 * 5. *(T *)(rX + <off>) = rY, where T is one of {u8, u16, u32, u64};
 * 6. *(T *)(rX + <off>) = <imm>, where T is one of {u8, u16, u32, u64}.
 */
static int bpf_core_patch_insn(struct bpf_program *prog,
			       const struct bpf_core_relo *relo,
			       int relo_idx,
			       const struct bpf_core_relo_res *res)
{
	__u32 orig_val, new_val;
	struct bpf_insn *insn;
	int insn_idx;
	__u8 class;

	if (relo->insn_off % BPF_INSN_SZ)
		return -EINVAL;
	insn_idx = relo->insn_off / BPF_INSN_SZ;
	/* adjust insn_idx from section frame of reference to the local
	 * program's frame of reference; (sub-)program code is not yet
	 * relocated, so it's enough to just subtract in-section offset
	 */
	insn_idx = insn_idx - prog->sec_insn_off;
	insn = &prog->insns[insn_idx];
	class = BPF_CLASS(insn->code);

	if (res->poison) {
poison:
		/* poison second part of ldimm64 to avoid confusing error from
		 * verifier about "unknown opcode 00"
		 */
		if (is_ldimm64(insn))
			bpf_core_poison_insn(prog, relo_idx, insn_idx + 1, insn + 1);
		bpf_core_poison_insn(prog, relo_idx, insn_idx, insn);
		return 0;
	}

	orig_val = res->orig_val;
	new_val = res->new_val;

	switch (class) {
	case BPF_ALU:
	case BPF_ALU64:
		if (BPF_SRC(insn->code) != BPF_K)
			return -EINVAL;
		if (res->validate && insn->imm != orig_val) {
			pr_warn("prog '%s': relo #%d: unexpected insn #%d (ALU/ALU64) value: got %u, exp %u -> %u\n",
				prog->name, relo_idx,
				insn_idx, insn->imm, orig_val, new_val);
			return -EINVAL;
		}
		orig_val = insn->imm;
		insn->imm = new_val;
		pr_debug("prog '%s': relo #%d: patched insn #%d (ALU/ALU64) imm %u -> %u\n",
			 prog->name, relo_idx, insn_idx,
			 orig_val, new_val);
		break;
	case BPF_LDX:
	case BPF_ST:
	case BPF_STX:
		if (res->validate && insn->off != orig_val) {
			pr_warn("prog '%s': relo #%d: unexpected insn #%d (LDX/ST/STX) value: got %u, exp %u -> %u\n",
				prog->name, relo_idx, insn_idx, insn->off, orig_val, new_val);
			return -EINVAL;
		}
		if (new_val > SHRT_MAX) {
			pr_warn("prog '%s': relo #%d: insn #%d (LDX/ST/STX) value too big: %u\n",
				prog->name, relo_idx, insn_idx, new_val);
			return -ERANGE;
		}
		if (res->fail_memsz_adjust) {
			pr_warn("prog '%s': relo #%d: insn #%d (LDX/ST/STX) accesses field incorrectly. "
				"Make sure you are accessing pointers, unsigned integers, or fields of matching type and size.\n",
				prog->name, relo_idx, insn_idx);
			goto poison;
		}

		orig_val = insn->off;
		insn->off = new_val;
		pr_debug("prog '%s': relo #%d: patched insn #%d (LDX/ST/STX) off %u -> %u\n",
			 prog->name, relo_idx, insn_idx, orig_val, new_val);

		if (res->new_sz != res->orig_sz) {
			int insn_bytes_sz, insn_bpf_sz;

			insn_bytes_sz = insn_bpf_size_to_bytes(insn);
			if (insn_bytes_sz != res->orig_sz) {
				pr_warn("prog '%s': relo #%d: insn #%d (LDX/ST/STX) unexpected mem size: got %d, exp %u\n",
					prog->name, relo_idx, insn_idx, insn_bytes_sz, res->orig_sz);
				return -EINVAL;
			}

			insn_bpf_sz = insn_bytes_to_bpf_size(res->new_sz);
			if (insn_bpf_sz < 0) {
				pr_warn("prog '%s': relo #%d: insn #%d (LDX/ST/STX) invalid new mem size: %u\n",
					prog->name, relo_idx, insn_idx, res->new_sz);
				return -EINVAL;
			}

			insn->code = BPF_MODE(insn->code) | insn_bpf_sz | BPF_CLASS(insn->code);
			pr_debug("prog '%s': relo #%d: patched insn #%d (LDX/ST/STX) mem_sz %u -> %u\n",
				 prog->name, relo_idx, insn_idx, res->orig_sz, res->new_sz);
		}
		break;
	case BPF_LD: {
		__u64 imm;

		if (!is_ldimm64(insn) ||
		    insn[0].src_reg != 0 || insn[0].off != 0 ||
		    insn_idx + 1 >= prog->insns_cnt ||
		    insn[1].code != 0 || insn[1].dst_reg != 0 ||
		    insn[1].src_reg != 0 || insn[1].off != 0) {
			pr_warn("prog '%s': relo #%d: insn #%d (LDIMM64) has unexpected form\n",
				prog->name, relo_idx, insn_idx);
			return -EINVAL;
		}

		imm = insn[0].imm + ((__u64)insn[1].imm << 32);
		if (res->validate && imm != orig_val) {
			pr_warn("prog '%s': relo #%d: unexpected insn #%d (LDIMM64) value: got %llu, exp %u -> %u\n",
				prog->name, relo_idx,
				insn_idx, (unsigned long long)imm,
				orig_val, new_val);
			return -EINVAL;
		}

		insn[0].imm = new_val;
		insn[1].imm = 0; /* currently only 32-bit values are supported */
		pr_debug("prog '%s': relo #%d: patched insn #%d (LDIMM64) imm64 %llu -> %u\n",
			 prog->name, relo_idx, insn_idx,
			 (unsigned long long)imm, new_val);
		break;
	}
	default:
		pr_warn("prog '%s': relo #%d: trying to relocate unrecognized insn #%d, code:0x%x, src:0x%x, dst:0x%x, off:0x%x, imm:0x%x\n",
			prog->name, relo_idx, insn_idx, insn->code,
			insn->src_reg, insn->dst_reg, insn->off, insn->imm);
		return -EINVAL;
	}

	return 0;
}

/* Output spec definition in the format:
 * [<type-id>] (<type-name>) + <raw-spec> => <offset>@<spec>,
 * where <spec> is a C-syntax view of recorded field access, e.g.: x.a[3].b
 */
static void bpf_core_dump_spec(int level, const struct bpf_core_spec *spec)
{
	const struct btf_type *t;
	const struct btf_enum *e;
	const char *s;
	__u32 type_id;
	int i;

	type_id = spec->root_type_id;
	t = btf__type_by_id(spec->btf, type_id);
	s = btf__name_by_offset(spec->btf, t->name_off);

	libbpf_print(level, "[%u] %s %s", type_id, btf_kind_str(t), str_is_empty(s) ? "<anon>" : s);

	if (core_relo_is_type_based(spec->relo_kind))
		return;

	if (core_relo_is_enumval_based(spec->relo_kind)) {
		t = skip_mods_and_typedefs(spec->btf, type_id, NULL);
		e = btf_enum(t) + spec->raw_spec[0];
		s = btf__name_by_offset(spec->btf, e->name_off);

		libbpf_print(level, "::%s = %u", s, e->val);
		return;
	}

	if (core_relo_is_field_based(spec->relo_kind)) {
		for (i = 0; i < spec->len; i++) {
			if (spec->spec[i].name)
				libbpf_print(level, ".%s", spec->spec[i].name);
			else if (i > 0 || spec->spec[i].idx > 0)
				libbpf_print(level, "[%u]", spec->spec[i].idx);
		}

		libbpf_print(level, " (");
		for (i = 0; i < spec->raw_len; i++)
			libbpf_print(level, "%s%d", i == 0 ? "" : ":", spec->raw_spec[i]);

		if (spec->bit_offset % 8)
			libbpf_print(level, " @ offset %u.%u)",
				     spec->bit_offset / 8, spec->bit_offset % 8);
		else
			libbpf_print(level, " @ offset %u)", spec->bit_offset / 8);
		return;
	}
}

static size_t bpf_core_hash_fn(const void *key, void *ctx)
{
	return (size_t)key;
}

static bool bpf_core_equal_fn(const void *k1, const void *k2, void *ctx)
{
	return k1 == k2;
}

static void *u32_as_hash_key(__u32 x)
{
	return (void *)(uintptr_t)x;
}

/*
 * CO-RE relocate single instruction.
 *
 * The outline and important points of the algorithm:
 * 1. For given local type, find corresponding candidate target types.
 *    Candidate type is a type with the same "essential" name, ignoring
 *    everything after last triple underscore (___). E.g., `sample`,
 *    `sample___flavor_one`, `sample___flavor_another_one`, are all candidates
 *    for each other. Names with triple underscore are referred to as
 *    "flavors" and are useful, among other things, to allow to
 *    specify/support incompatible variations of the same kernel struct, which
 *    might differ between different kernel versions and/or build
 *    configurations.
 *
 *    N.B. Struct "flavors" could be generated by bpftool's BTF-to-C
 *    converter, when deduplicated BTF of a kernel still contains more than
 *    one different types with the same name. In that case, ___2, ___3, etc
 *    are appended starting from second name conflict. But start flavors are
 *    also useful to be defined "locally", in BPF program, to extract same
 *    data from incompatible changes between different kernel
 *    versions/configurations. For instance, to handle field renames between
 *    kernel versions, one can use two flavors of the struct name with the
 *    same common name and use conditional relocations to extract that field,
 *    depending on target kernel version.
 * 2. For each candidate type, try to match local specification to this
 *    candidate target type. Matching involves finding corresponding
 *    high-level spec accessors, meaning that all named fields should match,
 *    as well as all array accesses should be within the actual bounds. Also,
 *    types should be compatible (see bpf_core_fields_are_compat for details).
 * 3. It is supported and expected that there might be multiple flavors
 *    matching the spec. As long as all the specs resolve to the same set of
 *    offsets across all candidates, there is no error. If there is any
 *    ambiguity, CO-RE relocation will fail. This is necessary to accomodate
 *    imprefection of BTF deduplication, which can cause slight duplication of
 *    the same BTF type, if some directly or indirectly referenced (by
 *    pointer) type gets resolved to different actual types in different
 *    object files. If such situation occurs, deduplicated BTF will end up
 *    with two (or more) structurally identical types, which differ only in
 *    types they refer to through pointer. This should be OK in most cases and
 *    is not an error.
 * 4. Candidate types search is performed by linearly scanning through all
 *    types in target BTF. It is anticipated that this is overall more
 *    efficient memory-wise and not significantly worse (if not better)
 *    CPU-wise compared to prebuilding a map from all local type names to
 *    a list of candidate type names. It's also sped up by caching resolved
 *    list of matching candidates per each local "root" type ID, that has at
 *    least one bpf_core_relo associated with it. This list is shared
 *    between multiple relocations for the same type ID and is updated as some
 *    of the candidates are pruned due to structural incompatibility.
 */
static int bpf_core_apply_relo(struct bpf_program *prog,
			       const struct bpf_core_relo *relo,
			       int relo_idx,
			       const struct btf *local_btf,
			       const struct btf *targ_btf,
			       struct hashmap *cand_cache)
{
	struct bpf_core_spec local_spec, cand_spec, targ_spec = {};
	const void *type_key = u32_as_hash_key(relo->type_id);
	struct bpf_core_relo_res cand_res, targ_res;
	const struct btf_type *local_type;
	const char *local_name;
	struct ids_vec *cand_ids;
	__u32 local_id, cand_id;
	const char *spec_str;
	int i, j, err;

	local_id = relo->type_id;
	local_type = btf__type_by_id(local_btf, local_id);
	if (!local_type)
		return -EINVAL;

	local_name = btf__name_by_offset(local_btf, local_type->name_off);
	if (!local_name)
		return -EINVAL;

	spec_str = btf__name_by_offset(local_btf, relo->access_str_off);
	if (str_is_empty(spec_str))
		return -EINVAL;

	err = bpf_core_parse_spec(local_btf, local_id, spec_str, relo->kind, &local_spec);
	if (err) {
		pr_warn("prog '%s': relo #%d: parsing [%d] %s %s + %s failed: %d\n",
			prog->name, relo_idx, local_id, btf_kind_str(local_type),
			str_is_empty(local_name) ? "<anon>" : local_name,
			spec_str, err);
		return -EINVAL;
	}

	pr_debug("prog '%s': relo #%d: kind <%s> (%d), spec is ", prog->name,
		 relo_idx, core_relo_kind_str(relo->kind), relo->kind);
	bpf_core_dump_spec(LIBBPF_DEBUG, &local_spec);
	libbpf_print(LIBBPF_DEBUG, "\n");

	/* TYPE_ID_LOCAL relo is special and doesn't need candidate search */
	if (relo->kind == BPF_TYPE_ID_LOCAL) {
		targ_res.validate = true;
		targ_res.poison = false;
		targ_res.orig_val = local_spec.root_type_id;
		targ_res.new_val = local_spec.root_type_id;
		goto patch_insn;
	}

	/* libbpf doesn't support candidate search for anonymous types */
	if (str_is_empty(spec_str)) {
		pr_warn("prog '%s': relo #%d: <%s> (%d) relocation doesn't support anonymous types\n",
			prog->name, relo_idx, core_relo_kind_str(relo->kind), relo->kind);
		return -EOPNOTSUPP;
	}

	if (!hashmap__find(cand_cache, type_key, (void **)&cand_ids)) {
		cand_ids = bpf_core_find_cands(local_btf, local_id, targ_btf);
		if (IS_ERR(cand_ids)) {
			pr_warn("prog '%s': relo #%d: target candidate search failed for [%d] %s %s: %ld",
				prog->name, relo_idx, local_id, btf_kind_str(local_type),
				local_name, PTR_ERR(cand_ids));
			return PTR_ERR(cand_ids);
		}
		err = hashmap__set(cand_cache, type_key, cand_ids, NULL, NULL);
		if (err) {
			bpf_core_free_cands(cand_ids);
			return err;
		}
	}

	for (i = 0, j = 0; i < cand_ids->len; i++) {
		cand_id = cand_ids->data[i];
		err = bpf_core_spec_match(&local_spec, targ_btf, cand_id, &cand_spec);
		if (err < 0) {
			pr_warn("prog '%s': relo #%d: error matching candidate #%d ",
				prog->name, relo_idx, i);
			bpf_core_dump_spec(LIBBPF_WARN, &cand_spec);
			libbpf_print(LIBBPF_WARN, ": %d\n", err);
			return err;
		}

		pr_debug("prog '%s': relo #%d: %s candidate #%d ", prog->name,
			 relo_idx, err == 0 ? "non-matching" : "matching", i);
		bpf_core_dump_spec(LIBBPF_DEBUG, &cand_spec);
		libbpf_print(LIBBPF_DEBUG, "\n");

		if (err == 0)
			continue;

		err = bpf_core_calc_relo(prog, relo, relo_idx, &local_spec, &cand_spec, &cand_res);
		if (err)
			return err;

		if (j == 0) {
			targ_res = cand_res;
			targ_spec = cand_spec;
		} else if (cand_spec.bit_offset != targ_spec.bit_offset) {
			/* if there are many field relo candidates, they
			 * should all resolve to the same bit offset
			 */
			pr_warn("prog '%s': relo #%d: field offset ambiguity: %u != %u\n",
				prog->name, relo_idx, cand_spec.bit_offset,
				targ_spec.bit_offset);
			return -EINVAL;
		} else if (cand_res.poison != targ_res.poison || cand_res.new_val != targ_res.new_val) {
			/* all candidates should result in the same relocation
			 * decision and value, otherwise it's dangerous to
			 * proceed due to ambiguity
			 */
			pr_warn("prog '%s': relo #%d: relocation decision ambiguity: %s %u != %s %u\n",
				prog->name, relo_idx,
				cand_res.poison ? "failure" : "success", cand_res.new_val,
				targ_res.poison ? "failure" : "success", targ_res.new_val);
			return -EINVAL;
		}

		cand_ids->data[j++] = cand_spec.root_type_id;
	}

	/*
	 * For BPF_FIELD_EXISTS relo or when used BPF program has field
	 * existence checks or kernel version/config checks, it's expected
	 * that we might not find any candidates. In this case, if field
	 * wasn't found in any candidate, the list of candidates shouldn't
	 * change at all, we'll just handle relocating appropriately,
	 * depending on relo's kind.
	 */
	if (j > 0)
		cand_ids->len = j;

	/*
	 * If no candidates were found, it might be both a programmer error,
	 * as well as expected case, depending whether instruction w/
	 * relocation is guarded in some way that makes it unreachable (dead
	 * code) if relocation can't be resolved. This is handled in
	 * bpf_core_patch_insn() uniformly by replacing that instruction with
	 * BPF helper call insn (using invalid helper ID). If that instruction
	 * is indeed unreachable, then it will be ignored and eliminated by
	 * verifier. If it was an error, then verifier will complain and point
	 * to a specific instruction number in its log.
	 */
	if (j == 0) {
		pr_debug("prog '%s': relo #%d: no matching targets found\n",
			 prog->name, relo_idx);

		/* calculate single target relo result explicitly */
		err = bpf_core_calc_relo(prog, relo, relo_idx, &local_spec, NULL, &targ_res);
		if (err)
			return err;
	}

patch_insn:
	/* bpf_core_patch_insn() should know how to handle missing targ_spec */
	err = bpf_core_patch_insn(prog, relo, relo_idx, &targ_res);
	if (err) {
		pr_warn("prog '%s': relo #%d: failed to patch insn at offset %d: %d\n",
			prog->name, relo_idx, relo->insn_off, err);
		return -EINVAL;
	}

	return 0;
}

static int
bpf_object__relocate_core(struct bpf_object *obj, const char *targ_btf_path)
{
	const struct btf_ext_info_sec *sec;
	const struct bpf_core_relo *rec;
	const struct btf_ext_info *seg;
	struct hashmap_entry *entry;
	struct hashmap *cand_cache = NULL;
	struct bpf_program *prog;
	struct btf *targ_btf;
	const char *sec_name;
	int i, err = 0, insn_idx, sec_idx;

	if (obj->btf_ext->core_relo_info.len == 0)
		return 0;

	if (targ_btf_path)
		targ_btf = btf__parse(targ_btf_path, NULL);
	else
		targ_btf = obj->btf_vmlinux;
	if (IS_ERR_OR_NULL(targ_btf)) {
		pr_warn("failed to get target BTF: %ld\n", PTR_ERR(targ_btf));
		return PTR_ERR(targ_btf);
	}

	cand_cache = hashmap__new(bpf_core_hash_fn, bpf_core_equal_fn, NULL);
	if (IS_ERR(cand_cache)) {
		err = PTR_ERR(cand_cache);
		goto out;
	}

	seg = &obj->btf_ext->core_relo_info;
	for_each_btf_ext_sec(seg, sec) {
		sec_name = btf__name_by_offset(obj->btf, sec->sec_name_off);
		if (str_is_empty(sec_name)) {
			err = -EINVAL;
			goto out;
		}
		/* bpf_object's ELF is gone by now so it's not easy to find
		 * section index by section name, but we can find *any*
		 * bpf_program within desired section name and use it's
		 * prog->sec_idx to do a proper search by section index and
		 * instruction offset
		 */
		prog = NULL;
		for (i = 0; i < obj->nr_programs; i++) {
			prog = &obj->programs[i];
			if (strcmp(prog->sec_name, sec_name) == 0)
				break;
		}
		if (!prog) {
			pr_warn("sec '%s': failed to find a BPF program\n", sec_name);
			return -ENOENT;
		}
		sec_idx = prog->sec_idx;

		pr_debug("sec '%s': found %d CO-RE relocations\n",
			 sec_name, sec->num_info);

		for_each_btf_ext_rec(seg, sec, i, rec) {
			insn_idx = rec->insn_off / BPF_INSN_SZ;
			prog = find_prog_by_sec_insn(obj, sec_idx, insn_idx);
			if (!prog) {
				pr_warn("sec '%s': failed to find program at insn #%d for CO-RE offset relocation #%d\n",
					sec_name, insn_idx, i);
				err = -EINVAL;
				goto out;
			}
			/* no need to apply CO-RE relocation if the program is
			 * not going to be loaded
			 */
			if (!prog->load)
				continue;

			err = bpf_core_apply_relo(prog, rec, i, obj->btf,
						  targ_btf, cand_cache);
			if (err) {
				pr_warn("prog '%s': relo #%d: failed to relocate: %d\n",
					prog->name, i, err);
				goto out;
			}
		}
	}

out:
	/* obj->btf_vmlinux is freed at the end of object load phase */
	if (targ_btf != obj->btf_vmlinux)
		btf__free(targ_btf);
	if (!IS_ERR_OR_NULL(cand_cache)) {
		hashmap__for_each_entry(cand_cache, entry, i) {
			bpf_core_free_cands(entry->value);
		}
		hashmap__free(cand_cache);
	}
	return err;
}

/* Relocate data references within program code:
 *  - map references;
 *  - global variable references;
 *  - extern references.
 */
static int
bpf_object__relocate_data(struct bpf_object *obj, struct bpf_program *prog)
{
	int i;

	for (i = 0; i < prog->nr_reloc; i++) {
		struct reloc_desc *relo = &prog->reloc_desc[i];
		struct bpf_insn *insn = &prog->insns[relo->insn_idx];
		struct extern_desc *ext;

		switch (relo->type) {
		case RELO_LD64:
			insn[0].src_reg = BPF_PSEUDO_MAP_FD;
			insn[0].imm = obj->maps[relo->map_idx].fd;
			relo->processed = true;
			break;
		case RELO_DATA:
			insn[0].src_reg = BPF_PSEUDO_MAP_VALUE;
			insn[1].imm = insn[0].imm + relo->sym_off;
			insn[0].imm = obj->maps[relo->map_idx].fd;
			relo->processed = true;
			break;
		case RELO_EXTERN:
			ext = &obj->externs[relo->sym_off];
			if (ext->type == EXT_KCFG) {
				insn[0].src_reg = BPF_PSEUDO_MAP_VALUE;
				insn[0].imm = obj->maps[obj->kconfig_map_idx].fd;
				insn[1].imm = ext->kcfg.data_off;
			} else /* EXT_KSYM */ {
				if (ext->ksym.type_id) { /* typed ksyms */
					insn[0].src_reg = BPF_PSEUDO_BTF_ID;
					insn[0].imm = ext->ksym.vmlinux_btf_id;
				} else { /* typeless ksyms */
					insn[0].imm = (__u32)ext->ksym.addr;
					insn[1].imm = ext->ksym.addr >> 32;
				}
			}
			relo->processed = true;
			break;
		case RELO_CALL:
			/* will be handled as a follow up pass */
			break;
		default:
			pr_warn("prog '%s': relo #%d: bad relo type %d\n",
				prog->name, i, relo->type);
			return -EINVAL;
		}
	}

	return 0;
}

static int adjust_prog_btf_ext_info(const struct bpf_object *obj,
				    const struct bpf_program *prog,
				    const struct btf_ext_info *ext_info,
				    void **prog_info, __u32 *prog_rec_cnt,
				    __u32 *prog_rec_sz)
{
	void *copy_start = NULL, *copy_end = NULL;
	void *rec, *rec_end, *new_prog_info;
	const struct btf_ext_info_sec *sec;
	size_t old_sz, new_sz;
	const char *sec_name;
	int i, off_adj;

	for_each_btf_ext_sec(ext_info, sec) {
		sec_name = btf__name_by_offset(obj->btf, sec->sec_name_off);
		if (!sec_name)
			return -EINVAL;
		if (strcmp(sec_name, prog->sec_name) != 0)
			continue;

		for_each_btf_ext_rec(ext_info, sec, i, rec) {
			__u32 insn_off = *(__u32 *)rec / BPF_INSN_SZ;

			if (insn_off < prog->sec_insn_off)
				continue;
			if (insn_off >= prog->sec_insn_off + prog->sec_insn_cnt)
				break;

			if (!copy_start)
				copy_start = rec;
			copy_end = rec + ext_info->rec_size;
		}

		if (!copy_start)
			return -ENOENT;

		/* append func/line info of a given (sub-)program to the main
		 * program func/line info
		 */
		old_sz = (size_t)(*prog_rec_cnt) * ext_info->rec_size;
		new_sz = old_sz + (copy_end - copy_start);
		new_prog_info = realloc(*prog_info, new_sz);
		if (!new_prog_info)
			return -ENOMEM;
		*prog_info = new_prog_info;
		*prog_rec_cnt = new_sz / ext_info->rec_size;
		memcpy(new_prog_info + old_sz, copy_start, copy_end - copy_start);

		/* Kernel instruction offsets are in units of 8-byte
		 * instructions, while .BTF.ext instruction offsets generated
		 * by Clang are in units of bytes. So convert Clang offsets
		 * into kernel offsets and adjust offset according to program
		 * relocated position.
		 */
		off_adj = prog->sub_insn_off - prog->sec_insn_off;
		rec = new_prog_info + old_sz;
		rec_end = new_prog_info + new_sz;
		for (; rec < rec_end; rec += ext_info->rec_size) {
			__u32 *insn_off = rec;

			*insn_off = *insn_off / BPF_INSN_SZ + off_adj;
		}
		*prog_rec_sz = ext_info->rec_size;
		return 0;
	}

	return -ENOENT;
}

static int
reloc_prog_func_and_line_info(const struct bpf_object *obj,
			      struct bpf_program *main_prog,
			      const struct bpf_program *prog)
{
	int err;

	/* no .BTF.ext relocation if .BTF.ext is missing or kernel doesn't
	 * supprot func/line info
	 */
	if (!obj->btf_ext || !kernel_supports(FEAT_BTF_FUNC))
		return 0;

	/* only attempt func info relocation if main program's func_info
	 * relocation was successful
	 */
	if (main_prog != prog && !main_prog->func_info)
		goto line_info;

	err = adjust_prog_btf_ext_info(obj, prog, &obj->btf_ext->func_info,
				       &main_prog->func_info,
				       &main_prog->func_info_cnt,
				       &main_prog->func_info_rec_size);
	if (err) {
		if (err != -ENOENT) {
			pr_warn("prog '%s': error relocating .BTF.ext function info: %d\n",
				prog->name, err);
			return err;
		}
		if (main_prog->func_info) {
			/*
			 * Some info has already been found but has problem
			 * in the last btf_ext reloc. Must have to error out.
			 */
			pr_warn("prog '%s': missing .BTF.ext function info.\n", prog->name);
			return err;
		}
		/* Have problem loading the very first info. Ignore the rest. */
		pr_warn("prog '%s': missing .BTF.ext function info for the main program, skipping all of .BTF.ext func info.\n",
			prog->name);
	}

line_info:
	/* don't relocate line info if main program's relocation failed */
	if (main_prog != prog && !main_prog->line_info)
		return 0;

	err = adjust_prog_btf_ext_info(obj, prog, &obj->btf_ext->line_info,
				       &main_prog->line_info,
				       &main_prog->line_info_cnt,
				       &main_prog->line_info_rec_size);
	if (err) {
		if (err != -ENOENT) {
			pr_warn("prog '%s': error relocating .BTF.ext line info: %d\n",
				prog->name, err);
			return err;
		}
		if (main_prog->line_info) {
			/*
			 * Some info has already been found but has problem
			 * in the last btf_ext reloc. Must have to error out.
			 */
			pr_warn("prog '%s': missing .BTF.ext line info.\n", prog->name);
			return err;
		}
		/* Have problem loading the very first info. Ignore the rest. */
		pr_warn("prog '%s': missing .BTF.ext line info for the main program, skipping all of .BTF.ext line info.\n",
			prog->name);
	}
	return 0;
}

static int cmp_relo_by_insn_idx(const void *key, const void *elem)
{
	size_t insn_idx = *(const size_t *)key;
	const struct reloc_desc *relo = elem;

	if (insn_idx == relo->insn_idx)
		return 0;
	return insn_idx < relo->insn_idx ? -1 : 1;
}

static struct reloc_desc *find_prog_insn_relo(const struct bpf_program *prog, size_t insn_idx)
{
	return bsearch(&insn_idx, prog->reloc_desc, prog->nr_reloc,
		       sizeof(*prog->reloc_desc), cmp_relo_by_insn_idx);
}

static int
bpf_object__reloc_code(struct bpf_object *obj, struct bpf_program *main_prog,
		       struct bpf_program *prog)
{
	size_t sub_insn_idx, insn_idx, new_cnt;
	struct bpf_program *subprog;
	struct bpf_insn *insns, *insn;
	struct reloc_desc *relo;
	int err;

	err = reloc_prog_func_and_line_info(obj, main_prog, prog);
	if (err)
		return err;

	for (insn_idx = 0; insn_idx < prog->sec_insn_cnt; insn_idx++) {
		insn = &main_prog->insns[prog->sub_insn_off + insn_idx];
		if (!insn_is_subprog_call(insn))
			continue;

		relo = find_prog_insn_relo(prog, insn_idx);
		if (relo && relo->type != RELO_CALL) {
			pr_warn("prog '%s': unexpected relo for insn #%zu, type %d\n",
				prog->name, insn_idx, relo->type);
			return -LIBBPF_ERRNO__RELOC;
		}
		if (relo) {
			/* sub-program instruction index is a combination of
			 * an offset of a symbol pointed to by relocation and
			 * call instruction's imm field; for global functions,
			 * call always has imm = -1, but for static functions
			 * relocation is against STT_SECTION and insn->imm
			 * points to a start of a static function
			 */
			sub_insn_idx = relo->sym_off / BPF_INSN_SZ + insn->imm + 1;
		} else {
			/* if subprogram call is to a static function within
			 * the same ELF section, there won't be any relocation
			 * emitted, but it also means there is no additional
			 * offset necessary, insns->imm is relative to
			 * instruction's original position within the section
			 */
			sub_insn_idx = prog->sec_insn_off + insn_idx + insn->imm + 1;
		}

		/* we enforce that sub-programs should be in .text section */
		subprog = find_prog_by_sec_insn(obj, obj->efile.text_shndx, sub_insn_idx);
		if (!subprog) {
			pr_warn("prog '%s': no .text section found yet sub-program call exists\n",
				prog->name);
			return -LIBBPF_ERRNO__RELOC;
		}

		/* if it's the first call instruction calling into this
		 * subprogram (meaning this subprog hasn't been processed
		 * yet) within the context of current main program:
		 *   - append it at the end of main program's instructions blog;
		 *   - process is recursively, while current program is put on hold;
		 *   - if that subprogram calls some other not yet processes
		 *   subprogram, same thing will happen recursively until
		 *   there are no more unprocesses subprograms left to append
		 *   and relocate.
		 */
		if (subprog->sub_insn_off == 0) {
			subprog->sub_insn_off = main_prog->insns_cnt;

			new_cnt = main_prog->insns_cnt + subprog->insns_cnt;
			insns = libbpf_reallocarray(main_prog->insns, new_cnt, sizeof(*insns));
			if (!insns) {
				pr_warn("prog '%s': failed to realloc prog code\n", main_prog->name);
				return -ENOMEM;
			}
			main_prog->insns = insns;
			main_prog->insns_cnt = new_cnt;

			memcpy(main_prog->insns + subprog->sub_insn_off, subprog->insns,
			       subprog->insns_cnt * sizeof(*insns));

			pr_debug("prog '%s': added %zu insns from sub-prog '%s'\n",
				 main_prog->name, subprog->insns_cnt, subprog->name);

			err = bpf_object__reloc_code(obj, main_prog, subprog);
			if (err)
				return err;
		}

		/* main_prog->insns memory could have been re-allocated, so
		 * calculate pointer again
		 */
		insn = &main_prog->insns[prog->sub_insn_off + insn_idx];
		/* calculate correct instruction position within current main
		 * prog; each main prog can have a different set of
		 * subprograms appended (potentially in different order as
		 * well), so position of any subprog can be different for
		 * different main programs */
		insn->imm = subprog->sub_insn_off - (prog->sub_insn_off + insn_idx) - 1;

		if (relo)
			relo->processed = true;

		pr_debug("prog '%s': insn #%zu relocated, imm %d points to subprog '%s' (now at %zu offset)\n",
			 prog->name, insn_idx, insn->imm, subprog->name, subprog->sub_insn_off);
	}

	return 0;
}

/*
 * Relocate sub-program calls.
 *
 * Algorithm operates as follows. Each entry-point BPF program (referred to as
 * main prog) is processed separately. For each subprog (non-entry functions,
 * that can be called from either entry progs or other subprogs) gets their
 * sub_insn_off reset to zero. This serves as indicator that this subprogram
 * hasn't been yet appended and relocated within current main prog. Once its
 * relocated, sub_insn_off will point at the position within current main prog
 * where given subprog was appended. This will further be used to relocate all
 * the call instructions jumping into this subprog.
 *
 * We start with main program and process all call instructions. If the call
 * is into a subprog that hasn't been processed (i.e., subprog->sub_insn_off
 * is zero), subprog instructions are appended at the end of main program's
 * instruction array. Then main program is "put on hold" while we recursively
 * process newly appended subprogram. If that subprogram calls into another
 * subprogram that hasn't been appended, new subprogram is appended again to
 * the *main* prog's instructions (subprog's instructions are always left
 * untouched, as they need to be in unmodified state for subsequent main progs
 * and subprog instructions are always sent only as part of a main prog) and
 * the process continues recursively. Once all the subprogs called from a main
 * prog or any of its subprogs are appended (and relocated), all their
 * positions within finalized instructions array are known, so it's easy to
 * rewrite call instructions with correct relative offsets, corresponding to
 * desired target subprog.
 *
 * Its important to realize that some subprogs might not be called from some
 * main prog and any of its called/used subprogs. Those will keep their
 * subprog->sub_insn_off as zero at all times and won't be appended to current
 * main prog and won't be relocated within the context of current main prog.
 * They might still be used from other main progs later.
 *
 * Visually this process can be shown as below. Suppose we have two main
 * programs mainA and mainB and BPF object contains three subprogs: subA,
 * subB, and subC. mainA calls only subA, mainB calls only subC, but subA and
 * subC both call subB:
 *
 *        +--------+ +-------+
 *        |        v v       |
 *     +--+---+ +--+-+-+ +---+--+
 *     | subA | | subB | | subC |
 *     +--+---+ +------+ +---+--+
 *        ^                  ^
 *        |                  |
 *    +---+-------+   +------+----+
 *    |   mainA   |   |   mainB   |
 *    +-----------+   +-----------+
 *
 * We'll start relocating mainA, will find subA, append it and start
 * processing sub A recursively:
 *
 *    +-----------+------+
 *    |   mainA   | subA |
 *    +-----------+------+
 *
 * At this point we notice that subB is used from subA, so we append it and
 * relocate (there are no further subcalls from subB):
 *
 *    +-----------+------+------+
 *    |   mainA   | subA | subB |
 *    +-----------+------+------+
 *
 * At this point, we relocate subA calls, then go one level up and finish with
 * relocatin mainA calls. mainA is done.
 *
 * For mainB process is similar but results in different order. We start with
 * mainB and skip subA and subB, as mainB never calls them (at least
 * directly), but we see subC is needed, so we append and start processing it:
 *
 *    +-----------+------+
 *    |   mainB   | subC |
 *    +-----------+------+
 * Now we see subC needs subB, so we go back to it, append and relocate it:
 *
 *    +-----------+------+------+
 *    |   mainB   | subC | subB |
 *    +-----------+------+------+
 *
 * At this point we unwind recursion, relocate calls in subC, then in mainB.
 */
static int
bpf_object__relocate_calls(struct bpf_object *obj, struct bpf_program *prog)
{
	struct bpf_program *subprog;
	int i, j, err;

	/* mark all subprogs as not relocated (yet) within the context of
	 * current main program
	 */
	for (i = 0; i < obj->nr_programs; i++) {
		subprog = &obj->programs[i];
		if (!prog_is_subprog(obj, subprog))
			continue;

		subprog->sub_insn_off = 0;
		for (j = 0; j < subprog->nr_reloc; j++)
			if (subprog->reloc_desc[j].type == RELO_CALL)
				subprog->reloc_desc[j].processed = false;
	}

	err = bpf_object__reloc_code(obj, prog, prog);
	if (err)
		return err;


	return 0;
}

static int
bpf_object__relocate(struct bpf_object *obj, const char *targ_btf_path)
{
	struct bpf_program *prog;
	size_t i;
	int err;

	if (obj->btf_ext) {
		err = bpf_object__relocate_core(obj, targ_btf_path);
		if (err) {
			pr_warn("failed to perform CO-RE relocations: %d\n",
				err);
			return err;
		}
	}
	/* relocate data references first for all programs and sub-programs,
	 * as they don't change relative to code locations, so subsequent
	 * subprogram processing won't need to re-calculate any of them
	 */
	for (i = 0; i < obj->nr_programs; i++) {
		prog = &obj->programs[i];
		err = bpf_object__relocate_data(obj, prog);
		if (err) {
			pr_warn("prog '%s': failed to relocate data references: %d\n",
				prog->name, err);
			return err;
		}
	}
	/* now relocate subprogram calls and append used subprograms to main
	 * programs; each copy of subprogram code needs to be relocated
	 * differently for each main program, because its code location might
	 * have changed
	 */
	for (i = 0; i < obj->nr_programs; i++) {
		prog = &obj->programs[i];
		/* sub-program's sub-calls are relocated within the context of
		 * its main program only
		 */
		if (prog_is_subprog(obj, prog))
			continue;

		err = bpf_object__relocate_calls(obj, prog);
		if (err) {
			pr_warn("prog '%s': failed to relocate calls: %d\n",
				prog->name, err);
			return err;
		}
	}
	/* free up relocation descriptors */
	for (i = 0; i < obj->nr_programs; i++) {
		prog = &obj->programs[i];
		zfree(&prog->reloc_desc);
		prog->nr_reloc = 0;
	}
	return 0;
}

static int bpf_object__collect_st_ops_relos(struct bpf_object *obj,
					    GElf_Shdr *shdr, Elf_Data *data);

static int bpf_object__collect_map_relos(struct bpf_object *obj,
					 GElf_Shdr *shdr, Elf_Data *data)
{
	const int bpf_ptr_sz = 8, host_ptr_sz = sizeof(void *);
	int i, j, nrels, new_sz;
	const struct btf_var_secinfo *vi = NULL;
	const struct btf_type *sec, *var, *def;
	struct bpf_map *map = NULL, *targ_map;
	const struct btf_member *member;
	const char *name, *mname;
	Elf_Data *symbols;
	unsigned int moff;
	GElf_Sym sym;
	GElf_Rel rel;
	void *tmp;

	if (!obj->efile.btf_maps_sec_btf_id || !obj->btf)
		return -EINVAL;
	sec = btf__type_by_id(obj->btf, obj->efile.btf_maps_sec_btf_id);
	if (!sec)
		return -EINVAL;

	symbols = obj->efile.symbols;
	nrels = shdr->sh_size / shdr->sh_entsize;
	for (i = 0; i < nrels; i++) {
		if (!gelf_getrel(data, i, &rel)) {
			pr_warn(".maps relo #%d: failed to get ELF relo\n", i);
			return -LIBBPF_ERRNO__FORMAT;
		}
		if (!gelf_getsym(symbols, GELF_R_SYM(rel.r_info), &sym)) {
			pr_warn(".maps relo #%d: symbol %zx not found\n",
				i, (size_t)GELF_R_SYM(rel.r_info));
			return -LIBBPF_ERRNO__FORMAT;
		}
		name = elf_sym_str(obj, sym.st_name) ?: "<?>";
		if (sym.st_shndx != obj->efile.btf_maps_shndx) {
			pr_warn(".maps relo #%d: '%s' isn't a BTF-defined map\n",
				i, name);
			return -LIBBPF_ERRNO__RELOC;
		}

		pr_debug(".maps relo #%d: for %zd value %zd rel.r_offset %zu name %d ('%s')\n",
			 i, (ssize_t)(rel.r_info >> 32), (size_t)sym.st_value,
			 (size_t)rel.r_offset, sym.st_name, name);

		for (j = 0; j < obj->nr_maps; j++) {
			map = &obj->maps[j];
			if (map->sec_idx != obj->efile.btf_maps_shndx)
				continue;

			vi = btf_var_secinfos(sec) + map->btf_var_idx;
			if (vi->offset <= rel.r_offset &&
			    rel.r_offset + bpf_ptr_sz <= vi->offset + vi->size)
				break;
		}
		if (j == obj->nr_maps) {
			pr_warn(".maps relo #%d: cannot find map '%s' at rel.r_offset %zu\n",
				i, name, (size_t)rel.r_offset);
			return -EINVAL;
		}

		if (!bpf_map_type__is_map_in_map(map->def.type))
			return -EINVAL;
		if (map->def.type == BPF_MAP_TYPE_HASH_OF_MAPS &&
		    map->def.key_size != sizeof(int)) {
			pr_warn(".maps relo #%d: hash-of-maps '%s' should have key size %zu.\n",
				i, map->name, sizeof(int));
			return -EINVAL;
		}

		targ_map = bpf_object__find_map_by_name(obj, name);
		if (!targ_map)
			return -ESRCH;

		var = btf__type_by_id(obj->btf, vi->type);
		def = skip_mods_and_typedefs(obj->btf, var->type, NULL);
		if (btf_vlen(def) == 0)
			return -EINVAL;
		member = btf_members(def) + btf_vlen(def) - 1;
		mname = btf__name_by_offset(obj->btf, member->name_off);
		if (strcmp(mname, "values"))
			return -EINVAL;

		moff = btf_member_bit_offset(def, btf_vlen(def) - 1) / 8;
		if (rel.r_offset - vi->offset < moff)
			return -EINVAL;

		moff = rel.r_offset - vi->offset - moff;
		/* here we use BPF pointer size, which is always 64 bit, as we
		 * are parsing ELF that was built for BPF target
		 */
		if (moff % bpf_ptr_sz)
			return -EINVAL;
		moff /= bpf_ptr_sz;
		if (moff >= map->init_slots_sz) {
			new_sz = moff + 1;
			tmp = libbpf_reallocarray(map->init_slots, new_sz, host_ptr_sz);
			if (!tmp)
				return -ENOMEM;
			map->init_slots = tmp;
			memset(map->init_slots + map->init_slots_sz, 0,
			       (new_sz - map->init_slots_sz) * host_ptr_sz);
			map->init_slots_sz = new_sz;
		}
		map->init_slots[moff] = targ_map;

		pr_debug(".maps relo #%d: map '%s' slot [%d] points to map '%s'\n",
			 i, map->name, moff, name);
	}

	return 0;
}

static int cmp_relocs(const void *_a, const void *_b)
{
	const struct reloc_desc *a = _a;
	const struct reloc_desc *b = _b;

	if (a->insn_idx != b->insn_idx)
		return a->insn_idx < b->insn_idx ? -1 : 1;

	/* no two relocations should have the same insn_idx, but ... */
	if (a->type != b->type)
		return a->type < b->type ? -1 : 1;

	return 0;
}

static int bpf_object__collect_relos(struct bpf_object *obj)
{
	int i, err;

	for (i = 0; i < obj->efile.nr_reloc_sects; i++) {
		GElf_Shdr *shdr = &obj->efile.reloc_sects[i].shdr;
		Elf_Data *data = obj->efile.reloc_sects[i].data;
		int idx = shdr->sh_info;

		if (shdr->sh_type != SHT_REL) {
			pr_warn("internal error at %d\n", __LINE__);
			return -LIBBPF_ERRNO__INTERNAL;
		}

		if (idx == obj->efile.st_ops_shndx)
			err = bpf_object__collect_st_ops_relos(obj, shdr, data);
		else if (idx == obj->efile.btf_maps_shndx)
			err = bpf_object__collect_map_relos(obj, shdr, data);
		else
			err = bpf_object__collect_prog_relos(obj, shdr, data);
		if (err)
			return err;
	}

	for (i = 0; i < obj->nr_programs; i++) {
		struct bpf_program *p = &obj->programs[i];
		
		if (!p->nr_reloc)
			continue;

		qsort(p->reloc_desc, p->nr_reloc, sizeof(*p->reloc_desc), cmp_relocs);
	}
	return 0;
}

static bool insn_is_helper_call(struct bpf_insn *insn, enum bpf_func_id *func_id)
{
	if (BPF_CLASS(insn->code) == BPF_JMP &&
	    BPF_OP(insn->code) == BPF_CALL &&
	    BPF_SRC(insn->code) == BPF_K &&
	    insn->src_reg == 0 &&
	    insn->dst_reg == 0) {
		    *func_id = insn->imm;
		    return true;
	}
	return false;
}

static int bpf_object__sanitize_prog(struct bpf_object* obj, struct bpf_program *prog)
{
	struct bpf_insn *insn = prog->insns;
	enum bpf_func_id func_id;
	int i;

	for (i = 0; i < prog->insns_cnt; i++, insn++) {
		if (!insn_is_helper_call(insn, &func_id))
			continue;

		/* on kernels that don't yet support
		 * bpf_probe_read_{kernel,user}[_str] helpers, fall back
		 * to bpf_probe_read() which works well for old kernels
		 */
		switch (func_id) {
		case BPF_FUNC_probe_read_kernel:
		case BPF_FUNC_probe_read_user:
			if (!kernel_supports(FEAT_PROBE_READ_KERN))
				insn->imm = BPF_FUNC_probe_read;
			break;
		case BPF_FUNC_probe_read_kernel_str:
		case BPF_FUNC_probe_read_user_str:
			if (!kernel_supports(FEAT_PROBE_READ_KERN))
				insn->imm = BPF_FUNC_probe_read_str;
			break;
		default:
			break;
		}
	}
	return 0;
}

static int
load_program(struct bpf_program *prog, struct bpf_insn *insns, int insns_cnt,
	     char *license, __u32 kern_version, int *pfd)
{
	struct bpf_load_program_attr load_attr;
	char *cp, errmsg[STRERR_BUFSIZE];
	size_t log_buf_size = 0;
	char *log_buf = NULL;
	int btf_fd, ret;

	if (!insns || !insns_cnt)
		return -EINVAL;

	memset(&load_attr, 0, sizeof(struct bpf_load_program_attr));
	load_attr.prog_type = prog->type;
	/* old kernels might not support specifying expected_attach_type */
	if (!kernel_supports(FEAT_EXP_ATTACH_TYPE) && prog->sec_def &&
	    prog->sec_def->is_exp_attach_type_optional)
		load_attr.expected_attach_type = 0;
	else
		load_attr.expected_attach_type = prog->expected_attach_type;
	if (kernel_supports(FEAT_PROG_NAME))
		load_attr.name = prog->name;
	load_attr.insns = insns;
	load_attr.insns_cnt = insns_cnt;
	load_attr.license = license;
	if (prog->type == BPF_PROG_TYPE_STRUCT_OPS ||
	    prog->type == BPF_PROG_TYPE_LSM) {
		load_attr.attach_btf_id = prog->attach_btf_id;
	} else if (prog->type == BPF_PROG_TYPE_TRACING ||
		   prog->type == BPF_PROG_TYPE_EXT) {
		load_attr.attach_prog_fd = prog->attach_prog_fd;
		load_attr.attach_btf_id = prog->attach_btf_id;
	} else {
		load_attr.kern_version = kern_version;
		load_attr.prog_ifindex = prog->prog_ifindex;
	}
	/* specify func_info/line_info only if kernel supports them */
	btf_fd = bpf_object__btf_fd(prog->obj);
	if (btf_fd >= 0 && kernel_supports(FEAT_BTF_FUNC)) {
		load_attr.prog_btf_fd = btf_fd;
		load_attr.func_info = prog->func_info;
		load_attr.func_info_rec_size = prog->func_info_rec_size;
		load_attr.func_info_cnt = prog->func_info_cnt;
		load_attr.line_info = prog->line_info;
		load_attr.line_info_rec_size = prog->line_info_rec_size;
		load_attr.line_info_cnt = prog->line_info_cnt;
	}
	load_attr.log_level = prog->log_level;
	load_attr.prog_flags = prog->prog_flags;

retry_load:
	if (log_buf_size) {
		log_buf = malloc(log_buf_size);
		if (!log_buf)
			return -ENOMEM;

		*log_buf = 0;
	}

	ret = bpf_load_program_xattr(&load_attr, log_buf, log_buf_size);

	if (ret >= 0) {
		if (log_buf && load_attr.log_level)
			pr_debug("verifier log:\n%s", log_buf);

		if (prog->obj->rodata_map_idx >= 0 &&
		    kernel_supports(FEAT_PROG_BIND_MAP)) {
			struct bpf_map *rodata_map =
				&prog->obj->maps[prog->obj->rodata_map_idx];

			if (bpf_prog_bind_map(ret, bpf_map__fd(rodata_map), NULL)) {
				cp = libbpf_strerror_r(errno, errmsg, sizeof(errmsg));
				pr_warn("prog '%s': failed to bind .rodata map: %s\n",
					prog->name, cp);
				/* Don't fail hard if can't bind rodata. */
			}
		}

		*pfd = ret;
		ret = 0;
		goto out;
	}

	if (!log_buf || errno == ENOSPC) {
		log_buf_size = max((size_t)BPF_LOG_BUF_SIZE,
				   log_buf_size << 1);

		free(log_buf);
		goto retry_load;
	}
	ret = errno ? -errno : -LIBBPF_ERRNO__LOAD;
	cp = libbpf_strerror_r(errno, errmsg, sizeof(errmsg));
	pr_warn("load bpf program failed: %s\n", cp);
	pr_perm_msg(ret);

	if (log_buf && log_buf[0] != '\0') {
		ret = -LIBBPF_ERRNO__VERIFY;
		pr_warn("-- BEGIN DUMP LOG ---\n");
		pr_warn("\n%s\n", log_buf);
		pr_warn("-- END LOG --\n");
	} else if (load_attr.insns_cnt >= BPF_MAXINSNS) {
		pr_warn("Program too large (%zu insns), at most %d insns\n",
			load_attr.insns_cnt, BPF_MAXINSNS);
		ret = -LIBBPF_ERRNO__PROG2BIG;
	} else if (load_attr.prog_type != BPF_PROG_TYPE_KPROBE) {
		/* Wrong program type? */
		int fd;

		load_attr.prog_type = BPF_PROG_TYPE_KPROBE;
		load_attr.expected_attach_type = 0;
		fd = bpf_load_program_xattr(&load_attr, NULL, 0);
		if (fd >= 0) {
			close(fd);
			ret = -LIBBPF_ERRNO__PROGTYPE;
			goto out;
		}
	}

out:
	free(log_buf);
	return ret;
}

static int libbpf_find_attach_btf_id(struct bpf_program *prog);

int bpf_program__load(struct bpf_program *prog, char *license, __u32 kern_ver)
{
	int err = 0, fd, i, btf_id;

	if (prog->obj->loaded) {
		pr_warn("prog '%s': can't load after object was loaded\n", prog->name);
		return -EINVAL;
	}

	if ((prog->type == BPF_PROG_TYPE_TRACING ||
	     prog->type == BPF_PROG_TYPE_LSM ||
	     prog->type == BPF_PROG_TYPE_EXT) && !prog->attach_btf_id) {
		btf_id = libbpf_find_attach_btf_id(prog);
		if (btf_id <= 0)
			return btf_id;
		prog->attach_btf_id = btf_id;
	}

	if (prog->instances.nr < 0 || !prog->instances.fds) {
		if (prog->preprocessor) {
			pr_warn("Internal error: can't load program '%s'\n",
				prog->name);
			return -LIBBPF_ERRNO__INTERNAL;
		}

		prog->instances.fds = malloc(sizeof(int));
		if (!prog->instances.fds) {
			pr_warn("Not enough memory for BPF fds\n");
			return -ENOMEM;
		}
		prog->instances.nr = 1;
		prog->instances.fds[0] = -1;
	}

	if (!prog->preprocessor) {
		if (prog->instances.nr != 1) {
			pr_warn("prog '%s': inconsistent nr(%d) != 1\n",
				prog->name, prog->instances.nr);
		}
		err = load_program(prog, prog->insns, prog->insns_cnt,
				   license, kern_ver, &fd);
		if (!err)
			prog->instances.fds[0] = fd;
		goto out;
	}

	for (i = 0; i < prog->instances.nr; i++) {
		struct bpf_prog_prep_result result;
		bpf_program_prep_t preprocessor = prog->preprocessor;

		memset(&result, 0, sizeof(result));
		err = preprocessor(prog, i, prog->insns,
				   prog->insns_cnt, &result);
		if (err) {
			pr_warn("Preprocessing the %dth instance of program '%s' failed\n",
				i, prog->name);
			goto out;
		}

		if (!result.new_insn_ptr || !result.new_insn_cnt) {
			pr_debug("Skip loading the %dth instance of program '%s'\n",
				 i, prog->name);
			prog->instances.fds[i] = -1;
			if (result.pfd)
				*result.pfd = -1;
			continue;
		}

		err = load_program(prog, result.new_insn_ptr,
				   result.new_insn_cnt, license, kern_ver, &fd);
		if (err) {
			pr_warn("Loading the %dth instance of program '%s' failed\n",
				i, prog->name);
			goto out;
		}

		if (result.pfd)
			*result.pfd = fd;
		prog->instances.fds[i] = fd;
	}
out:
	if (err)
		pr_warn("failed to load program '%s'\n", prog->name);
	zfree(&prog->insns);
	prog->insns_cnt = 0;
	return err;
}

static int
bpf_object__load_progs(struct bpf_object *obj, int log_level)
{
	struct bpf_program *prog;
	size_t i;
	int err;

	for (i = 0; i < obj->nr_programs; i++) {
		prog = &obj->programs[i];
		err = bpf_object__sanitize_prog(obj, prog);
		if (err)
			return err;
	}

	for (i = 0; i < obj->nr_programs; i++) {
		prog = &obj->programs[i];
		if (prog_is_subprog(obj, prog))
			continue;
		if (!prog->load) {
			pr_debug("prog '%s': skipped loading\n", prog->name);
			continue;
		}
		prog->log_level |= log_level;
		err = bpf_program__load(prog, obj->license, obj->kern_version);
		if (err)
			return err;
	}
	return 0;
}

static const struct bpf_sec_def *find_sec_def(const char *sec_name);

static struct bpf_object *
__bpf_object__open(const char *path, const void *obj_buf, size_t obj_buf_sz,
		   const struct bpf_object_open_opts *opts)
{
	const char *obj_name, *kconfig;
	struct bpf_program *prog;
	struct bpf_object *obj;
	char tmp_name[64];
	int err;

	if (elf_version(EV_CURRENT) == EV_NONE) {
		pr_warn("failed to init libelf for %s\n",
			path ? : "(mem buf)");
		return ERR_PTR(-LIBBPF_ERRNO__LIBELF);
	}

	if (!OPTS_VALID(opts, bpf_object_open_opts))
		return ERR_PTR(-EINVAL);

	obj_name = OPTS_GET(opts, object_name, NULL);
	if (obj_buf) {
		if (!obj_name) {
			snprintf(tmp_name, sizeof(tmp_name), "%lx-%lx",
				 (unsigned long)obj_buf,
				 (unsigned long)obj_buf_sz);
			obj_name = tmp_name;
		}
		path = obj_name;
		pr_debug("loading object '%s' from buffer\n", obj_name);
	}

	obj = bpf_object__new(path, obj_buf, obj_buf_sz, obj_name);
	if (IS_ERR(obj))
		return obj;

	kconfig = OPTS_GET(opts, kconfig, NULL);
	if (kconfig) {
		obj->kconfig = strdup(kconfig);
		if (!obj->kconfig)
			return ERR_PTR(-ENOMEM);
	}

	err = bpf_object__elf_init(obj);
	err = err ? : bpf_object__check_endianness(obj);
	err = err ? : bpf_object__elf_collect(obj);
	err = err ? : bpf_object__collect_externs(obj);
	err = err ? : bpf_object__finalize_btf(obj);
	err = err ? : bpf_object__init_maps(obj, opts);
	err = err ? : bpf_object__collect_relos(obj);
	if (err)
		goto out;
	bpf_object__elf_finish(obj);

	bpf_object__for_each_program(prog, obj) {
		prog->sec_def = find_sec_def(prog->sec_name);
		if (!prog->sec_def)
			/* couldn't guess, but user might manually specify */
			continue;

		if (prog->sec_def->is_sleepable)
			prog->prog_flags |= BPF_F_SLEEPABLE;
		bpf_program__set_type(prog, prog->sec_def->prog_type);
		bpf_program__set_expected_attach_type(prog,
				prog->sec_def->expected_attach_type);

		if (prog->sec_def->prog_type == BPF_PROG_TYPE_TRACING ||
		    prog->sec_def->prog_type == BPF_PROG_TYPE_EXT)
			prog->attach_prog_fd = OPTS_GET(opts, attach_prog_fd, 0);
	}

	return obj;
out:
	bpf_object__close(obj);
	return ERR_PTR(err);
}

static struct bpf_object *
__bpf_object__open_xattr(struct bpf_object_open_attr *attr, int flags)
{
	DECLARE_LIBBPF_OPTS(bpf_object_open_opts, opts,
		.relaxed_maps = flags & MAPS_RELAX_COMPAT,
	);

	/* param validation */
	if (!attr->file)
		return NULL;

	pr_debug("loading %s\n", attr->file);
	return __bpf_object__open(attr->file, NULL, 0, &opts);
}

struct bpf_object *bpf_object__open_xattr(struct bpf_object_open_attr *attr)
{
	return __bpf_object__open_xattr(attr, 0);
}

struct bpf_object *bpf_object__open(const char *path)
{
	struct bpf_object_open_attr attr = {
		.file		= path,
		.prog_type	= BPF_PROG_TYPE_UNSPEC,
	};

	return bpf_object__open_xattr(&attr);
}

struct bpf_object *
bpf_object__open_file(const char *path, const struct bpf_object_open_opts *opts)
{
	if (!path)
		return ERR_PTR(-EINVAL);

	pr_debug("loading %s\n", path);

	return __bpf_object__open(path, NULL, 0, opts);
}

struct bpf_object *
bpf_object__open_mem(const void *obj_buf, size_t obj_buf_sz,
		     const struct bpf_object_open_opts *opts)
{
	if (!obj_buf || obj_buf_sz == 0)
		return ERR_PTR(-EINVAL);

	return __bpf_object__open(NULL, obj_buf, obj_buf_sz, opts);
}

struct bpf_object *
bpf_object__open_buffer(const void *obj_buf, size_t obj_buf_sz,
			const char *name)
{
	DECLARE_LIBBPF_OPTS(bpf_object_open_opts, opts,
		.object_name = name,
		/* wrong default, but backwards-compatible */
		.relaxed_maps = true,
	);

	/* returning NULL is wrong, but backwards-compatible */
	if (!obj_buf || obj_buf_sz == 0)
		return NULL;

	return bpf_object__open_mem(obj_buf, obj_buf_sz, &opts);
}

int bpf_object__unload(struct bpf_object *obj)
{
	size_t i;

	if (!obj)
		return -EINVAL;

	for (i = 0; i < obj->nr_maps; i++) {
		zclose(obj->maps[i].fd);
		if (obj->maps[i].st_ops)
			zfree(&obj->maps[i].st_ops->kern_vdata);
	}

	for (i = 0; i < obj->nr_programs; i++)
		bpf_program__unload(&obj->programs[i]);

	return 0;
}

static int bpf_object__sanitize_maps(struct bpf_object *obj)
{
	struct bpf_map *m;

	bpf_object__for_each_map(m, obj) {
		if (!bpf_map__is_internal(m))
			continue;
		if (!kernel_supports(FEAT_GLOBAL_DATA)) {
			pr_warn("kernel doesn't support global data\n");
			return -ENOTSUP;
		}
		if (!kernel_supports(FEAT_ARRAY_MMAP))
			m->def.map_flags ^= BPF_F_MMAPABLE;
	}

	return 0;
}

static int bpf_object__read_kallsyms_file(struct bpf_object *obj)
{
	char sym_type, sym_name[500];
	unsigned long long sym_addr;
	struct extern_desc *ext;
	int ret, err = 0;
	FILE *f;

	f = fopen("/proc/kallsyms", "r");
	if (!f) {
		err = -errno;
		pr_warn("failed to open /proc/kallsyms: %d\n", err);
		return err;
	}

	while (true) {
		ret = fscanf(f, "%llx %c %499s%*[^\n]\n",
			     &sym_addr, &sym_type, sym_name);
		if (ret == EOF && feof(f))
			break;
		if (ret != 3) {
			pr_warn("failed to read kallsyms entry: %d\n", ret);
			err = -EINVAL;
			goto out;
		}

		ext = find_extern_by_name(obj, sym_name);
		if (!ext || ext->type != EXT_KSYM)
			continue;

		if (ext->is_set && ext->ksym.addr != sym_addr) {
			pr_warn("extern (ksym) '%s' resolution is ambiguous: 0x%llx or 0x%llx\n",
				sym_name, ext->ksym.addr, sym_addr);
			err = -EINVAL;
			goto out;
		}
		if (!ext->is_set) {
			ext->is_set = true;
			ext->ksym.addr = sym_addr;
			pr_debug("extern (ksym) %s=0x%llx\n", sym_name, sym_addr);
		}
	}

out:
	fclose(f);
	return err;
}

static int bpf_object__resolve_ksyms_btf_id(struct bpf_object *obj)
{
	struct extern_desc *ext;
	int i, id;

	for (i = 0; i < obj->nr_extern; i++) {
		const struct btf_type *targ_var, *targ_type;
		__u32 targ_type_id, local_type_id;
		const char *targ_var_name;
		int ret;

		ext = &obj->externs[i];
		if (ext->type != EXT_KSYM || !ext->ksym.type_id)
			continue;

		id = btf__find_by_name_kind(obj->btf_vmlinux, ext->name,
					    BTF_KIND_VAR);
		if (id <= 0) {
			pr_warn("extern (ksym) '%s': failed to find BTF ID in vmlinux BTF.\n",
				ext->name);
			return -ESRCH;
		}

		/* find local type_id */
		local_type_id = ext->ksym.type_id;

		/* find target type_id */
		targ_var = btf__type_by_id(obj->btf_vmlinux, id);
		targ_var_name = btf__name_by_offset(obj->btf_vmlinux,
						    targ_var->name_off);
		targ_type = skip_mods_and_typedefs(obj->btf_vmlinux,
						   targ_var->type,
						   &targ_type_id);

		ret = bpf_core_types_are_compat(obj->btf, local_type_id,
						obj->btf_vmlinux, targ_type_id);
		if (ret <= 0) {
			const struct btf_type *local_type;
			const char *targ_name, *local_name;

			local_type = btf__type_by_id(obj->btf, local_type_id);
			local_name = btf__name_by_offset(obj->btf,
							 local_type->name_off);
			targ_name = btf__name_by_offset(obj->btf_vmlinux,
							targ_type->name_off);

			pr_warn("extern (ksym) '%s': incompatible types, expected [%d] %s %s, but kernel has [%d] %s %s\n",
				ext->name, local_type_id,
				btf_kind_str(local_type), local_name, targ_type_id,
				btf_kind_str(targ_type), targ_name);
			return -EINVAL;
		}

		ext->is_set = true;
		ext->ksym.vmlinux_btf_id = id;
		pr_debug("extern (ksym) '%s': resolved to [%d] %s %s\n",
			 ext->name, id, btf_kind_str(targ_var), targ_var_name);
	}
	return 0;
}

static int bpf_object__resolve_externs(struct bpf_object *obj,
				       const char *extra_kconfig)
{
	bool need_config = false, need_kallsyms = false;
	bool need_vmlinux_btf = false;
	struct extern_desc *ext;
	void *kcfg_data = NULL;
	int err, i;

	if (obj->nr_extern == 0)
		return 0;

	if (obj->kconfig_map_idx >= 0)
		kcfg_data = obj->maps[obj->kconfig_map_idx].mmaped;

	for (i = 0; i < obj->nr_extern; i++) {
		ext = &obj->externs[i];

		if (ext->type == EXT_KCFG &&
		    strcmp(ext->name, "LINUX_KERNEL_VERSION") == 0) {
			void *ext_val = kcfg_data + ext->kcfg.data_off;
			__u32 kver = get_kernel_version();

			if (!kver) {
				pr_warn("failed to get kernel version\n");
				return -EINVAL;
			}
			err = set_kcfg_value_num(ext, ext_val, kver);
			if (err)
				return err;
			pr_debug("extern (kcfg) %s=0x%x\n", ext->name, kver);
		} else if (ext->type == EXT_KCFG &&
			   strncmp(ext->name, "CONFIG_", 7) == 0) {
			need_config = true;
		} else if (ext->type == EXT_KSYM) {
			if (ext->ksym.type_id)
				need_vmlinux_btf = true;
			else
				need_kallsyms = true;
		} else {
			pr_warn("unrecognized extern '%s'\n", ext->name);
			return -EINVAL;
		}
	}
	if (need_config && extra_kconfig) {
		err = bpf_object__read_kconfig_mem(obj, extra_kconfig, kcfg_data);
		if (err)
			return -EINVAL;
		need_config = false;
		for (i = 0; i < obj->nr_extern; i++) {
			ext = &obj->externs[i];
			if (ext->type == EXT_KCFG && !ext->is_set) {
				need_config = true;
				break;
			}
		}
	}
	if (need_config) {
		err = bpf_object__read_kconfig_file(obj, kcfg_data);
		if (err)
			return -EINVAL;
	}
	if (need_kallsyms) {
		err = bpf_object__read_kallsyms_file(obj);
		if (err)
			return -EINVAL;
	}
	if (need_vmlinux_btf) {
		err = bpf_object__resolve_ksyms_btf_id(obj);
		if (err)
			return -EINVAL;
	}
	for (i = 0; i < obj->nr_extern; i++) {
		ext = &obj->externs[i];

		if (!ext->is_set && !ext->is_weak) {
			pr_warn("extern %s (strong) not resolved\n", ext->name);
			return -ESRCH;
		} else if (!ext->is_set) {
			pr_debug("extern %s (weak) not resolved, defaulting to zero\n",
				 ext->name);
		}
	}

	return 0;
}

int bpf_object__load_xattr(struct bpf_object_load_attr *attr)
{
	struct bpf_object *obj;
	int err, i;

	if (!attr)
		return -EINVAL;
	obj = attr->obj;
	if (!obj)
		return -EINVAL;

	if (obj->loaded) {
		pr_warn("object '%s': load can't be attempted twice\n", obj->name);
		return -EINVAL;
	}

	err = bpf_object__probe_loading(obj);
	err = err ? : bpf_object__load_vmlinux_btf(obj);
	err = err ? : bpf_object__resolve_externs(obj, obj->kconfig);
	err = err ? : bpf_object__sanitize_and_load_btf(obj);
	err = err ? : bpf_object__sanitize_maps(obj);
	err = err ? : bpf_object__init_kern_struct_ops_maps(obj);
	err = err ? : bpf_object__create_maps(obj);
	err = err ? : bpf_object__relocate(obj, attr->target_btf_path);
	err = err ? : bpf_object__load_progs(obj, attr->log_level);

	btf__free(obj->btf_vmlinux);
	obj->btf_vmlinux = NULL;

	obj->loaded = true; /* doesn't matter if successfully or not */

	if (err)
		goto out;

	return 0;
out:
	/* unpin any maps that were auto-pinned during load */
	for (i = 0; i < obj->nr_maps; i++)
		if (obj->maps[i].pinned && !obj->maps[i].reused)
			bpf_map__unpin(&obj->maps[i], NULL);

	bpf_object__unload(obj);
	pr_warn("failed to load object '%s'\n", obj->path);
	return err;
}

int bpf_object__load(struct bpf_object *obj)
{
	struct bpf_object_load_attr attr = {
		.obj = obj,
	};

	return bpf_object__load_xattr(&attr);
}

static int make_parent_dir(const char *path)
{
	char *cp, errmsg[STRERR_BUFSIZE];
	char *dname, *dir;
	int err = 0;

	dname = strdup(path);
	if (dname == NULL)
		return -ENOMEM;

	dir = dirname(dname);
	if (mkdir(dir, 0700) && errno != EEXIST)
		err = -errno;

	free(dname);
	if (err) {
		cp = libbpf_strerror_r(-err, errmsg, sizeof(errmsg));
		pr_warn("failed to mkdir %s: %s\n", path, cp);
	}
	return err;
}

static int check_path(const char *path)
{
	char *cp, errmsg[STRERR_BUFSIZE];
	struct statfs st_fs;
	char *dname, *dir;
	int err = 0;

	if (path == NULL)
		return -EINVAL;

	dname = strdup(path);
	if (dname == NULL)
		return -ENOMEM;

	dir = dirname(dname);
	if (statfs(dir, &st_fs)) {
		cp = libbpf_strerror_r(errno, errmsg, sizeof(errmsg));
		pr_warn("failed to statfs %s: %s\n", dir, cp);
		err = -errno;
	}
	free(dname);

	if (!err && st_fs.f_type != BPF_FS_MAGIC) {
		pr_warn("specified path %s is not on BPF FS\n", path);
		err = -EINVAL;
	}

	return err;
}

int bpf_program__pin_instance(struct bpf_program *prog, const char *path,
			      int instance)
{
	char *cp, errmsg[STRERR_BUFSIZE];
	int err;

	err = make_parent_dir(path);
	if (err)
		return err;

	err = check_path(path);
	if (err)
		return err;

	if (prog == NULL) {
		pr_warn("invalid program pointer\n");
		return -EINVAL;
	}

	if (instance < 0 || instance >= prog->instances.nr) {
		pr_warn("invalid prog instance %d of prog %s (max %d)\n",
			instance, prog->name, prog->instances.nr);
		return -EINVAL;
	}

	if (bpf_obj_pin(prog->instances.fds[instance], path)) {
		err = -errno;
		cp = libbpf_strerror_r(err, errmsg, sizeof(errmsg));
		pr_warn("failed to pin program: %s\n", cp);
		return err;
	}
	pr_debug("pinned program '%s'\n", path);

	return 0;
}

int bpf_program__unpin_instance(struct bpf_program *prog, const char *path,
				int instance)
{
	int err;

	err = check_path(path);
	if (err)
		return err;

	if (prog == NULL) {
		pr_warn("invalid program pointer\n");
		return -EINVAL;
	}

	if (instance < 0 || instance >= prog->instances.nr) {
		pr_warn("invalid prog instance %d of prog %s (max %d)\n",
			instance, prog->name, prog->instances.nr);
		return -EINVAL;
	}

	err = unlink(path);
	if (err != 0)
		return -errno;
	pr_debug("unpinned program '%s'\n", path);

	return 0;
}

int bpf_program__pin(struct bpf_program *prog, const char *path)
{
	int i, err;

	err = make_parent_dir(path);
	if (err)
		return err;

	err = check_path(path);
	if (err)
		return err;

	if (prog == NULL) {
		pr_warn("invalid program pointer\n");
		return -EINVAL;
	}

	if (prog->instances.nr <= 0) {
		pr_warn("no instances of prog %s to pin\n", prog->name);
		return -EINVAL;
	}

	if (prog->instances.nr == 1) {
		/* don't create subdirs when pinning single instance */
		return bpf_program__pin_instance(prog, path, 0);
	}

	for (i = 0; i < prog->instances.nr; i++) {
		char buf[PATH_MAX];
		int len;

		len = snprintf(buf, PATH_MAX, "%s/%d", path, i);
		if (len < 0) {
			err = -EINVAL;
			goto err_unpin;
		} else if (len >= PATH_MAX) {
			err = -ENAMETOOLONG;
			goto err_unpin;
		}

		err = bpf_program__pin_instance(prog, buf, i);
		if (err)
			goto err_unpin;
	}

	return 0;

err_unpin:
	for (i = i - 1; i >= 0; i--) {
		char buf[PATH_MAX];
		int len;

		len = snprintf(buf, PATH_MAX, "%s/%d", path, i);
		if (len < 0)
			continue;
		else if (len >= PATH_MAX)
			continue;

		bpf_program__unpin_instance(prog, buf, i);
	}

	rmdir(path);

	return err;
}

int bpf_program__unpin(struct bpf_program *prog, const char *path)
{
	int i, err;

	err = check_path(path);
	if (err)
		return err;

	if (prog == NULL) {
		pr_warn("invalid program pointer\n");
		return -EINVAL;
	}

	if (prog->instances.nr <= 0) {
		pr_warn("no instances of prog %s to pin\n", prog->name);
		return -EINVAL;
	}

	if (prog->instances.nr == 1) {
		/* don't create subdirs when pinning single instance */
		return bpf_program__unpin_instance(prog, path, 0);
	}

	for (i = 0; i < prog->instances.nr; i++) {
		char buf[PATH_MAX];
		int len;

		len = snprintf(buf, PATH_MAX, "%s/%d", path, i);
		if (len < 0)
			return -EINVAL;
		else if (len >= PATH_MAX)
			return -ENAMETOOLONG;

		err = bpf_program__unpin_instance(prog, buf, i);
		if (err)
			return err;
	}

	err = rmdir(path);
	if (err)
		return -errno;

	return 0;
}

int bpf_map__pin(struct bpf_map *map, const char *path)
{
	char *cp, errmsg[STRERR_BUFSIZE];
	int err;

	if (map == NULL) {
		pr_warn("invalid map pointer\n");
		return -EINVAL;
	}

	if (map->pin_path) {
		if (path && strcmp(path, map->pin_path)) {
			pr_warn("map '%s' already has pin path '%s' different from '%s'\n",
				bpf_map__name(map), map->pin_path, path);
			return -EINVAL;
		} else if (map->pinned) {
			pr_debug("map '%s' already pinned at '%s'; not re-pinning\n",
				 bpf_map__name(map), map->pin_path);
			return 0;
		}
	} else {
		if (!path) {
			pr_warn("missing a path to pin map '%s' at\n",
				bpf_map__name(map));
			return -EINVAL;
		} else if (map->pinned) {
			pr_warn("map '%s' already pinned\n", bpf_map__name(map));
			return -EEXIST;
		}

		map->pin_path = strdup(path);
		if (!map->pin_path) {
			err = -errno;
			goto out_err;
		}
	}

	err = make_parent_dir(map->pin_path);
	if (err)
		return err;

	err = check_path(map->pin_path);
	if (err)
		return err;

	if (bpf_obj_pin(map->fd, map->pin_path)) {
		err = -errno;
		goto out_err;
	}

	map->pinned = true;
	pr_debug("pinned map '%s'\n", map->pin_path);

	return 0;

out_err:
	cp = libbpf_strerror_r(-err, errmsg, sizeof(errmsg));
	pr_warn("failed to pin map: %s\n", cp);
	return err;
}

int bpf_map__unpin(struct bpf_map *map, const char *path)
{
	int err;

	if (map == NULL) {
		pr_warn("invalid map pointer\n");
		return -EINVAL;
	}

	if (map->pin_path) {
		if (path && strcmp(path, map->pin_path)) {
			pr_warn("map '%s' already has pin path '%s' different from '%s'\n",
				bpf_map__name(map), map->pin_path, path);
			return -EINVAL;
		}
		path = map->pin_path;
	} else if (!path) {
		pr_warn("no path to unpin map '%s' from\n",
			bpf_map__name(map));
		return -EINVAL;
	}

	err = check_path(path);
	if (err)
		return err;

	err = unlink(path);
	if (err != 0)
		return -errno;

	map->pinned = false;
	pr_debug("unpinned map '%s' from '%s'\n", bpf_map__name(map), path);

	return 0;
}

int bpf_map__set_pin_path(struct bpf_map *map, const char *path)
{
	char *new = NULL;

	if (path) {
		new = strdup(path);
		if (!new)
			return -errno;
	}

	free(map->pin_path);
	map->pin_path = new;
	return 0;
}

const char *bpf_map__get_pin_path(const struct bpf_map *map)
{
	return map->pin_path;
}

bool bpf_map__is_pinned(const struct bpf_map *map)
{
	return map->pinned;
}

int bpf_object__pin_maps(struct bpf_object *obj, const char *path)
{
	struct bpf_map *map;
	int err;

	if (!obj)
		return -ENOENT;

	if (!obj->loaded) {
		pr_warn("object not yet loaded; load it first\n");
		return -ENOENT;
	}

	bpf_object__for_each_map(map, obj) {
		char *pin_path = NULL;
		char buf[PATH_MAX];

		if (path) {
			int len;

			len = snprintf(buf, PATH_MAX, "%s/%s", path,
				       bpf_map__name(map));
			if (len < 0) {
				err = -EINVAL;
				goto err_unpin_maps;
			} else if (len >= PATH_MAX) {
				err = -ENAMETOOLONG;
				goto err_unpin_maps;
			}
			pin_path = buf;
		} else if (!map->pin_path) {
			continue;
		}

		err = bpf_map__pin(map, pin_path);
		if (err)
			goto err_unpin_maps;
	}

	return 0;

err_unpin_maps:
	while ((map = bpf_map__prev(map, obj))) {
		if (!map->pin_path)
			continue;

		bpf_map__unpin(map, NULL);
	}

	return err;
}

int bpf_object__unpin_maps(struct bpf_object *obj, const char *path)
{
	struct bpf_map *map;
	int err;

	if (!obj)
		return -ENOENT;

	bpf_object__for_each_map(map, obj) {
		char *pin_path = NULL;
		char buf[PATH_MAX];

		if (path) {
			int len;

			len = snprintf(buf, PATH_MAX, "%s/%s", path,
				       bpf_map__name(map));
			if (len < 0)
				return -EINVAL;
			else if (len >= PATH_MAX)
				return -ENAMETOOLONG;
			pin_path = buf;
		} else if (!map->pin_path) {
			continue;
		}

		err = bpf_map__unpin(map, pin_path);
		if (err)
			return err;
	}

	return 0;
}

int bpf_object__pin_programs(struct bpf_object *obj, const char *path)
{
	struct bpf_program *prog;
	int err;

	if (!obj)
		return -ENOENT;

	if (!obj->loaded) {
		pr_warn("object not yet loaded; load it first\n");
		return -ENOENT;
	}

	bpf_object__for_each_program(prog, obj) {
		char buf[PATH_MAX];
		int len;

		len = snprintf(buf, PATH_MAX, "%s/%s", path,
			       prog->pin_name);
		if (len < 0) {
			err = -EINVAL;
			goto err_unpin_programs;
		} else if (len >= PATH_MAX) {
			err = -ENAMETOOLONG;
			goto err_unpin_programs;
		}

		err = bpf_program__pin(prog, buf);
		if (err)
			goto err_unpin_programs;
	}

	return 0;

err_unpin_programs:
	while ((prog = bpf_program__prev(prog, obj))) {
		char buf[PATH_MAX];
		int len;

		len = snprintf(buf, PATH_MAX, "%s/%s", path,
			       prog->pin_name);
		if (len < 0)
			continue;
		else if (len >= PATH_MAX)
			continue;

		bpf_program__unpin(prog, buf);
	}

	return err;
}

int bpf_object__unpin_programs(struct bpf_object *obj, const char *path)
{
	struct bpf_program *prog;
	int err;

	if (!obj)
		return -ENOENT;

	bpf_object__for_each_program(prog, obj) {
		char buf[PATH_MAX];
		int len;

		len = snprintf(buf, PATH_MAX, "%s/%s", path,
			       prog->pin_name);
		if (len < 0)
			return -EINVAL;
		else if (len >= PATH_MAX)
			return -ENAMETOOLONG;

		err = bpf_program__unpin(prog, buf);
		if (err)
			return err;
	}

	return 0;
}

int bpf_object__pin(struct bpf_object *obj, const char *path)
{
	int err;

	err = bpf_object__pin_maps(obj, path);
	if (err)
		return err;

	err = bpf_object__pin_programs(obj, path);
	if (err) {
		bpf_object__unpin_maps(obj, path);
		return err;
	}

	return 0;
}

static void bpf_map__destroy(struct bpf_map *map)
{
	if (map->clear_priv)
		map->clear_priv(map, map->priv);
	map->priv = NULL;
	map->clear_priv = NULL;

	if (map->inner_map) {
		bpf_map__destroy(map->inner_map);
		zfree(&map->inner_map);
	}

	zfree(&map->init_slots);
	map->init_slots_sz = 0;

	if (map->mmaped) {
		munmap(map->mmaped, bpf_map_mmap_sz(map));
		map->mmaped = NULL;
	}

	if (map->st_ops) {
		zfree(&map->st_ops->data);
		zfree(&map->st_ops->progs);
		zfree(&map->st_ops->kern_func_off);
		zfree(&map->st_ops);
	}

	zfree(&map->name);
	zfree(&map->pin_path);

	if (map->fd >= 0)
		zclose(map->fd);
}

void bpf_object__close(struct bpf_object *obj)
{
	size_t i;

	if (IS_ERR_OR_NULL(obj))
		return;

	if (obj->clear_priv)
		obj->clear_priv(obj, obj->priv);

	bpf_object__elf_finish(obj);
	bpf_object__unload(obj);
	btf__free(obj->btf);
	btf_ext__free(obj->btf_ext);

	for (i = 0; i < obj->nr_maps; i++)
		bpf_map__destroy(&obj->maps[i]);

	zfree(&obj->kconfig);
	zfree(&obj->externs);
	obj->nr_extern = 0;

	zfree(&obj->maps);
	obj->nr_maps = 0;

	if (obj->programs && obj->nr_programs) {
		for (i = 0; i < obj->nr_programs; i++)
			bpf_program__exit(&obj->programs[i]);
	}
	zfree(&obj->programs);

	list_del(&obj->list);
	free(obj);
}

struct bpf_object *
bpf_object__next(struct bpf_object *prev)
{
	struct bpf_object *next;

	if (!prev)
		next = list_first_entry(&bpf_objects_list,
					struct bpf_object,
					list);
	else
		next = list_next_entry(prev, list);

	/* Empty list is noticed here so don't need checking on entry. */
	if (&next->list == &bpf_objects_list)
		return NULL;

	return next;
}

const char *bpf_object__name(const struct bpf_object *obj)
{
	return obj ? obj->name : ERR_PTR(-EINVAL);
}

unsigned int bpf_object__kversion(const struct bpf_object *obj)
{
	return obj ? obj->kern_version : 0;
}

struct btf *bpf_object__btf(const struct bpf_object *obj)
{
	return obj ? obj->btf : NULL;
}

int bpf_object__btf_fd(const struct bpf_object *obj)
{
	return obj->btf ? btf__fd(obj->btf) : -1;
}

int bpf_object__set_priv(struct bpf_object *obj, void *priv,
			 bpf_object_clear_priv_t clear_priv)
{
	if (obj->priv && obj->clear_priv)
		obj->clear_priv(obj, obj->priv);

	obj->priv = priv;
	obj->clear_priv = clear_priv;
	return 0;
}

void *bpf_object__priv(const struct bpf_object *obj)
{
	return obj ? obj->priv : ERR_PTR(-EINVAL);
}

static struct bpf_program *
__bpf_program__iter(const struct bpf_program *p, const struct bpf_object *obj,
		    bool forward)
{
	size_t nr_programs = obj->nr_programs;
	ssize_t idx;

	if (!nr_programs)
		return NULL;

	if (!p)
		/* Iter from the beginning */
		return forward ? &obj->programs[0] :
			&obj->programs[nr_programs - 1];

	if (p->obj != obj) {
		pr_warn("error: program handler doesn't match object\n");
		return NULL;
	}

	idx = (p - obj->programs) + (forward ? 1 : -1);
	if (idx >= obj->nr_programs || idx < 0)
		return NULL;
	return &obj->programs[idx];
}

struct bpf_program *
bpf_program__next(struct bpf_program *prev, const struct bpf_object *obj)
{
	struct bpf_program *prog = prev;

	do {
		prog = __bpf_program__iter(prog, obj, true);
	} while (prog && prog_is_subprog(obj, prog));

	return prog;
}

struct bpf_program *
bpf_program__prev(struct bpf_program *next, const struct bpf_object *obj)
{
	struct bpf_program *prog = next;

	do {
		prog = __bpf_program__iter(prog, obj, false);
	} while (prog && prog_is_subprog(obj, prog));

	return prog;
}

int bpf_program__set_priv(struct bpf_program *prog, void *priv,
			  bpf_program_clear_priv_t clear_priv)
{
	if (prog->priv && prog->clear_priv)
		prog->clear_priv(prog, prog->priv);

	prog->priv = priv;
	prog->clear_priv = clear_priv;
	return 0;
}

void *bpf_program__priv(const struct bpf_program *prog)
{
	return prog ? prog->priv : ERR_PTR(-EINVAL);
}

void bpf_program__set_ifindex(struct bpf_program *prog, __u32 ifindex)
{
	prog->prog_ifindex = ifindex;
}

const char *bpf_program__name(const struct bpf_program *prog)
{
	return prog->name;
}

const char *bpf_program__section_name(const struct bpf_program *prog)
{
	return prog->sec_name;
}

const char *bpf_program__title(const struct bpf_program *prog, bool needs_copy)
{
	const char *title;

	title = prog->sec_name;
	if (needs_copy) {
		title = strdup(title);
		if (!title) {
			pr_warn("failed to strdup program title\n");
			return ERR_PTR(-ENOMEM);
		}
	}

	return title;
}

bool bpf_program__autoload(const struct bpf_program *prog)
{
	return prog->load;
}

int bpf_program__set_autoload(struct bpf_program *prog, bool autoload)
{
	if (prog->obj->loaded)
		return -EINVAL;

	prog->load = autoload;
	return 0;
}

int bpf_program__fd(const struct bpf_program *prog)
{
	return bpf_program__nth_fd(prog, 0);
}

size_t bpf_program__size(const struct bpf_program *prog)
{
	return prog->insns_cnt * BPF_INSN_SZ;
}

int bpf_program__set_prep(struct bpf_program *prog, int nr_instances,
			  bpf_program_prep_t prep)
{
	int *instances_fds;

	if (nr_instances <= 0 || !prep)
		return -EINVAL;

	if (prog->instances.nr > 0 || prog->instances.fds) {
		pr_warn("Can't set pre-processor after loading\n");
		return -EINVAL;
	}

	instances_fds = malloc(sizeof(int) * nr_instances);
	if (!instances_fds) {
		pr_warn("alloc memory failed for fds\n");
		return -ENOMEM;
	}

	/* fill all fd with -1 */
	memset(instances_fds, -1, sizeof(int) * nr_instances);

	prog->instances.nr = nr_instances;
	prog->instances.fds = instances_fds;
	prog->preprocessor = prep;
	return 0;
}

int bpf_program__nth_fd(const struct bpf_program *prog, int n)
{
	int fd;

	if (!prog)
		return -EINVAL;

	if (n >= prog->instances.nr || n < 0) {
		pr_warn("Can't get the %dth fd from program %s: only %d instances\n",
			n, prog->name, prog->instances.nr);
		return -EINVAL;
	}

	fd = prog->instances.fds[n];
	if (fd < 0) {
		pr_warn("%dth instance of program '%s' is invalid\n",
			n, prog->name);
		return -ENOENT;
	}

	return fd;
}

enum bpf_prog_type bpf_program__get_type(struct bpf_program *prog)
{
	return prog->type;
}

void bpf_program__set_type(struct bpf_program *prog, enum bpf_prog_type type)
{
	prog->type = type;
}

static bool bpf_program__is_type(const struct bpf_program *prog,
				 enum bpf_prog_type type)
{
	return prog ? (prog->type == type) : false;
}

#define BPF_PROG_TYPE_FNS(NAME, TYPE)				\
int bpf_program__set_##NAME(struct bpf_program *prog)		\
{								\
	if (!prog)						\
		return -EINVAL;					\
	bpf_program__set_type(prog, TYPE);			\
	return 0;						\
}								\
								\
bool bpf_program__is_##NAME(const struct bpf_program *prog)	\
{								\
	return bpf_program__is_type(prog, TYPE);		\
}								\

BPF_PROG_TYPE_FNS(socket_filter, BPF_PROG_TYPE_SOCKET_FILTER);
BPF_PROG_TYPE_FNS(lsm, BPF_PROG_TYPE_LSM);
BPF_PROG_TYPE_FNS(kprobe, BPF_PROG_TYPE_KPROBE);
BPF_PROG_TYPE_FNS(sched_cls, BPF_PROG_TYPE_SCHED_CLS);
BPF_PROG_TYPE_FNS(sched_act, BPF_PROG_TYPE_SCHED_ACT);
BPF_PROG_TYPE_FNS(tracepoint, BPF_PROG_TYPE_TRACEPOINT);
BPF_PROG_TYPE_FNS(raw_tracepoint, BPF_PROG_TYPE_RAW_TRACEPOINT);
BPF_PROG_TYPE_FNS(xdp, BPF_PROG_TYPE_XDP);
BPF_PROG_TYPE_FNS(perf_event, BPF_PROG_TYPE_PERF_EVENT);
BPF_PROG_TYPE_FNS(tracing, BPF_PROG_TYPE_TRACING);
BPF_PROG_TYPE_FNS(struct_ops, BPF_PROG_TYPE_STRUCT_OPS);
BPF_PROG_TYPE_FNS(extension, BPF_PROG_TYPE_EXT);
BPF_PROG_TYPE_FNS(sk_lookup, BPF_PROG_TYPE_SK_LOOKUP);

enum bpf_attach_type
bpf_program__get_expected_attach_type(struct bpf_program *prog)
{
	return prog->expected_attach_type;
}

void bpf_program__set_expected_attach_type(struct bpf_program *prog,
					   enum bpf_attach_type type)
{
	prog->expected_attach_type = type;
}

#define BPF_PROG_SEC_IMPL(string, ptype, eatype, eatype_optional,	    \
			  attachable, attach_btf)			    \
	{								    \
		.sec = string,						    \
		.len = sizeof(string) - 1,				    \
		.prog_type = ptype,					    \
		.expected_attach_type = eatype,				    \
		.is_exp_attach_type_optional = eatype_optional,		    \
		.is_attachable = attachable,				    \
		.is_attach_btf = attach_btf,				    \
	}

/* Programs that can NOT be attached. */
#define BPF_PROG_SEC(string, ptype) BPF_PROG_SEC_IMPL(string, ptype, 0, 0, 0, 0)

/* Programs that can be attached. */
#define BPF_APROG_SEC(string, ptype, atype) \
	BPF_PROG_SEC_IMPL(string, ptype, atype, true, 1, 0)

/* Programs that must specify expected attach type at load time. */
#define BPF_EAPROG_SEC(string, ptype, eatype) \
	BPF_PROG_SEC_IMPL(string, ptype, eatype, false, 1, 0)

/* Programs that use BTF to identify attach point */
#define BPF_PROG_BTF(string, ptype, eatype) \
	BPF_PROG_SEC_IMPL(string, ptype, eatype, false, 0, 1)

/* Programs that can be attached but attach type can't be identified by section
 * name. Kept for backward compatibility.
 */
#define BPF_APROG_COMPAT(string, ptype) BPF_PROG_SEC(string, ptype)

#define SEC_DEF(sec_pfx, ptype, ...) {					    \
	.sec = sec_pfx,							    \
	.len = sizeof(sec_pfx) - 1,					    \
	.prog_type = BPF_PROG_TYPE_##ptype,				    \
	__VA_ARGS__							    \
}

static struct bpf_link *attach_kprobe(const struct bpf_sec_def *sec,
				      struct bpf_program *prog);
static struct bpf_link *attach_tp(const struct bpf_sec_def *sec,
				  struct bpf_program *prog);
static struct bpf_link *attach_raw_tp(const struct bpf_sec_def *sec,
				      struct bpf_program *prog);
static struct bpf_link *attach_trace(const struct bpf_sec_def *sec,
				     struct bpf_program *prog);
static struct bpf_link *attach_lsm(const struct bpf_sec_def *sec,
				   struct bpf_program *prog);
static struct bpf_link *attach_iter(const struct bpf_sec_def *sec,
				    struct bpf_program *prog);

static const struct bpf_sec_def section_defs[] = {
	BPF_PROG_SEC("socket",			BPF_PROG_TYPE_SOCKET_FILTER),
	BPF_PROG_SEC("sk_reuseport",		BPF_PROG_TYPE_SK_REUSEPORT),
	SEC_DEF("kprobe/", KPROBE,
		.attach_fn = attach_kprobe),
	BPF_PROG_SEC("uprobe/",			BPF_PROG_TYPE_KPROBE),
	SEC_DEF("kretprobe/", KPROBE,
		.attach_fn = attach_kprobe),
	BPF_PROG_SEC("uretprobe/",		BPF_PROG_TYPE_KPROBE),
	BPF_PROG_SEC("classifier",		BPF_PROG_TYPE_SCHED_CLS),
	BPF_PROG_SEC("action",			BPF_PROG_TYPE_SCHED_ACT),
	SEC_DEF("tracepoint/", TRACEPOINT,
		.attach_fn = attach_tp),
	SEC_DEF("tp/", TRACEPOINT,
		.attach_fn = attach_tp),
	SEC_DEF("raw_tracepoint/", RAW_TRACEPOINT,
		.attach_fn = attach_raw_tp),
	SEC_DEF("raw_tp/", RAW_TRACEPOINT,
		.attach_fn = attach_raw_tp),
	SEC_DEF("tp_btf/", TRACING,
		.expected_attach_type = BPF_TRACE_RAW_TP,
		.is_attach_btf = true,
		.attach_fn = attach_trace),
	SEC_DEF("fentry/", TRACING,
		.expected_attach_type = BPF_TRACE_FENTRY,
		.is_attach_btf = true,
		.attach_fn = attach_trace),
	SEC_DEF("fmod_ret/", TRACING,
		.expected_attach_type = BPF_MODIFY_RETURN,
		.is_attach_btf = true,
		.attach_fn = attach_trace),
	SEC_DEF("fexit/", TRACING,
		.expected_attach_type = BPF_TRACE_FEXIT,
		.is_attach_btf = true,
		.attach_fn = attach_trace),
	SEC_DEF("fentry.s/", TRACING,
		.expected_attach_type = BPF_TRACE_FENTRY,
		.is_attach_btf = true,
		.is_sleepable = true,
		.attach_fn = attach_trace),
	SEC_DEF("fmod_ret.s/", TRACING,
		.expected_attach_type = BPF_MODIFY_RETURN,
		.is_attach_btf = true,
		.is_sleepable = true,
		.attach_fn = attach_trace),
	SEC_DEF("fexit.s/", TRACING,
		.expected_attach_type = BPF_TRACE_FEXIT,
		.is_attach_btf = true,
		.is_sleepable = true,
		.attach_fn = attach_trace),
	SEC_DEF("freplace/", EXT,
		.is_attach_btf = true,
		.attach_fn = attach_trace),
	SEC_DEF("lsm/", LSM,
		.is_attach_btf = true,
		.expected_attach_type = BPF_LSM_MAC,
		.attach_fn = attach_lsm),
	SEC_DEF("lsm.s/", LSM,
		.is_attach_btf = true,
		.is_sleepable = true,
		.expected_attach_type = BPF_LSM_MAC,
		.attach_fn = attach_lsm),
	SEC_DEF("iter/", TRACING,
		.expected_attach_type = BPF_TRACE_ITER,
		.is_attach_btf = true,
		.attach_fn = attach_iter),
	BPF_EAPROG_SEC("xdp_devmap/",		BPF_PROG_TYPE_XDP,
						BPF_XDP_DEVMAP),
	BPF_EAPROG_SEC("xdp_cpumap/",		BPF_PROG_TYPE_XDP,
						BPF_XDP_CPUMAP),
	BPF_APROG_SEC("xdp",			BPF_PROG_TYPE_XDP,
						BPF_XDP),
	BPF_PROG_SEC("perf_event",		BPF_PROG_TYPE_PERF_EVENT),
	BPF_PROG_SEC("lwt_in",			BPF_PROG_TYPE_LWT_IN),
	BPF_PROG_SEC("lwt_out",			BPF_PROG_TYPE_LWT_OUT),
	BPF_PROG_SEC("lwt_xmit",		BPF_PROG_TYPE_LWT_XMIT),
	BPF_PROG_SEC("lwt_seg6local",		BPF_PROG_TYPE_LWT_SEG6LOCAL),
	BPF_APROG_SEC("cgroup_skb/ingress",	BPF_PROG_TYPE_CGROUP_SKB,
						BPF_CGROUP_INET_INGRESS),
	BPF_APROG_SEC("cgroup_skb/egress",	BPF_PROG_TYPE_CGROUP_SKB,
						BPF_CGROUP_INET_EGRESS),
	BPF_APROG_COMPAT("cgroup/skb",		BPF_PROG_TYPE_CGROUP_SKB),
	BPF_EAPROG_SEC("cgroup/sock_create",	BPF_PROG_TYPE_CGROUP_SOCK,
						BPF_CGROUP_INET_SOCK_CREATE),
	BPF_EAPROG_SEC("cgroup/sock_release",	BPF_PROG_TYPE_CGROUP_SOCK,
						BPF_CGROUP_INET_SOCK_RELEASE),
	BPF_APROG_SEC("cgroup/sock",		BPF_PROG_TYPE_CGROUP_SOCK,
						BPF_CGROUP_INET_SOCK_CREATE),
	BPF_EAPROG_SEC("cgroup/post_bind4",	BPF_PROG_TYPE_CGROUP_SOCK,
						BPF_CGROUP_INET4_POST_BIND),
	BPF_EAPROG_SEC("cgroup/post_bind6",	BPF_PROG_TYPE_CGROUP_SOCK,
						BPF_CGROUP_INET6_POST_BIND),
	BPF_APROG_SEC("cgroup/dev",		BPF_PROG_TYPE_CGROUP_DEVICE,
						BPF_CGROUP_DEVICE),
	BPF_APROG_SEC("sockops",		BPF_PROG_TYPE_SOCK_OPS,
						BPF_CGROUP_SOCK_OPS),
	BPF_APROG_SEC("sk_skb/stream_parser",	BPF_PROG_TYPE_SK_SKB,
						BPF_SK_SKB_STREAM_PARSER),
	BPF_APROG_SEC("sk_skb/stream_verdict",	BPF_PROG_TYPE_SK_SKB,
						BPF_SK_SKB_STREAM_VERDICT),
	BPF_APROG_COMPAT("sk_skb",		BPF_PROG_TYPE_SK_SKB),
	BPF_APROG_SEC("sk_msg",			BPF_PROG_TYPE_SK_MSG,
						BPF_SK_MSG_VERDICT),
	BPF_APROG_SEC("lirc_mode2",		BPF_PROG_TYPE_LIRC_MODE2,
						BPF_LIRC_MODE2),
	BPF_APROG_SEC("flow_dissector",		BPF_PROG_TYPE_FLOW_DISSECTOR,
						BPF_FLOW_DISSECTOR),
	BPF_EAPROG_SEC("cgroup/bind4",		BPF_PROG_TYPE_CGROUP_SOCK_ADDR,
						BPF_CGROUP_INET4_BIND),
	BPF_EAPROG_SEC("cgroup/bind6",		BPF_PROG_TYPE_CGROUP_SOCK_ADDR,
						BPF_CGROUP_INET6_BIND),
	BPF_EAPROG_SEC("cgroup/connect4",	BPF_PROG_TYPE_CGROUP_SOCK_ADDR,
						BPF_CGROUP_INET4_CONNECT),
	BPF_EAPROG_SEC("cgroup/connect6",	BPF_PROG_TYPE_CGROUP_SOCK_ADDR,
						BPF_CGROUP_INET6_CONNECT),
	BPF_EAPROG_SEC("cgroup/sendmsg4",	BPF_PROG_TYPE_CGROUP_SOCK_ADDR,
						BPF_CGROUP_UDP4_SENDMSG),
	BPF_EAPROG_SEC("cgroup/sendmsg6",	BPF_PROG_TYPE_CGROUP_SOCK_ADDR,
						BPF_CGROUP_UDP6_SENDMSG),
	BPF_EAPROG_SEC("cgroup/recvmsg4",	BPF_PROG_TYPE_CGROUP_SOCK_ADDR,
						BPF_CGROUP_UDP4_RECVMSG),
	BPF_EAPROG_SEC("cgroup/recvmsg6",	BPF_PROG_TYPE_CGROUP_SOCK_ADDR,
						BPF_CGROUP_UDP6_RECVMSG),
	BPF_EAPROG_SEC("cgroup/getpeername4",	BPF_PROG_TYPE_CGROUP_SOCK_ADDR,
						BPF_CGROUP_INET4_GETPEERNAME),
	BPF_EAPROG_SEC("cgroup/getpeername6",	BPF_PROG_TYPE_CGROUP_SOCK_ADDR,
						BPF_CGROUP_INET6_GETPEERNAME),
	BPF_EAPROG_SEC("cgroup/getsockname4",	BPF_PROG_TYPE_CGROUP_SOCK_ADDR,
						BPF_CGROUP_INET4_GETSOCKNAME),
	BPF_EAPROG_SEC("cgroup/getsockname6",	BPF_PROG_TYPE_CGROUP_SOCK_ADDR,
						BPF_CGROUP_INET6_GETSOCKNAME),
	BPF_EAPROG_SEC("cgroup/sysctl",		BPF_PROG_TYPE_CGROUP_SYSCTL,
						BPF_CGROUP_SYSCTL),
	BPF_EAPROG_SEC("cgroup/getsockopt",	BPF_PROG_TYPE_CGROUP_SOCKOPT,
						BPF_CGROUP_GETSOCKOPT),
	BPF_EAPROG_SEC("cgroup/setsockopt",	BPF_PROG_TYPE_CGROUP_SOCKOPT,
						BPF_CGROUP_SETSOCKOPT),
	BPF_PROG_SEC("struct_ops",		BPF_PROG_TYPE_STRUCT_OPS),
	BPF_EAPROG_SEC("sk_lookup/",		BPF_PROG_TYPE_SK_LOOKUP,
						BPF_SK_LOOKUP),
};

#undef BPF_PROG_SEC_IMPL
#undef BPF_PROG_SEC
#undef BPF_APROG_SEC
#undef BPF_EAPROG_SEC
#undef BPF_APROG_COMPAT
#undef SEC_DEF

#define MAX_TYPE_NAME_SIZE 32

static const struct bpf_sec_def *find_sec_def(const char *sec_name)
{
	int i, n = ARRAY_SIZE(section_defs);

	for (i = 0; i < n; i++) {
		if (strncmp(sec_name,
			    section_defs[i].sec, section_defs[i].len))
			continue;
		return &section_defs[i];
	}
	return NULL;
}

static char *libbpf_get_type_names(bool attach_type)
{
	int i, len = ARRAY_SIZE(section_defs) * MAX_TYPE_NAME_SIZE;
	char *buf;

	buf = malloc(len);
	if (!buf)
		return NULL;

	buf[0] = '\0';
	/* Forge string buf with all available names */
	for (i = 0; i < ARRAY_SIZE(section_defs); i++) {
		if (attach_type && !section_defs[i].is_attachable)
			continue;

		if (strlen(buf) + strlen(section_defs[i].sec) + 2 > len) {
			free(buf);
			return NULL;
		}
		strcat(buf, " ");
		strcat(buf, section_defs[i].sec);
	}

	return buf;
}

int libbpf_prog_type_by_name(const char *name, enum bpf_prog_type *prog_type,
			     enum bpf_attach_type *expected_attach_type)
{
	const struct bpf_sec_def *sec_def;
	char *type_names;

	if (!name)
		return -EINVAL;

	sec_def = find_sec_def(name);
	if (sec_def) {
		*prog_type = sec_def->prog_type;
		*expected_attach_type = sec_def->expected_attach_type;
		return 0;
	}

	pr_debug("failed to guess program type from ELF section '%s'\n", name);
	type_names = libbpf_get_type_names(false);
	if (type_names != NULL) {
		pr_debug("supported section(type) names are:%s\n", type_names);
		free(type_names);
	}

	return -ESRCH;
}

static struct bpf_map *find_struct_ops_map_by_offset(struct bpf_object *obj,
						     size_t offset)
{
	struct bpf_map *map;
	size_t i;

	for (i = 0; i < obj->nr_maps; i++) {
		map = &obj->maps[i];
		if (!bpf_map__is_struct_ops(map))
			continue;
		if (map->sec_offset <= offset &&
		    offset - map->sec_offset < map->def.value_size)
			return map;
	}

	return NULL;
}

/* Collect the reloc from ELF and populate the st_ops->progs[] */
static int bpf_object__collect_st_ops_relos(struct bpf_object *obj,
					    GElf_Shdr *shdr, Elf_Data *data)
{
	const struct btf_member *member;
	struct bpf_struct_ops *st_ops;
	struct bpf_program *prog;
	unsigned int shdr_idx;
	const struct btf *btf;
	struct bpf_map *map;
	Elf_Data *symbols;
	unsigned int moff, insn_idx;
	const char *name;
	__u32 member_idx;
	GElf_Sym sym;
	GElf_Rel rel;
	int i, nrels;

	symbols = obj->efile.symbols;
	btf = obj->btf;
	nrels = shdr->sh_size / shdr->sh_entsize;
	for (i = 0; i < nrels; i++) {
		if (!gelf_getrel(data, i, &rel)) {
			pr_warn("struct_ops reloc: failed to get %d reloc\n", i);
			return -LIBBPF_ERRNO__FORMAT;
		}

		if (!gelf_getsym(symbols, GELF_R_SYM(rel.r_info), &sym)) {
			pr_warn("struct_ops reloc: symbol %zx not found\n",
				(size_t)GELF_R_SYM(rel.r_info));
			return -LIBBPF_ERRNO__FORMAT;
		}

		name = elf_sym_str(obj, sym.st_name) ?: "<?>";
		map = find_struct_ops_map_by_offset(obj, rel.r_offset);
		if (!map) {
			pr_warn("struct_ops reloc: cannot find map at rel.r_offset %zu\n",
				(size_t)rel.r_offset);
			return -EINVAL;
		}

		moff = rel.r_offset - map->sec_offset;
		shdr_idx = sym.st_shndx;
		st_ops = map->st_ops;
		pr_debug("struct_ops reloc %s: for %lld value %lld shdr_idx %u rel.r_offset %zu map->sec_offset %zu name %d (\'%s\')\n",
			 map->name,
			 (long long)(rel.r_info >> 32),
			 (long long)sym.st_value,
			 shdr_idx, (size_t)rel.r_offset,
			 map->sec_offset, sym.st_name, name);

		if (shdr_idx >= SHN_LORESERVE) {
			pr_warn("struct_ops reloc %s: rel.r_offset %zu shdr_idx %u unsupported non-static function\n",
				map->name, (size_t)rel.r_offset, shdr_idx);
			return -LIBBPF_ERRNO__RELOC;
		}
		if (sym.st_value % BPF_INSN_SZ) {
			pr_warn("struct_ops reloc %s: invalid target program offset %llu\n",
				map->name, (unsigned long long)sym.st_value);
			return -LIBBPF_ERRNO__FORMAT;
		}
		insn_idx = sym.st_value / BPF_INSN_SZ;

		member = find_member_by_offset(st_ops->type, moff * 8);
		if (!member) {
			pr_warn("struct_ops reloc %s: cannot find member at moff %u\n",
				map->name, moff);
			return -EINVAL;
		}
		member_idx = member - btf_members(st_ops->type);
		name = btf__name_by_offset(btf, member->name_off);

		if (!resolve_func_ptr(btf, member->type, NULL)) {
			pr_warn("struct_ops reloc %s: cannot relocate non func ptr %s\n",
				map->name, name);
			return -EINVAL;
		}

		prog = find_prog_by_sec_insn(obj, shdr_idx, insn_idx);
		if (!prog) {
			pr_warn("struct_ops reloc %s: cannot find prog at shdr_idx %u to relocate func ptr %s\n",
				map->name, shdr_idx, name);
			return -EINVAL;
		}

		if (prog->type == BPF_PROG_TYPE_UNSPEC) {
			const struct bpf_sec_def *sec_def;

			sec_def = find_sec_def(prog->sec_name);
			if (sec_def &&
			    sec_def->prog_type != BPF_PROG_TYPE_STRUCT_OPS) {
				/* for pr_warn */
				prog->type = sec_def->prog_type;
				goto invalid_prog;
			}

			prog->type = BPF_PROG_TYPE_STRUCT_OPS;
			prog->attach_btf_id = st_ops->type_id;
			prog->expected_attach_type = member_idx;
		} else if (prog->type != BPF_PROG_TYPE_STRUCT_OPS ||
			   prog->attach_btf_id != st_ops->type_id ||
			   prog->expected_attach_type != member_idx) {
			goto invalid_prog;
		}
		st_ops->progs[member_idx] = prog;
	}

	return 0;

invalid_prog:
	pr_warn("struct_ops reloc %s: cannot use prog %s in sec %s with type %u attach_btf_id %u expected_attach_type %u for func ptr %s\n",
		map->name, prog->name, prog->sec_name, prog->type,
		prog->attach_btf_id, prog->expected_attach_type, name);
	return -EINVAL;
}

#define BTF_TRACE_PREFIX "btf_trace_"
#define BTF_LSM_PREFIX "bpf_lsm_"
#define BTF_ITER_PREFIX "bpf_iter_"
#define BTF_MAX_NAME_SIZE 128

static int find_btf_by_prefix_kind(const struct btf *btf, const char *prefix,
				   const char *name, __u32 kind)
{
	char btf_type_name[BTF_MAX_NAME_SIZE];
	int ret;

	ret = snprintf(btf_type_name, sizeof(btf_type_name),
		       "%s%s", prefix, name);
	/* snprintf returns the number of characters written excluding the
	 * the terminating null. So, if >= BTF_MAX_NAME_SIZE are written, it
	 * indicates truncation.
	 */
	if (ret < 0 || ret >= sizeof(btf_type_name))
		return -ENAMETOOLONG;
	return btf__find_by_name_kind(btf, btf_type_name, kind);
}

static inline int __find_vmlinux_btf_id(struct btf *btf, const char *name,
					enum bpf_attach_type attach_type)
{
	int err;

	if (attach_type == BPF_TRACE_RAW_TP)
		err = find_btf_by_prefix_kind(btf, BTF_TRACE_PREFIX, name,
					      BTF_KIND_TYPEDEF);
	else if (attach_type == BPF_LSM_MAC)
		err = find_btf_by_prefix_kind(btf, BTF_LSM_PREFIX, name,
					      BTF_KIND_FUNC);
	else if (attach_type == BPF_TRACE_ITER)
		err = find_btf_by_prefix_kind(btf, BTF_ITER_PREFIX, name,
					      BTF_KIND_FUNC);
	else
		err = btf__find_by_name_kind(btf, name, BTF_KIND_FUNC);

	if (err <= 0)
		pr_warn("%s is not found in vmlinux BTF\n", name);

	return err;
}

int libbpf_find_vmlinux_btf_id(const char *name,
			       enum bpf_attach_type attach_type)
{
	struct btf *btf;
	int err;

	btf = libbpf_find_kernel_btf();
	if (IS_ERR(btf)) {
		pr_warn("vmlinux BTF is not found\n");
		return -EINVAL;
	}

	err = __find_vmlinux_btf_id(btf, name, attach_type);
	btf__free(btf);
	return err;
}

static int libbpf_find_prog_btf_id(const char *name, __u32 attach_prog_fd)
{
	struct bpf_prog_info_linear *info_linear;
	struct bpf_prog_info *info;
	struct btf *btf = NULL;
	int err = -EINVAL;

	info_linear = bpf_program__get_prog_info_linear(attach_prog_fd, 0);
	if (IS_ERR_OR_NULL(info_linear)) {
		pr_warn("failed get_prog_info_linear for FD %d\n",
			attach_prog_fd);
		return -EINVAL;
	}
	info = &info_linear->info;
	if (!info->btf_id) {
		pr_warn("The target program doesn't have BTF\n");
		goto out;
	}
	if (btf__get_from_id(info->btf_id, &btf)) {
		pr_warn("Failed to get BTF of the program\n");
		goto out;
	}
	err = btf__find_by_name_kind(btf, name, BTF_KIND_FUNC);
	btf__free(btf);
	if (err <= 0) {
		pr_warn("%s is not found in prog's BTF\n", name);
		goto out;
	}
out:
	free(info_linear);
	return err;
}

static int libbpf_find_attach_btf_id(struct bpf_program *prog)
{
	enum bpf_attach_type attach_type = prog->expected_attach_type;
	__u32 attach_prog_fd = prog->attach_prog_fd;
	const char *name = prog->sec_name;
	int i, err;

	if (!name)
		return -EINVAL;

	for (i = 0; i < ARRAY_SIZE(section_defs); i++) {
		if (!section_defs[i].is_attach_btf)
			continue;
		if (strncmp(name, section_defs[i].sec, section_defs[i].len))
			continue;
		if (attach_prog_fd)
			err = libbpf_find_prog_btf_id(name + section_defs[i].len,
						      attach_prog_fd);
		else
			err = __find_vmlinux_btf_id(prog->obj->btf_vmlinux,
						    name + section_defs[i].len,
						    attach_type);
		return err;
	}
	pr_warn("failed to identify btf_id based on ELF section name '%s'\n", name);
	return -ESRCH;
}

int libbpf_attach_type_by_name(const char *name,
			       enum bpf_attach_type *attach_type)
{
	char *type_names;
	int i;

	if (!name)
		return -EINVAL;

	for (i = 0; i < ARRAY_SIZE(section_defs); i++) {
		if (strncmp(name, section_defs[i].sec, section_defs[i].len))
			continue;
		if (!section_defs[i].is_attachable)
			return -EINVAL;
		*attach_type = section_defs[i].expected_attach_type;
		return 0;
	}
	pr_debug("failed to guess attach type based on ELF section name '%s'\n", name);
	type_names = libbpf_get_type_names(true);
	if (type_names != NULL) {
		pr_debug("attachable section(type) names are:%s\n", type_names);
		free(type_names);
	}

	return -EINVAL;
}

int bpf_map__fd(const struct bpf_map *map)
{
	return map ? map->fd : -EINVAL;
}

const struct bpf_map_def *bpf_map__def(const struct bpf_map *map)
{
	return map ? &map->def : ERR_PTR(-EINVAL);
}

const char *bpf_map__name(const struct bpf_map *map)
{
	return map ? map->name : NULL;
}

enum bpf_map_type bpf_map__type(const struct bpf_map *map)
{
	return map->def.type;
}

int bpf_map__set_type(struct bpf_map *map, enum bpf_map_type type)
{
	if (map->fd >= 0)
		return -EBUSY;
	map->def.type = type;
	return 0;
}

__u32 bpf_map__map_flags(const struct bpf_map *map)
{
	return map->def.map_flags;
}

int bpf_map__set_map_flags(struct bpf_map *map, __u32 flags)
{
	if (map->fd >= 0)
		return -EBUSY;
	map->def.map_flags = flags;
	return 0;
}

__u32 bpf_map__numa_node(const struct bpf_map *map)
{
	return map->numa_node;
}

int bpf_map__set_numa_node(struct bpf_map *map, __u32 numa_node)
{
	if (map->fd >= 0)
		return -EBUSY;
	map->numa_node = numa_node;
	return 0;
}

__u32 bpf_map__key_size(const struct bpf_map *map)
{
	return map->def.key_size;
}

int bpf_map__set_key_size(struct bpf_map *map, __u32 size)
{
	if (map->fd >= 0)
		return -EBUSY;
	map->def.key_size = size;
	return 0;
}

__u32 bpf_map__value_size(const struct bpf_map *map)
{
	return map->def.value_size;
}

int bpf_map__set_value_size(struct bpf_map *map, __u32 size)
{
	if (map->fd >= 0)
		return -EBUSY;
	map->def.value_size = size;
	return 0;
}

__u32 bpf_map__btf_key_type_id(const struct bpf_map *map)
{
	return map ? map->btf_key_type_id : 0;
}

__u32 bpf_map__btf_value_type_id(const struct bpf_map *map)
{
	return map ? map->btf_value_type_id : 0;
}

int bpf_map__set_priv(struct bpf_map *map, void *priv,
		     bpf_map_clear_priv_t clear_priv)
{
	if (!map)
		return -EINVAL;

	if (map->priv) {
		if (map->clear_priv)
			map->clear_priv(map, map->priv);
	}

	map->priv = priv;
	map->clear_priv = clear_priv;
	return 0;
}

void *bpf_map__priv(const struct bpf_map *map)
{
	return map ? map->priv : ERR_PTR(-EINVAL);
}

int bpf_map__set_initial_value(struct bpf_map *map,
			       const void *data, size_t size)
{
	if (!map->mmaped || map->libbpf_type == LIBBPF_MAP_KCONFIG ||
	    size != map->def.value_size || map->fd >= 0)
		return -EINVAL;

	memcpy(map->mmaped, data, size);
	return 0;
}

bool bpf_map__is_offload_neutral(const struct bpf_map *map)
{
	return map->def.type == BPF_MAP_TYPE_PERF_EVENT_ARRAY;
}

bool bpf_map__is_internal(const struct bpf_map *map)
{
	return map->libbpf_type != LIBBPF_MAP_UNSPEC;
}

__u32 bpf_map__ifindex(const struct bpf_map *map)
{
	return map->map_ifindex;
}

int bpf_map__set_ifindex(struct bpf_map *map, __u32 ifindex)
{
	if (map->fd >= 0)
		return -EBUSY;
	map->map_ifindex = ifindex;
	return 0;
}

int bpf_map__set_inner_map_fd(struct bpf_map *map, int fd)
{
	if (!bpf_map_type__is_map_in_map(map->def.type)) {
		pr_warn("error: unsupported map type\n");
		return -EINVAL;
	}
	if (map->inner_map_fd != -1) {
		pr_warn("error: inner_map_fd already specified\n");
		return -EINVAL;
	}
	map->inner_map_fd = fd;
	return 0;
}

static struct bpf_map *
__bpf_map__iter(const struct bpf_map *m, const struct bpf_object *obj, int i)
{
	ssize_t idx;
	struct bpf_map *s, *e;

	if (!obj || !obj->maps)
		return NULL;

	s = obj->maps;
	e = obj->maps + obj->nr_maps;

	if ((m < s) || (m >= e)) {
		pr_warn("error in %s: map handler doesn't belong to object\n",
			 __func__);
		return NULL;
	}

	idx = (m - obj->maps) + i;
	if (idx >= obj->nr_maps || idx < 0)
		return NULL;
	return &obj->maps[idx];
}

struct bpf_map *
bpf_map__next(const struct bpf_map *prev, const struct bpf_object *obj)
{
	if (prev == NULL)
		return obj->maps;

	return __bpf_map__iter(prev, obj, 1);
}

struct bpf_map *
bpf_map__prev(const struct bpf_map *next, const struct bpf_object *obj)
{
	if (next == NULL) {
		if (!obj->nr_maps)
			return NULL;
		return obj->maps + obj->nr_maps - 1;
	}

	return __bpf_map__iter(next, obj, -1);
}

struct bpf_map *
bpf_object__find_map_by_name(const struct bpf_object *obj, const char *name)
{
	struct bpf_map *pos;

	bpf_object__for_each_map(pos, obj) {
		if (pos->name && !strcmp(pos->name, name))
			return pos;
	}
	return NULL;
}

int
bpf_object__find_map_fd_by_name(const struct bpf_object *obj, const char *name)
{
	return bpf_map__fd(bpf_object__find_map_by_name(obj, name));
}

struct bpf_map *
bpf_object__find_map_by_offset(struct bpf_object *obj, size_t offset)
{
	return ERR_PTR(-ENOTSUP);
}

long libbpf_get_error(const void *ptr)
{
	return PTR_ERR_OR_ZERO(ptr);
}

int bpf_prog_load(const char *file, enum bpf_prog_type type,
		  struct bpf_object **pobj, int *prog_fd)
{
	struct bpf_prog_load_attr attr;

	memset(&attr, 0, sizeof(struct bpf_prog_load_attr));
	attr.file = file;
	attr.prog_type = type;
	attr.expected_attach_type = 0;

	return bpf_prog_load_xattr(&attr, pobj, prog_fd);
}

int bpf_prog_load_xattr(const struct bpf_prog_load_attr *attr,
			struct bpf_object **pobj, int *prog_fd)
{
	struct bpf_object_open_attr open_attr = {};
	struct bpf_program *prog, *first_prog = NULL;
	struct bpf_object *obj;
	struct bpf_map *map;
	int err;

	if (!attr)
		return -EINVAL;
	if (!attr->file)
		return -EINVAL;

	open_attr.file = attr->file;
	open_attr.prog_type = attr->prog_type;

	obj = bpf_object__open_xattr(&open_attr);
	if (IS_ERR_OR_NULL(obj))
		return -ENOENT;

	bpf_object__for_each_program(prog, obj) {
		enum bpf_attach_type attach_type = attr->expected_attach_type;
		/*
		 * to preserve backwards compatibility, bpf_prog_load treats
		 * attr->prog_type, if specified, as an override to whatever
		 * bpf_object__open guessed
		 */
		if (attr->prog_type != BPF_PROG_TYPE_UNSPEC) {
			bpf_program__set_type(prog, attr->prog_type);
			bpf_program__set_expected_attach_type(prog,
							      attach_type);
		}
		if (bpf_program__get_type(prog) == BPF_PROG_TYPE_UNSPEC) {
			/*
			 * we haven't guessed from section name and user
			 * didn't provide a fallback type, too bad...
			 */
			bpf_object__close(obj);
			return -EINVAL;
		}

		prog->prog_ifindex = attr->ifindex;
		prog->log_level = attr->log_level;
		prog->prog_flags |= attr->prog_flags;
		if (!first_prog)
			first_prog = prog;
	}

	bpf_object__for_each_map(map, obj) {
		if (!bpf_map__is_offload_neutral(map))
			map->map_ifindex = attr->ifindex;
	}

	if (!first_prog) {
		pr_warn("object file doesn't contain bpf program\n");
		bpf_object__close(obj);
		return -ENOENT;
	}

	err = bpf_object__load(obj);
	if (err) {
		bpf_object__close(obj);
		return err;
	}

	*pobj = obj;
	*prog_fd = bpf_program__fd(first_prog);
	return 0;
}

struct bpf_link {
	int (*detach)(struct bpf_link *link);
	int (*destroy)(struct bpf_link *link);
	char *pin_path;		/* NULL, if not pinned */
	int fd;			/* hook FD, -1 if not applicable */
	bool disconnected;
};

/* Replace link's underlying BPF program with the new one */
int bpf_link__update_program(struct bpf_link *link, struct bpf_program *prog)
{
	return bpf_link_update(bpf_link__fd(link), bpf_program__fd(prog), NULL);
}

/* Release "ownership" of underlying BPF resource (typically, BPF program
 * attached to some BPF hook, e.g., tracepoint, kprobe, etc). Disconnected
 * link, when destructed through bpf_link__destroy() call won't attempt to
 * detach/unregisted that BPF resource. This is useful in situations where,
 * say, attached BPF program has to outlive userspace program that attached it
 * in the system. Depending on type of BPF program, though, there might be
 * additional steps (like pinning BPF program in BPF FS) necessary to ensure
 * exit of userspace program doesn't trigger automatic detachment and clean up
 * inside the kernel.
 */
void bpf_link__disconnect(struct bpf_link *link)
{
	link->disconnected = true;
}

int bpf_link__destroy(struct bpf_link *link)
{
	int err = 0;

	if (IS_ERR_OR_NULL(link))
		return 0;

	if (!link->disconnected && link->detach)
		err = link->detach(link);
	if (link->destroy)
		link->destroy(link);
	if (link->pin_path)
		free(link->pin_path);
	free(link);

	return err;
}

int bpf_link__fd(const struct bpf_link *link)
{
	return link->fd;
}

const char *bpf_link__pin_path(const struct bpf_link *link)
{
	return link->pin_path;
}

static int bpf_link__detach_fd(struct bpf_link *link)
{
	return close(link->fd);
}

struct bpf_link *bpf_link__open(const char *path)
{
	struct bpf_link *link;
	int fd;

	fd = bpf_obj_get(path);
	if (fd < 0) {
		fd = -errno;
		pr_warn("failed to open link at %s: %d\n", path, fd);
		return ERR_PTR(fd);
	}

	link = calloc(1, sizeof(*link));
	if (!link) {
		close(fd);
		return ERR_PTR(-ENOMEM);
	}
	link->detach = &bpf_link__detach_fd;
	link->fd = fd;

	link->pin_path = strdup(path);
	if (!link->pin_path) {
		bpf_link__destroy(link);
		return ERR_PTR(-ENOMEM);
	}

	return link;
}

int bpf_link__detach(struct bpf_link *link)
{
	return bpf_link_detach(link->fd) ? -errno : 0;
}

int bpf_link__pin(struct bpf_link *link, const char *path)
{
	int err;

	if (link->pin_path)
		return -EBUSY;
	err = make_parent_dir(path);
	if (err)
		return err;
	err = check_path(path);
	if (err)
		return err;

	link->pin_path = strdup(path);
	if (!link->pin_path)
		return -ENOMEM;

	if (bpf_obj_pin(link->fd, link->pin_path)) {
		err = -errno;
		zfree(&link->pin_path);
		return err;
	}

	pr_debug("link fd=%d: pinned at %s\n", link->fd, link->pin_path);
	return 0;
}

int bpf_link__unpin(struct bpf_link *link)
{
	int err;

	if (!link->pin_path)
		return -EINVAL;

	err = unlink(link->pin_path);
	if (err != 0)
		return -errno;

	pr_debug("link fd=%d: unpinned from %s\n", link->fd, link->pin_path);
	zfree(&link->pin_path);
	return 0;
}

static int bpf_link__detach_perf_event(struct bpf_link *link)
{
	int err;

	err = ioctl(link->fd, PERF_EVENT_IOC_DISABLE, 0);
	if (err)
		err = -errno;

	close(link->fd);
	return err;
}

struct bpf_link *bpf_program__attach_perf_event(struct bpf_program *prog,
						int pfd)
{
	char errmsg[STRERR_BUFSIZE];
	struct bpf_link *link;
	int prog_fd, err;

	if (pfd < 0) {
		pr_warn("prog '%s': invalid perf event FD %d\n",
			prog->name, pfd);
		return ERR_PTR(-EINVAL);
	}
	prog_fd = bpf_program__fd(prog);
	if (prog_fd < 0) {
		pr_warn("prog '%s': can't attach BPF program w/o FD (did you load it?)\n",
			prog->name);
		return ERR_PTR(-EINVAL);
	}

	link = calloc(1, sizeof(*link));
	if (!link)
		return ERR_PTR(-ENOMEM);
	link->detach = &bpf_link__detach_perf_event;
	link->fd = pfd;

	if (ioctl(pfd, PERF_EVENT_IOC_SET_BPF, prog_fd) < 0) {
		err = -errno;
		free(link);
		pr_warn("prog '%s': failed to attach to pfd %d: %s\n",
			prog->name, pfd, libbpf_strerror_r(err, errmsg, sizeof(errmsg)));
		if (err == -EPROTO)
			pr_warn("prog '%s': try add PERF_SAMPLE_CALLCHAIN to or remove exclude_callchain_[kernel|user] from pfd %d\n",
				prog->name, pfd);
		return ERR_PTR(err);
	}
	if (ioctl(pfd, PERF_EVENT_IOC_ENABLE, 0) < 0) {
		err = -errno;
		free(link);
		pr_warn("prog '%s': failed to enable pfd %d: %s\n",
			prog->name, pfd, libbpf_strerror_r(err, errmsg, sizeof(errmsg)));
		return ERR_PTR(err);
	}
	return link;
}

/*
 * this function is expected to parse integer in the range of [0, 2^31-1] from
 * given file using scanf format string fmt. If actual parsed value is
 * negative, the result might be indistinguishable from error
 */
static int parse_uint_from_file(const char *file, const char *fmt)
{
	char buf[STRERR_BUFSIZE];
	int err, ret;
	FILE *f;

	f = fopen(file, "r");
	if (!f) {
		err = -errno;
		pr_debug("failed to open '%s': %s\n", file,
			 libbpf_strerror_r(err, buf, sizeof(buf)));
		return err;
	}
	err = fscanf(f, fmt, &ret);
	if (err != 1) {
		err = err == EOF ? -EIO : -errno;
		pr_debug("failed to parse '%s': %s\n", file,
			libbpf_strerror_r(err, buf, sizeof(buf)));
		fclose(f);
		return err;
	}
	fclose(f);
	return ret;
}

static int determine_kprobe_perf_type(void)
{
	const char *file = "/sys/bus/event_source/devices/kprobe/type";

	return parse_uint_from_file(file, "%d\n");
}

static int determine_uprobe_perf_type(void)
{
	const char *file = "/sys/bus/event_source/devices/uprobe/type";

	return parse_uint_from_file(file, "%d\n");
}

static int determine_kprobe_retprobe_bit(void)
{
	const char *file = "/sys/bus/event_source/devices/kprobe/format/retprobe";

	return parse_uint_from_file(file, "config:%d\n");
}

static int determine_uprobe_retprobe_bit(void)
{
	const char *file = "/sys/bus/event_source/devices/uprobe/format/retprobe";

	return parse_uint_from_file(file, "config:%d\n");
}

static int perf_event_open_probe(bool uprobe, bool retprobe, const char *name,
				 uint64_t offset, int pid)
{
	struct perf_event_attr attr = {};
	char errmsg[STRERR_BUFSIZE];
	int type, pfd, err;

	type = uprobe ? determine_uprobe_perf_type()
		      : determine_kprobe_perf_type();
	if (type < 0) {
		pr_warn("failed to determine %s perf type: %s\n",
			uprobe ? "uprobe" : "kprobe",
			libbpf_strerror_r(type, errmsg, sizeof(errmsg)));
		return type;
	}
	if (retprobe) {
		int bit = uprobe ? determine_uprobe_retprobe_bit()
				 : determine_kprobe_retprobe_bit();

		if (bit < 0) {
			pr_warn("failed to determine %s retprobe bit: %s\n",
				uprobe ? "uprobe" : "kprobe",
				libbpf_strerror_r(bit, errmsg, sizeof(errmsg)));
			return bit;
		}
		attr.config |= 1 << bit;
	}
	attr.size = sizeof(attr);
	attr.type = type;
	attr.config1 = ptr_to_u64(name); /* kprobe_func or uprobe_path */
	attr.config2 = offset;		 /* kprobe_addr or probe_offset */

	/* pid filter is meaningful only for uprobes */
	pfd = syscall(__NR_perf_event_open, &attr,
		      pid < 0 ? -1 : pid /* pid */,
		      pid == -1 ? 0 : -1 /* cpu */,
		      -1 /* group_fd */, PERF_FLAG_FD_CLOEXEC);
	if (pfd < 0) {
		err = -errno;
		pr_warn("%s perf_event_open() failed: %s\n",
			uprobe ? "uprobe" : "kprobe",
			libbpf_strerror_r(err, errmsg, sizeof(errmsg)));
		return err;
	}
	return pfd;
}

struct bpf_link *bpf_program__attach_kprobe(struct bpf_program *prog,
					    bool retprobe,
					    const char *func_name)
{
	char errmsg[STRERR_BUFSIZE];
	struct bpf_link *link;
	int pfd, err;

	pfd = perf_event_open_probe(false /* uprobe */, retprobe, func_name,
				    0 /* offset */, -1 /* pid */);
	if (pfd < 0) {
		pr_warn("prog '%s': failed to create %s '%s' perf event: %s\n",
			prog->name, retprobe ? "kretprobe" : "kprobe", func_name,
			libbpf_strerror_r(pfd, errmsg, sizeof(errmsg)));
		return ERR_PTR(pfd);
	}
	link = bpf_program__attach_perf_event(prog, pfd);
	if (IS_ERR(link)) {
		close(pfd);
		err = PTR_ERR(link);
		pr_warn("prog '%s': failed to attach to %s '%s': %s\n",
			prog->name, retprobe ? "kretprobe" : "kprobe", func_name,
			libbpf_strerror_r(err, errmsg, sizeof(errmsg)));
		return link;
	}
	return link;
}

static struct bpf_link *attach_kprobe(const struct bpf_sec_def *sec,
				      struct bpf_program *prog)
{
	const char *func_name;
	bool retprobe;

	func_name = prog->sec_name + sec->len;
	retprobe = strcmp(sec->sec, "kretprobe/") == 0;

	return bpf_program__attach_kprobe(prog, retprobe, func_name);
}

struct bpf_link *bpf_program__attach_uprobe(struct bpf_program *prog,
					    bool retprobe, pid_t pid,
					    const char *binary_path,
					    size_t func_offset)
{
	char errmsg[STRERR_BUFSIZE];
	struct bpf_link *link;
	int pfd, err;

	pfd = perf_event_open_probe(true /* uprobe */, retprobe,
				    binary_path, func_offset, pid);
	if (pfd < 0) {
		pr_warn("prog '%s': failed to create %s '%s:0x%zx' perf event: %s\n",
			prog->name, retprobe ? "uretprobe" : "uprobe",
			binary_path, func_offset,
			libbpf_strerror_r(pfd, errmsg, sizeof(errmsg)));
		return ERR_PTR(pfd);
	}
	link = bpf_program__attach_perf_event(prog, pfd);
	if (IS_ERR(link)) {
		close(pfd);
		err = PTR_ERR(link);
		pr_warn("prog '%s': failed to attach to %s '%s:0x%zx': %s\n",
			prog->name, retprobe ? "uretprobe" : "uprobe",
			binary_path, func_offset,
			libbpf_strerror_r(err, errmsg, sizeof(errmsg)));
		return link;
	}
	return link;
}

static int determine_tracepoint_id(const char *tp_category,
				   const char *tp_name)
{
	char file[PATH_MAX];
	int ret;

	ret = snprintf(file, sizeof(file),
		       "/sys/kernel/debug/tracing/events/%s/%s/id",
		       tp_category, tp_name);
	if (ret < 0)
		return -errno;
	if (ret >= sizeof(file)) {
		pr_debug("tracepoint %s/%s path is too long\n",
			 tp_category, tp_name);
		return -E2BIG;
	}
	return parse_uint_from_file(file, "%d\n");
}

static int perf_event_open_tracepoint(const char *tp_category,
				      const char *tp_name)
{
	struct perf_event_attr attr = {};
	char errmsg[STRERR_BUFSIZE];
	int tp_id, pfd, err;

	tp_id = determine_tracepoint_id(tp_category, tp_name);
	if (tp_id < 0) {
		pr_warn("failed to determine tracepoint '%s/%s' perf event ID: %s\n",
			tp_category, tp_name,
			libbpf_strerror_r(tp_id, errmsg, sizeof(errmsg)));
		return tp_id;
	}

	attr.type = PERF_TYPE_TRACEPOINT;
	attr.size = sizeof(attr);
	attr.config = tp_id;

	pfd = syscall(__NR_perf_event_open, &attr, -1 /* pid */, 0 /* cpu */,
		      -1 /* group_fd */, PERF_FLAG_FD_CLOEXEC);
	if (pfd < 0) {
		err = -errno;
		pr_warn("tracepoint '%s/%s' perf_event_open() failed: %s\n",
			tp_category, tp_name,
			libbpf_strerror_r(err, errmsg, sizeof(errmsg)));
		return err;
	}
	return pfd;
}

struct bpf_link *bpf_program__attach_tracepoint(struct bpf_program *prog,
						const char *tp_category,
						const char *tp_name)
{
	char errmsg[STRERR_BUFSIZE];
	struct bpf_link *link;
	int pfd, err;

	pfd = perf_event_open_tracepoint(tp_category, tp_name);
	if (pfd < 0) {
		pr_warn("prog '%s': failed to create tracepoint '%s/%s' perf event: %s\n",
			prog->name, tp_category, tp_name,
			libbpf_strerror_r(pfd, errmsg, sizeof(errmsg)));
		return ERR_PTR(pfd);
	}
	link = bpf_program__attach_perf_event(prog, pfd);
	if (IS_ERR(link)) {
		close(pfd);
		err = PTR_ERR(link);
		pr_warn("prog '%s': failed to attach to tracepoint '%s/%s': %s\n",
			prog->name, tp_category, tp_name,
			libbpf_strerror_r(err, errmsg, sizeof(errmsg)));
		return link;
	}
	return link;
}

static struct bpf_link *attach_tp(const struct bpf_sec_def *sec,
				  struct bpf_program *prog)
{
	char *sec_name, *tp_cat, *tp_name;
	struct bpf_link *link;

	sec_name = strdup(prog->sec_name);
	if (!sec_name)
		return ERR_PTR(-ENOMEM);

	/* extract "tp/<category>/<name>" */
	tp_cat = sec_name + sec->len;
	tp_name = strchr(tp_cat, '/');
	if (!tp_name) {
		link = ERR_PTR(-EINVAL);
		goto out;
	}
	*tp_name = '\0';
	tp_name++;

	link = bpf_program__attach_tracepoint(prog, tp_cat, tp_name);
out:
	free(sec_name);
	return link;
}

struct bpf_link *bpf_program__attach_raw_tracepoint(struct bpf_program *prog,
						    const char *tp_name)
{
	char errmsg[STRERR_BUFSIZE];
	struct bpf_link *link;
	int prog_fd, pfd;

	prog_fd = bpf_program__fd(prog);
	if (prog_fd < 0) {
		pr_warn("prog '%s': can't attach before loaded\n", prog->name);
		return ERR_PTR(-EINVAL);
	}

	link = calloc(1, sizeof(*link));
	if (!link)
		return ERR_PTR(-ENOMEM);
	link->detach = &bpf_link__detach_fd;

	pfd = bpf_raw_tracepoint_open(tp_name, prog_fd);
	if (pfd < 0) {
		pfd = -errno;
		free(link);
		pr_warn("prog '%s': failed to attach to raw tracepoint '%s': %s\n",
			prog->name, tp_name, libbpf_strerror_r(pfd, errmsg, sizeof(errmsg)));
		return ERR_PTR(pfd);
	}
	link->fd = pfd;
	return link;
}

static struct bpf_link *attach_raw_tp(const struct bpf_sec_def *sec,
				      struct bpf_program *prog)
{
	const char *tp_name = prog->sec_name + sec->len;

	return bpf_program__attach_raw_tracepoint(prog, tp_name);
}

/* Common logic for all BPF program types that attach to a btf_id */
static struct bpf_link *bpf_program__attach_btf_id(struct bpf_program *prog)
{
	char errmsg[STRERR_BUFSIZE];
	struct bpf_link *link;
	int prog_fd, pfd;

	prog_fd = bpf_program__fd(prog);
	if (prog_fd < 0) {
		pr_warn("prog '%s': can't attach before loaded\n", prog->name);
		return ERR_PTR(-EINVAL);
	}

	link = calloc(1, sizeof(*link));
	if (!link)
		return ERR_PTR(-ENOMEM);
	link->detach = &bpf_link__detach_fd;

	pfd = bpf_raw_tracepoint_open(NULL, prog_fd);
	if (pfd < 0) {
		pfd = -errno;
		free(link);
		pr_warn("prog '%s': failed to attach: %s\n",
			prog->name, libbpf_strerror_r(pfd, errmsg, sizeof(errmsg)));
		return ERR_PTR(pfd);
	}
	link->fd = pfd;
	return (struct bpf_link *)link;
}

struct bpf_link *bpf_program__attach_trace(struct bpf_program *prog)
{
	return bpf_program__attach_btf_id(prog);
}

struct bpf_link *bpf_program__attach_lsm(struct bpf_program *prog)
{
	return bpf_program__attach_btf_id(prog);
}

static struct bpf_link *attach_trace(const struct bpf_sec_def *sec,
				     struct bpf_program *prog)
{
	return bpf_program__attach_trace(prog);
}

static struct bpf_link *attach_lsm(const struct bpf_sec_def *sec,
				   struct bpf_program *prog)
{
	return bpf_program__attach_lsm(prog);
}

static struct bpf_link *attach_iter(const struct bpf_sec_def *sec,
				    struct bpf_program *prog)
{
	return bpf_program__attach_iter(prog, NULL);
}

static struct bpf_link *
bpf_program__attach_fd(struct bpf_program *prog, int target_fd, int btf_id,
		       const char *target_name)
{
	DECLARE_LIBBPF_OPTS(bpf_link_create_opts, opts,
			    .target_btf_id = btf_id);
	enum bpf_attach_type attach_type;
	char errmsg[STRERR_BUFSIZE];
	struct bpf_link *link;
	int prog_fd, link_fd;

	prog_fd = bpf_program__fd(prog);
	if (prog_fd < 0) {
		pr_warn("prog '%s': can't attach before loaded\n", prog->name);
		return ERR_PTR(-EINVAL);
	}

	link = calloc(1, sizeof(*link));
	if (!link)
		return ERR_PTR(-ENOMEM);
	link->detach = &bpf_link__detach_fd;

	attach_type = bpf_program__get_expected_attach_type(prog);
	link_fd = bpf_link_create(prog_fd, target_fd, attach_type, &opts);
	if (link_fd < 0) {
		link_fd = -errno;
		free(link);
		pr_warn("prog '%s': failed to attach to %s: %s\n",
			prog->name, target_name,
			libbpf_strerror_r(link_fd, errmsg, sizeof(errmsg)));
		return ERR_PTR(link_fd);
	}
	link->fd = link_fd;
	return link;
}

struct bpf_link *
bpf_program__attach_cgroup(struct bpf_program *prog, int cgroup_fd)
{
	return bpf_program__attach_fd(prog, cgroup_fd, 0, "cgroup");
}

struct bpf_link *
bpf_program__attach_netns(struct bpf_program *prog, int netns_fd)
{
	return bpf_program__attach_fd(prog, netns_fd, 0, "netns");
}

struct bpf_link *bpf_program__attach_xdp(struct bpf_program *prog, int ifindex)
{
	/* target_fd/target_ifindex use the same field in LINK_CREATE */
	return bpf_program__attach_fd(prog, ifindex, 0, "xdp");
}

struct bpf_link *bpf_program__attach_freplace(struct bpf_program *prog,
					      int target_fd,
					      const char *attach_func_name)
{
	int btf_id;

	if (!!target_fd != !!attach_func_name) {
		pr_warn("prog '%s': supply none or both of target_fd and attach_func_name\n",
			prog->name);
		return ERR_PTR(-EINVAL);
	}

	if (prog->type != BPF_PROG_TYPE_EXT) {
		pr_warn("prog '%s': only BPF_PROG_TYPE_EXT can attach as freplace",
			prog->name);
		return ERR_PTR(-EINVAL);
	}

	if (target_fd) {
		btf_id = libbpf_find_prog_btf_id(attach_func_name, target_fd);
		if (btf_id < 0)
			return ERR_PTR(btf_id);

		return bpf_program__attach_fd(prog, target_fd, btf_id, "freplace");
	} else {
		/* no target, so use raw_tracepoint_open for compatibility
		 * with old kernels
		 */
		return bpf_program__attach_trace(prog);
	}
}

struct bpf_link *
bpf_program__attach_iter(struct bpf_program *prog,
			 const struct bpf_iter_attach_opts *opts)
{
	DECLARE_LIBBPF_OPTS(bpf_link_create_opts, link_create_opts);
	char errmsg[STRERR_BUFSIZE];
	struct bpf_link *link;
	int prog_fd, link_fd;
	__u32 target_fd = 0;

	if (!OPTS_VALID(opts, bpf_iter_attach_opts))
		return ERR_PTR(-EINVAL);

	link_create_opts.iter_info = OPTS_GET(opts, link_info, (void *)0);
	link_create_opts.iter_info_len = OPTS_GET(opts, link_info_len, 0);

	prog_fd = bpf_program__fd(prog);
	if (prog_fd < 0) {
		pr_warn("prog '%s': can't attach before loaded\n", prog->name);
		return ERR_PTR(-EINVAL);
	}

	link = calloc(1, sizeof(*link));
	if (!link)
		return ERR_PTR(-ENOMEM);
	link->detach = &bpf_link__detach_fd;

	link_fd = bpf_link_create(prog_fd, target_fd, BPF_TRACE_ITER,
				  &link_create_opts);
	if (link_fd < 0) {
		link_fd = -errno;
		free(link);
		pr_warn("prog '%s': failed to attach to iterator: %s\n",
			prog->name, libbpf_strerror_r(link_fd, errmsg, sizeof(errmsg)));
		return ERR_PTR(link_fd);
	}
	link->fd = link_fd;
	return link;
}

struct bpf_link *bpf_program__attach(struct bpf_program *prog)
{
	const struct bpf_sec_def *sec_def;

	sec_def = find_sec_def(prog->sec_name);
	if (!sec_def || !sec_def->attach_fn)
		return ERR_PTR(-ESRCH);

	return sec_def->attach_fn(sec_def, prog);
}

static int bpf_link__detach_struct_ops(struct bpf_link *link)
{
	__u32 zero = 0;

	if (bpf_map_delete_elem(link->fd, &zero))
		return -errno;

	return 0;
}

struct bpf_link *bpf_map__attach_struct_ops(struct bpf_map *map)
{
	struct bpf_struct_ops *st_ops;
	struct bpf_link *link;
	__u32 i, zero = 0;
	int err;

	if (!bpf_map__is_struct_ops(map) || map->fd == -1)
		return ERR_PTR(-EINVAL);

	link = calloc(1, sizeof(*link));
	if (!link)
		return ERR_PTR(-EINVAL);

	st_ops = map->st_ops;
	for (i = 0; i < btf_vlen(st_ops->type); i++) {
		struct bpf_program *prog = st_ops->progs[i];
		void *kern_data;
		int prog_fd;

		if (!prog)
			continue;

		prog_fd = bpf_program__fd(prog);
		kern_data = st_ops->kern_vdata + st_ops->kern_func_off[i];
		*(unsigned long *)kern_data = prog_fd;
	}

	err = bpf_map_update_elem(map->fd, &zero, st_ops->kern_vdata, 0);
	if (err) {
		err = -errno;
		free(link);
		return ERR_PTR(err);
	}

	link->detach = bpf_link__detach_struct_ops;
	link->fd = map->fd;

	return link;
}

enum bpf_perf_event_ret
bpf_perf_event_read_simple(void *mmap_mem, size_t mmap_size, size_t page_size,
			   void **copy_mem, size_t *copy_size,
			   bpf_perf_event_print_t fn, void *private_data)
{
	struct perf_event_mmap_page *header = mmap_mem;
	__u64 data_head = ring_buffer_read_head(header);
	__u64 data_tail = header->data_tail;
	void *base = ((__u8 *)header) + page_size;
	int ret = LIBBPF_PERF_EVENT_CONT;
	struct perf_event_header *ehdr;
	size_t ehdr_size;

	while (data_head != data_tail) {
		ehdr = base + (data_tail & (mmap_size - 1));
		ehdr_size = ehdr->size;

		if (((void *)ehdr) + ehdr_size > base + mmap_size) {
			void *copy_start = ehdr;
			size_t len_first = base + mmap_size - copy_start;
			size_t len_secnd = ehdr_size - len_first;

			if (*copy_size < ehdr_size) {
				free(*copy_mem);
				*copy_mem = malloc(ehdr_size);
				if (!*copy_mem) {
					*copy_size = 0;
					ret = LIBBPF_PERF_EVENT_ERROR;
					break;
				}
				*copy_size = ehdr_size;
			}

			memcpy(*copy_mem, copy_start, len_first);
			memcpy(*copy_mem + len_first, base, len_secnd);
			ehdr = *copy_mem;
		}

		ret = fn(ehdr, private_data);
		data_tail += ehdr_size;
		if (ret != LIBBPF_PERF_EVENT_CONT)
			break;
	}

	ring_buffer_write_tail(header, data_tail);
	return ret;
}

struct perf_buffer;

struct perf_buffer_params {
	struct perf_event_attr *attr;
	/* if event_cb is specified, it takes precendence */
	perf_buffer_event_fn event_cb;
	/* sample_cb and lost_cb are higher-level common-case callbacks */
	perf_buffer_sample_fn sample_cb;
	perf_buffer_lost_fn lost_cb;
	void *ctx;
	int cpu_cnt;
	int *cpus;
	int *map_keys;
};

struct perf_cpu_buf {
	struct perf_buffer *pb;
	void *base; /* mmap()'ed memory */
	void *buf; /* for reconstructing segmented data */
	size_t buf_size;
	int fd;
	int cpu;
	int map_key;
};

struct perf_buffer {
	perf_buffer_event_fn event_cb;
	perf_buffer_sample_fn sample_cb;
	perf_buffer_lost_fn lost_cb;
	void *ctx; /* passed into callbacks */

	size_t page_size;
	size_t mmap_size;
	struct perf_cpu_buf **cpu_bufs;
	struct epoll_event *events;
	int cpu_cnt; /* number of allocated CPU buffers */
	int epoll_fd; /* perf event FD */
	int map_fd; /* BPF_MAP_TYPE_PERF_EVENT_ARRAY BPF map FD */
};

static void perf_buffer__free_cpu_buf(struct perf_buffer *pb,
				      struct perf_cpu_buf *cpu_buf)
{
	if (!cpu_buf)
		return;
	if (cpu_buf->base &&
	    munmap(cpu_buf->base, pb->mmap_size + pb->page_size))
		pr_warn("failed to munmap cpu_buf #%d\n", cpu_buf->cpu);
	if (cpu_buf->fd >= 0) {
		ioctl(cpu_buf->fd, PERF_EVENT_IOC_DISABLE, 0);
		close(cpu_buf->fd);
	}
	free(cpu_buf->buf);
	free(cpu_buf);
}

void perf_buffer__free(struct perf_buffer *pb)
{
	int i;

	if (IS_ERR_OR_NULL(pb))
		return;
	if (pb->cpu_bufs) {
		for (i = 0; i < pb->cpu_cnt; i++) {
			struct perf_cpu_buf *cpu_buf = pb->cpu_bufs[i];

			if (!cpu_buf)
				continue;

			bpf_map_delete_elem(pb->map_fd, &cpu_buf->map_key);
			perf_buffer__free_cpu_buf(pb, cpu_buf);
		}
		free(pb->cpu_bufs);
	}
	if (pb->epoll_fd >= 0)
		close(pb->epoll_fd);
	free(pb->events);
	free(pb);
}

static struct perf_cpu_buf *
perf_buffer__open_cpu_buf(struct perf_buffer *pb, struct perf_event_attr *attr,
			  int cpu, int map_key)
{
	struct perf_cpu_buf *cpu_buf;
	char msg[STRERR_BUFSIZE];
	int err;

	cpu_buf = calloc(1, sizeof(*cpu_buf));
	if (!cpu_buf)
		return ERR_PTR(-ENOMEM);

	cpu_buf->pb = pb;
	cpu_buf->cpu = cpu;
	cpu_buf->map_key = map_key;

	cpu_buf->fd = syscall(__NR_perf_event_open, attr, -1 /* pid */, cpu,
			      -1, PERF_FLAG_FD_CLOEXEC);
	if (cpu_buf->fd < 0) {
		err = -errno;
		pr_warn("failed to open perf buffer event on cpu #%d: %s\n",
			cpu, libbpf_strerror_r(err, msg, sizeof(msg)));
		goto error;
	}

	cpu_buf->base = mmap(NULL, pb->mmap_size + pb->page_size,
			     PROT_READ | PROT_WRITE, MAP_SHARED,
			     cpu_buf->fd, 0);
	if (cpu_buf->base == MAP_FAILED) {
		cpu_buf->base = NULL;
		err = -errno;
		pr_warn("failed to mmap perf buffer on cpu #%d: %s\n",
			cpu, libbpf_strerror_r(err, msg, sizeof(msg)));
		goto error;
	}

	if (ioctl(cpu_buf->fd, PERF_EVENT_IOC_ENABLE, 0) < 0) {
		err = -errno;
		pr_warn("failed to enable perf buffer event on cpu #%d: %s\n",
			cpu, libbpf_strerror_r(err, msg, sizeof(msg)));
		goto error;
	}

	return cpu_buf;

error:
	perf_buffer__free_cpu_buf(pb, cpu_buf);
	return (struct perf_cpu_buf *)ERR_PTR(err);
}

static struct perf_buffer *__perf_buffer__new(int map_fd, size_t page_cnt,
					      struct perf_buffer_params *p);

struct perf_buffer *perf_buffer__new(int map_fd, size_t page_cnt,
				     const struct perf_buffer_opts *opts)
{
	struct perf_buffer_params p = {};
	struct perf_event_attr attr = { 0, };

	attr.config = PERF_COUNT_SW_BPF_OUTPUT;
	attr.type = PERF_TYPE_SOFTWARE;
	attr.sample_type = PERF_SAMPLE_RAW;
	attr.sample_period = 1;
	attr.wakeup_events = 1;

	p.attr = &attr;
	p.sample_cb = opts ? opts->sample_cb : NULL;
	p.lost_cb = opts ? opts->lost_cb : NULL;
	p.ctx = opts ? opts->ctx : NULL;

	return __perf_buffer__new(map_fd, page_cnt, &p);
}

struct perf_buffer *
perf_buffer__new_raw(int map_fd, size_t page_cnt,
		     const struct perf_buffer_raw_opts *opts)
{
	struct perf_buffer_params p = {};

	p.attr = opts->attr;
	p.event_cb = opts->event_cb;
	p.ctx = opts->ctx;
	p.cpu_cnt = opts->cpu_cnt;
	p.cpus = opts->cpus;
	p.map_keys = opts->map_keys;

	return __perf_buffer__new(map_fd, page_cnt, &p);
}

static struct perf_buffer *__perf_buffer__new(int map_fd, size_t page_cnt,
					      struct perf_buffer_params *p)
{
	const char *online_cpus_file = "/sys/devices/system/cpu/online";
	struct bpf_map_info map;
	char msg[STRERR_BUFSIZE];
	struct perf_buffer *pb;
	bool *online = NULL;
	__u32 map_info_len;
	int err, i, j, n;

	if (page_cnt & (page_cnt - 1)) {
		pr_warn("page count should be power of two, but is %zu\n",
			page_cnt);
		return ERR_PTR(-EINVAL);
	}

	/* best-effort sanity checks */
	memset(&map, 0, sizeof(map));
	map_info_len = sizeof(map);
	err = bpf_obj_get_info_by_fd(map_fd, &map, &map_info_len);
	if (err) {
		err = -errno;
		/* if BPF_OBJ_GET_INFO_BY_FD is supported, will return
		 * -EBADFD, -EFAULT, or -E2BIG on real error
		 */
		if (err != -EINVAL) {
			pr_warn("failed to get map info for map FD %d: %s\n",
				map_fd, libbpf_strerror_r(err, msg, sizeof(msg)));
			return ERR_PTR(err);
		}
		pr_debug("failed to get map info for FD %d; API not supported? Ignoring...\n",
			 map_fd);
	} else {
		if (map.type != BPF_MAP_TYPE_PERF_EVENT_ARRAY) {
			pr_warn("map '%s' should be BPF_MAP_TYPE_PERF_EVENT_ARRAY\n",
				map.name);
			return ERR_PTR(-EINVAL);
		}
	}

	pb = calloc(1, sizeof(*pb));
	if (!pb)
		return ERR_PTR(-ENOMEM);

	pb->event_cb = p->event_cb;
	pb->sample_cb = p->sample_cb;
	pb->lost_cb = p->lost_cb;
	pb->ctx = p->ctx;

	pb->page_size = getpagesize();
	pb->mmap_size = pb->page_size * page_cnt;
	pb->map_fd = map_fd;

	pb->epoll_fd = epoll_create1(EPOLL_CLOEXEC);
	if (pb->epoll_fd < 0) {
		err = -errno;
		pr_warn("failed to create epoll instance: %s\n",
			libbpf_strerror_r(err, msg, sizeof(msg)));
		goto error;
	}

	if (p->cpu_cnt > 0) {
		pb->cpu_cnt = p->cpu_cnt;
	} else {
		pb->cpu_cnt = libbpf_num_possible_cpus();
		if (pb->cpu_cnt < 0) {
			err = pb->cpu_cnt;
			goto error;
		}
		if (map.max_entries && map.max_entries < pb->cpu_cnt)
			pb->cpu_cnt = map.max_entries;
	}

	pb->events = calloc(pb->cpu_cnt, sizeof(*pb->events));
	if (!pb->events) {
		err = -ENOMEM;
		pr_warn("failed to allocate events: out of memory\n");
		goto error;
	}
	pb->cpu_bufs = calloc(pb->cpu_cnt, sizeof(*pb->cpu_bufs));
	if (!pb->cpu_bufs) {
		err = -ENOMEM;
		pr_warn("failed to allocate buffers: out of memory\n");
		goto error;
	}

	err = parse_cpu_mask_file(online_cpus_file, &online, &n);
	if (err) {
		pr_warn("failed to get online CPU mask: %d\n", err);
		goto error;
	}

	for (i = 0, j = 0; i < pb->cpu_cnt; i++) {
		struct perf_cpu_buf *cpu_buf;
		int cpu, map_key;

		cpu = p->cpu_cnt > 0 ? p->cpus[i] : i;
		map_key = p->cpu_cnt > 0 ? p->map_keys[i] : i;

		/* in case user didn't explicitly requested particular CPUs to
		 * be attached to, skip offline/not present CPUs
		 */
		if (p->cpu_cnt <= 0 && (cpu >= n || !online[cpu]))
			continue;

		cpu_buf = perf_buffer__open_cpu_buf(pb, p->attr, cpu, map_key);
		if (IS_ERR(cpu_buf)) {
			err = PTR_ERR(cpu_buf);
			goto error;
		}

		pb->cpu_bufs[j] = cpu_buf;

		err = bpf_map_update_elem(pb->map_fd, &map_key,
					  &cpu_buf->fd, 0);
		if (err) {
			err = -errno;
			pr_warn("failed to set cpu #%d, key %d -> perf FD %d: %s\n",
				cpu, map_key, cpu_buf->fd,
				libbpf_strerror_r(err, msg, sizeof(msg)));
			goto error;
		}

		pb->events[j].events = EPOLLIN;
		pb->events[j].data.ptr = cpu_buf;
		if (epoll_ctl(pb->epoll_fd, EPOLL_CTL_ADD, cpu_buf->fd,
			      &pb->events[j]) < 0) {
			err = -errno;
			pr_warn("failed to epoll_ctl cpu #%d perf FD %d: %s\n",
				cpu, cpu_buf->fd,
				libbpf_strerror_r(err, msg, sizeof(msg)));
			goto error;
		}
		j++;
	}
	pb->cpu_cnt = j;
	free(online);

	return pb;

error:
	free(online);
	if (pb)
		perf_buffer__free(pb);
	return ERR_PTR(err);
}

struct perf_sample_raw {
	struct perf_event_header header;
	uint32_t size;
	char data[];
};

struct perf_sample_lost {
	struct perf_event_header header;
	uint64_t id;
	uint64_t lost;
	uint64_t sample_id;
};

static enum bpf_perf_event_ret
perf_buffer__process_record(struct perf_event_header *e, void *ctx)
{
	struct perf_cpu_buf *cpu_buf = ctx;
	struct perf_buffer *pb = cpu_buf->pb;
	void *data = e;

	/* user wants full control over parsing perf event */
	if (pb->event_cb)
		return pb->event_cb(pb->ctx, cpu_buf->cpu, e);

	switch (e->type) {
	case PERF_RECORD_SAMPLE: {
		struct perf_sample_raw *s = data;

		if (pb->sample_cb)
			pb->sample_cb(pb->ctx, cpu_buf->cpu, s->data, s->size);
		break;
	}
	case PERF_RECORD_LOST: {
		struct perf_sample_lost *s = data;

		if (pb->lost_cb)
			pb->lost_cb(pb->ctx, cpu_buf->cpu, s->lost);
		break;
	}
	default:
		pr_warn("unknown perf sample type %d\n", e->type);
		return LIBBPF_PERF_EVENT_ERROR;
	}
	return LIBBPF_PERF_EVENT_CONT;
}

static int perf_buffer__process_records(struct perf_buffer *pb,
					struct perf_cpu_buf *cpu_buf)
{
	enum bpf_perf_event_ret ret;

	ret = bpf_perf_event_read_simple(cpu_buf->base, pb->mmap_size,
					 pb->page_size, &cpu_buf->buf,
					 &cpu_buf->buf_size,
					 perf_buffer__process_record, cpu_buf);
	if (ret != LIBBPF_PERF_EVENT_CONT)
		return ret;
	return 0;
}

int perf_buffer__epoll_fd(const struct perf_buffer *pb)
{
	return pb->epoll_fd;
}

int perf_buffer__poll(struct perf_buffer *pb, int timeout_ms)
{
	int i, cnt, err;

	cnt = epoll_wait(pb->epoll_fd, pb->events, pb->cpu_cnt, timeout_ms);
	for (i = 0; i < cnt; i++) {
		struct perf_cpu_buf *cpu_buf = pb->events[i].data.ptr;

		err = perf_buffer__process_records(pb, cpu_buf);
		if (err) {
			pr_warn("error while processing records: %d\n", err);
			return err;
		}
	}
	return cnt < 0 ? -errno : cnt;
}

/* Return number of PERF_EVENT_ARRAY map slots set up by this perf_buffer
 * manager.
 */
size_t perf_buffer__buffer_cnt(const struct perf_buffer *pb)
{
	return pb->cpu_cnt;
}

/*
 * Return perf_event FD of a ring buffer in *buf_idx* slot of
 * PERF_EVENT_ARRAY BPF map. This FD can be polled for new data using
 * select()/poll()/epoll() Linux syscalls.
 */
int perf_buffer__buffer_fd(const struct perf_buffer *pb, size_t buf_idx)
{
	struct perf_cpu_buf *cpu_buf;

	if (buf_idx >= pb->cpu_cnt)
		return -EINVAL;

	cpu_buf = pb->cpu_bufs[buf_idx];
	if (!cpu_buf)
		return -ENOENT;

	return cpu_buf->fd;
}

/*
 * Consume data from perf ring buffer corresponding to slot *buf_idx* in
 * PERF_EVENT_ARRAY BPF map without waiting/polling. If there is no data to
 * consume, do nothing and return success.
 * Returns:
 *   - 0 on success;
 *   - <0 on failure.
 */
int perf_buffer__consume_buffer(struct perf_buffer *pb, size_t buf_idx)
{
	struct perf_cpu_buf *cpu_buf;

	if (buf_idx >= pb->cpu_cnt)
		return -EINVAL;

	cpu_buf = pb->cpu_bufs[buf_idx];
	if (!cpu_buf)
		return -ENOENT;

	return perf_buffer__process_records(pb, cpu_buf);
}

int perf_buffer__consume(struct perf_buffer *pb)
{
	int i, err;

	for (i = 0; i < pb->cpu_cnt; i++) {
		struct perf_cpu_buf *cpu_buf = pb->cpu_bufs[i];

		if (!cpu_buf)
			continue;

		err = perf_buffer__process_records(pb, cpu_buf);
		if (err) {
			pr_warn("perf_buffer: failed to process records in buffer #%d: %d\n", i, err);
			return err;
		}
	}
	return 0;
}

struct bpf_prog_info_array_desc {
	int	array_offset;	/* e.g. offset of jited_prog_insns */
	int	count_offset;	/* e.g. offset of jited_prog_len */
	int	size_offset;	/* > 0: offset of rec size,
				 * < 0: fix size of -size_offset
				 */
};

static struct bpf_prog_info_array_desc bpf_prog_info_array_desc[] = {
	[BPF_PROG_INFO_JITED_INSNS] = {
		offsetof(struct bpf_prog_info, jited_prog_insns),
		offsetof(struct bpf_prog_info, jited_prog_len),
		-1,
	},
	[BPF_PROG_INFO_XLATED_INSNS] = {
		offsetof(struct bpf_prog_info, xlated_prog_insns),
		offsetof(struct bpf_prog_info, xlated_prog_len),
		-1,
	},
	[BPF_PROG_INFO_MAP_IDS] = {
		offsetof(struct bpf_prog_info, map_ids),
		offsetof(struct bpf_prog_info, nr_map_ids),
		-(int)sizeof(__u32),
	},
	[BPF_PROG_INFO_JITED_KSYMS] = {
		offsetof(struct bpf_prog_info, jited_ksyms),
		offsetof(struct bpf_prog_info, nr_jited_ksyms),
		-(int)sizeof(__u64),
	},
	[BPF_PROG_INFO_JITED_FUNC_LENS] = {
		offsetof(struct bpf_prog_info, jited_func_lens),
		offsetof(struct bpf_prog_info, nr_jited_func_lens),
		-(int)sizeof(__u32),
	},
	[BPF_PROG_INFO_FUNC_INFO] = {
		offsetof(struct bpf_prog_info, func_info),
		offsetof(struct bpf_prog_info, nr_func_info),
		offsetof(struct bpf_prog_info, func_info_rec_size),
	},
	[BPF_PROG_INFO_LINE_INFO] = {
		offsetof(struct bpf_prog_info, line_info),
		offsetof(struct bpf_prog_info, nr_line_info),
		offsetof(struct bpf_prog_info, line_info_rec_size),
	},
	[BPF_PROG_INFO_JITED_LINE_INFO] = {
		offsetof(struct bpf_prog_info, jited_line_info),
		offsetof(struct bpf_prog_info, nr_jited_line_info),
		offsetof(struct bpf_prog_info, jited_line_info_rec_size),
	},
	[BPF_PROG_INFO_PROG_TAGS] = {
		offsetof(struct bpf_prog_info, prog_tags),
		offsetof(struct bpf_prog_info, nr_prog_tags),
		-(int)sizeof(__u8) * BPF_TAG_SIZE,
	},

};

static __u32 bpf_prog_info_read_offset_u32(struct bpf_prog_info *info,
					   int offset)
{
	__u32 *array = (__u32 *)info;

	if (offset >= 0)
		return array[offset / sizeof(__u32)];
	return -(int)offset;
}

static __u64 bpf_prog_info_read_offset_u64(struct bpf_prog_info *info,
					   int offset)
{
	__u64 *array = (__u64 *)info;

	if (offset >= 0)
		return array[offset / sizeof(__u64)];
	return -(int)offset;
}

static void bpf_prog_info_set_offset_u32(struct bpf_prog_info *info, int offset,
					 __u32 val)
{
	__u32 *array = (__u32 *)info;

	if (offset >= 0)
		array[offset / sizeof(__u32)] = val;
}

static void bpf_prog_info_set_offset_u64(struct bpf_prog_info *info, int offset,
					 __u64 val)
{
	__u64 *array = (__u64 *)info;

	if (offset >= 0)
		array[offset / sizeof(__u64)] = val;
}

struct bpf_prog_info_linear *
bpf_program__get_prog_info_linear(int fd, __u64 arrays)
{
	struct bpf_prog_info_linear *info_linear;
	struct bpf_prog_info info = {};
	__u32 info_len = sizeof(info);
	__u32 data_len = 0;
	int i, err;
	void *ptr;

	if (arrays >> BPF_PROG_INFO_LAST_ARRAY)
		return ERR_PTR(-EINVAL);

	/* step 1: get array dimensions */
	err = bpf_obj_get_info_by_fd(fd, &info, &info_len);
	if (err) {
		pr_debug("can't get prog info: %s", strerror(errno));
		return ERR_PTR(-EFAULT);
	}

	/* step 2: calculate total size of all arrays */
	for (i = BPF_PROG_INFO_FIRST_ARRAY; i < BPF_PROG_INFO_LAST_ARRAY; ++i) {
		bool include_array = (arrays & (1UL << i)) > 0;
		struct bpf_prog_info_array_desc *desc;
		__u32 count, size;

		desc = bpf_prog_info_array_desc + i;

		/* kernel is too old to support this field */
		if (info_len < desc->array_offset + sizeof(__u32) ||
		    info_len < desc->count_offset + sizeof(__u32) ||
		    (desc->size_offset > 0 && info_len < desc->size_offset))
			include_array = false;

		if (!include_array) {
			arrays &= ~(1UL << i);	/* clear the bit */
			continue;
		}

		count = bpf_prog_info_read_offset_u32(&info, desc->count_offset);
		size  = bpf_prog_info_read_offset_u32(&info, desc->size_offset);

		data_len += count * size;
	}

	/* step 3: allocate continuous memory */
	data_len = roundup(data_len, sizeof(__u64));
	info_linear = malloc(sizeof(struct bpf_prog_info_linear) + data_len);
	if (!info_linear)
		return ERR_PTR(-ENOMEM);

	/* step 4: fill data to info_linear->info */
	info_linear->arrays = arrays;
	memset(&info_linear->info, 0, sizeof(info));
	ptr = info_linear->data;

	for (i = BPF_PROG_INFO_FIRST_ARRAY; i < BPF_PROG_INFO_LAST_ARRAY; ++i) {
		struct bpf_prog_info_array_desc *desc;
		__u32 count, size;

		if ((arrays & (1UL << i)) == 0)
			continue;

		desc  = bpf_prog_info_array_desc + i;
		count = bpf_prog_info_read_offset_u32(&info, desc->count_offset);
		size  = bpf_prog_info_read_offset_u32(&info, desc->size_offset);
		bpf_prog_info_set_offset_u32(&info_linear->info,
					     desc->count_offset, count);
		bpf_prog_info_set_offset_u32(&info_linear->info,
					     desc->size_offset, size);
		bpf_prog_info_set_offset_u64(&info_linear->info,
					     desc->array_offset,
					     ptr_to_u64(ptr));
		ptr += count * size;
	}

	/* step 5: call syscall again to get required arrays */
	err = bpf_obj_get_info_by_fd(fd, &info_linear->info, &info_len);
	if (err) {
		pr_debug("can't get prog info: %s", strerror(errno));
		free(info_linear);
		return ERR_PTR(-EFAULT);
	}

	/* step 6: verify the data */
	for (i = BPF_PROG_INFO_FIRST_ARRAY; i < BPF_PROG_INFO_LAST_ARRAY; ++i) {
		struct bpf_prog_info_array_desc *desc;
		__u32 v1, v2;

		if ((arrays & (1UL << i)) == 0)
			continue;

		desc = bpf_prog_info_array_desc + i;
		v1 = bpf_prog_info_read_offset_u32(&info, desc->count_offset);
		v2 = bpf_prog_info_read_offset_u32(&info_linear->info,
						   desc->count_offset);
		if (v1 != v2)
			pr_warn("%s: mismatch in element count\n", __func__);

		v1 = bpf_prog_info_read_offset_u32(&info, desc->size_offset);
		v2 = bpf_prog_info_read_offset_u32(&info_linear->info,
						   desc->size_offset);
		if (v1 != v2)
			pr_warn("%s: mismatch in rec size\n", __func__);
	}

	/* step 7: update info_len and data_len */
	info_linear->info_len = sizeof(struct bpf_prog_info);
	info_linear->data_len = data_len;

	return info_linear;
}

void bpf_program__bpil_addr_to_offs(struct bpf_prog_info_linear *info_linear)
{
	int i;

	for (i = BPF_PROG_INFO_FIRST_ARRAY; i < BPF_PROG_INFO_LAST_ARRAY; ++i) {
		struct bpf_prog_info_array_desc *desc;
		__u64 addr, offs;

		if ((info_linear->arrays & (1UL << i)) == 0)
			continue;

		desc = bpf_prog_info_array_desc + i;
		addr = bpf_prog_info_read_offset_u64(&info_linear->info,
						     desc->array_offset);
		offs = addr - ptr_to_u64(info_linear->data);
		bpf_prog_info_set_offset_u64(&info_linear->info,
					     desc->array_offset, offs);
	}
}

void bpf_program__bpil_offs_to_addr(struct bpf_prog_info_linear *info_linear)
{
	int i;

	for (i = BPF_PROG_INFO_FIRST_ARRAY; i < BPF_PROG_INFO_LAST_ARRAY; ++i) {
		struct bpf_prog_info_array_desc *desc;
		__u64 addr, offs;

		if ((info_linear->arrays & (1UL << i)) == 0)
			continue;

		desc = bpf_prog_info_array_desc + i;
		offs = bpf_prog_info_read_offset_u64(&info_linear->info,
						     desc->array_offset);
		addr = offs + ptr_to_u64(info_linear->data);
		bpf_prog_info_set_offset_u64(&info_linear->info,
					     desc->array_offset, addr);
	}
}

int bpf_program__set_attach_target(struct bpf_program *prog,
				   int attach_prog_fd,
				   const char *attach_func_name)
{
	int btf_id;

	if (!prog || attach_prog_fd < 0 || !attach_func_name)
		return -EINVAL;

	if (attach_prog_fd)
		btf_id = libbpf_find_prog_btf_id(attach_func_name,
						 attach_prog_fd);
	else
		btf_id = libbpf_find_vmlinux_btf_id(attach_func_name,
						    prog->expected_attach_type);

	if (btf_id < 0)
		return btf_id;

	prog->attach_btf_id = btf_id;
	prog->attach_prog_fd = attach_prog_fd;
	return 0;
}

int parse_cpu_mask_str(const char *s, bool **mask, int *mask_sz)
{
	int err = 0, n, len, start, end = -1;
	bool *tmp;

	*mask = NULL;
	*mask_sz = 0;

	/* Each sub string separated by ',' has format \d+-\d+ or \d+ */
	while (*s) {
		if (*s == ',' || *s == '\n') {
			s++;
			continue;
		}
		n = sscanf(s, "%d%n-%d%n", &start, &len, &end, &len);
		if (n <= 0 || n > 2) {
			pr_warn("Failed to get CPU range %s: %d\n", s, n);
			err = -EINVAL;
			goto cleanup;
		} else if (n == 1) {
			end = start;
		}
		if (start < 0 || start > end) {
			pr_warn("Invalid CPU range [%d,%d] in %s\n",
				start, end, s);
			err = -EINVAL;
			goto cleanup;
		}
		tmp = realloc(*mask, end + 1);
		if (!tmp) {
			err = -ENOMEM;
			goto cleanup;
		}
		*mask = tmp;
		memset(tmp + *mask_sz, 0, start - *mask_sz);
		memset(tmp + start, 1, end - start + 1);
		*mask_sz = end + 1;
		s += len;
	}
	if (!*mask_sz) {
		pr_warn("Empty CPU range\n");
		return -EINVAL;
	}
	return 0;
cleanup:
	free(*mask);
	*mask = NULL;
	return err;
}

int parse_cpu_mask_file(const char *fcpu, bool **mask, int *mask_sz)
{
	int fd, err = 0, len;
	char buf[128];

	fd = open(fcpu, O_RDONLY);
	if (fd < 0) {
		err = -errno;
		pr_warn("Failed to open cpu mask file %s: %d\n", fcpu, err);
		return err;
	}
	len = read(fd, buf, sizeof(buf));
	close(fd);
	if (len <= 0) {
		err = len ? -errno : -EINVAL;
		pr_warn("Failed to read cpu mask from %s: %d\n", fcpu, err);
		return err;
	}
	if (len >= sizeof(buf)) {
		pr_warn("CPU mask is too big in file %s\n", fcpu);
		return -E2BIG;
	}
	buf[len] = '\0';

	return parse_cpu_mask_str(buf, mask, mask_sz);
}

int libbpf_num_possible_cpus(void)
{
	static const char *fcpu = "/sys/devices/system/cpu/possible";
	static int cpus;
	int err, n, i, tmp_cpus;
	bool *mask;

	tmp_cpus = READ_ONCE(cpus);
	if (tmp_cpus > 0)
		return tmp_cpus;

	err = parse_cpu_mask_file(fcpu, &mask, &n);
	if (err)
		return err;

	tmp_cpus = 0;
	for (i = 0; i < n; i++) {
		if (mask[i])
			tmp_cpus++;
	}
	free(mask);

	WRITE_ONCE(cpus, tmp_cpus);
	return tmp_cpus;
}

int bpf_object__open_skeleton(struct bpf_object_skeleton *s,
			      const struct bpf_object_open_opts *opts)
{
	DECLARE_LIBBPF_OPTS(bpf_object_open_opts, skel_opts,
		.object_name = s->name,
	);
	struct bpf_object *obj;
	int i;

	/* Attempt to preserve opts->object_name, unless overriden by user
	 * explicitly. Overwriting object name for skeletons is discouraged,
	 * as it breaks global data maps, because they contain object name
	 * prefix as their own map name prefix. When skeleton is generated,
	 * bpftool is making an assumption that this name will stay the same.
	 */
	if (opts) {
		memcpy(&skel_opts, opts, sizeof(*opts));
		if (!opts->object_name)
			skel_opts.object_name = s->name;
	}

	obj = bpf_object__open_mem(s->data, s->data_sz, &skel_opts);
	if (IS_ERR(obj)) {
		pr_warn("failed to initialize skeleton BPF object '%s': %ld\n",
			s->name, PTR_ERR(obj));
		return PTR_ERR(obj);
	}

	*s->obj = obj;

	for (i = 0; i < s->map_cnt; i++) {
		struct bpf_map **map = s->maps[i].map;
		const char *name = s->maps[i].name;
		void **mmaped = s->maps[i].mmaped;

		*map = bpf_object__find_map_by_name(obj, name);
		if (!*map) {
			pr_warn("failed to find skeleton map '%s'\n", name);
			return -ESRCH;
		}

		/* externs shouldn't be pre-setup from user code */
		if (mmaped && (*map)->libbpf_type != LIBBPF_MAP_KCONFIG)
			*mmaped = (*map)->mmaped;
	}

	for (i = 0; i < s->prog_cnt; i++) {
		struct bpf_program **prog = s->progs[i].prog;
		const char *name = s->progs[i].name;

		*prog = bpf_object__find_program_by_name(obj, name);
		if (!*prog) {
			pr_warn("failed to find skeleton program '%s'\n", name);
			return -ESRCH;
		}
	}

	return 0;
}

int bpf_object__load_skeleton(struct bpf_object_skeleton *s)
{
	int i, err;

	err = bpf_object__load(*s->obj);
	if (err) {
		pr_warn("failed to load BPF skeleton '%s': %d\n", s->name, err);
		return err;
	}

	for (i = 0; i < s->map_cnt; i++) {
		struct bpf_map *map = *s->maps[i].map;
		size_t mmap_sz = bpf_map_mmap_sz(map);
		int prot, map_fd = bpf_map__fd(map);
		void **mmaped = s->maps[i].mmaped;

		if (!mmaped)
			continue;

		if (!(map->def.map_flags & BPF_F_MMAPABLE)) {
			*mmaped = NULL;
			continue;
		}

		if (map->def.map_flags & BPF_F_RDONLY_PROG)
			prot = PROT_READ;
		else
			prot = PROT_READ | PROT_WRITE;

		/* Remap anonymous mmap()-ed "map initialization image" as
		 * a BPF map-backed mmap()-ed memory, but preserving the same
		 * memory address. This will cause kernel to change process'
		 * page table to point to a different piece of kernel memory,
		 * but from userspace point of view memory address (and its
		 * contents, being identical at this point) will stay the
		 * same. This mapping will be released by bpf_object__close()
		 * as per normal clean up procedure, so we don't need to worry
		 * about it from skeleton's clean up perspective.
		 */
		*mmaped = mmap(map->mmaped, mmap_sz, prot,
				MAP_SHARED | MAP_FIXED, map_fd, 0);
		if (*mmaped == MAP_FAILED) {
			err = -errno;
			*mmaped = NULL;
			pr_warn("failed to re-mmap() map '%s': %d\n",
				 bpf_map__name(map), err);
			return err;
		}
	}

	return 0;
}

int bpf_object__attach_skeleton(struct bpf_object_skeleton *s)
{
	int i;

	for (i = 0; i < s->prog_cnt; i++) {
		struct bpf_program *prog = *s->progs[i].prog;
		struct bpf_link **link = s->progs[i].link;
		const struct bpf_sec_def *sec_def;

		if (!prog->load)
			continue;

		sec_def = find_sec_def(prog->sec_name);
		if (!sec_def || !sec_def->attach_fn)
			continue;

		*link = sec_def->attach_fn(sec_def, prog);
		if (IS_ERR(*link)) {
			pr_warn("failed to auto-attach program '%s': %ld\n",
				bpf_program__name(prog), PTR_ERR(*link));
			return PTR_ERR(*link);
		}
	}

	return 0;
}

void bpf_object__detach_skeleton(struct bpf_object_skeleton *s)
{
	int i;

	for (i = 0; i < s->prog_cnt; i++) {
		struct bpf_link **link = s->progs[i].link;

		bpf_link__destroy(*link);
		*link = NULL;
	}
}

void bpf_object__destroy_skeleton(struct bpf_object_skeleton *s)
{
	if (s->progs)
		bpf_object__detach_skeleton(s);
	if (s->obj)
		bpf_object__close(*s->obj);
	free(s->maps);
	free(s->progs);
	free(s);
}<|MERGE_RESOLUTION|>--- conflicted
+++ resolved
@@ -4261,13 +4261,6 @@
 			if (err)
 				goto err_out;
 
-<<<<<<< HEAD
-		if (map->init_slots_sz) {
-			err = init_map_slots(map);
-			if (err < 0) {
-				zclose(map->fd);
-				goto err_out;
-=======
 			pr_debug("map '%s': created successfully, fd=%d\n",
 				 map->name, map->fd);
 
@@ -4285,7 +4278,6 @@
 					zclose(map->fd);
 					goto err_out;
 				}
->>>>>>> 3650b228
 			}
 		}
 
