// SPDX-License-Identifier: GPL-2.0
/*
 * Marvell NAND flash controller driver
 *
 * Copyright (C) 2017 Marvell
 * Author: Miquel RAYNAL <miquel.raynal@free-electrons.com>
 *
 *
 * This NAND controller driver handles two versions of the hardware,
 * one is called NFCv1 and is available on PXA SoCs and the other is
 * called NFCv2 and is available on Armada SoCs.
 *
 * The main visible difference is that NFCv1 only has Hamming ECC
 * capabilities, while NFCv2 also embeds a BCH ECC engine. Also, DMA
 * is not used with NFCv2.
 *
 * The ECC layouts are depicted in details in Marvell AN-379, but here
 * is a brief description.
 *
 * When using Hamming, the data is split in 512B chunks (either 1, 2
 * or 4) and each chunk will have its own ECC "digest" of 6B at the
 * beginning of the OOB area and eventually the remaining free OOB
 * bytes (also called "spare" bytes in the driver). This engine
 * corrects up to 1 bit per chunk and detects reliably an error if
 * there are at most 2 bitflips. Here is the page layout used by the
 * controller when Hamming is chosen:
 *
 * +-------------------------------------------------------------+
 * | Data 1 | ... | Data N | ECC 1 | ... | ECCN | Free OOB bytes |
 * +-------------------------------------------------------------+
 *
 * When using the BCH engine, there are N identical (data + free OOB +
 * ECC) sections and potentially an extra one to deal with
 * configurations where the chosen (data + free OOB + ECC) sizes do
 * not align with the page (data + OOB) size. ECC bytes are always
 * 30B per ECC chunk. Here is the page layout used by the controller
 * when BCH is chosen:
 *
 * +-----------------------------------------
 * | Data 1 | Free OOB bytes 1 | ECC 1 | ...
 * +-----------------------------------------
 *
 *      -------------------------------------------
 *       ... | Data N | Free OOB bytes N | ECC N |
 *      -------------------------------------------
 *
 *           --------------------------------------------+
 *            Last Data | Last Free OOB bytes | Last ECC |
 *           --------------------------------------------+
 *
 * In both cases, the layout seen by the user is always: all data
 * first, then all free OOB bytes and finally all ECC bytes. With BCH,
 * ECC bytes are 30B long and are padded with 0xFF to align on 32
 * bytes.
 *
 * The controller has certain limitations that are handled by the
 * driver:
 *   - It can only read 2k at a time. To overcome this limitation, the
 *     driver issues data cycles on the bus, without issuing new
 *     CMD + ADDR cycles. The Marvell term is "naked" operations.
 *   - The ECC strength in BCH mode cannot be tuned. It is fixed 16
 *     bits. What can be tuned is the ECC block size as long as it
 *     stays between 512B and 2kiB. It's usually chosen based on the
 *     chip ECC requirements. For instance, using 2kiB ECC chunks
 *     provides 4b/512B correctability.
 *   - The controller will always treat data bytes, free OOB bytes
 *     and ECC bytes in that order, no matter what the real layout is
 *     (which is usually all data then all OOB bytes). The
 *     marvell_nfc_layouts array below contains the currently
 *     supported layouts.
 *   - Because of these weird layouts, the Bad Block Markers can be
 *     located in data section. In this case, the NAND_BBT_NO_OOB_BBM
 *     option must be set to prevent scanning/writing bad block
 *     markers.
 */

#include <linux/module.h>
#include <linux/clk.h>
#include <linux/mtd/rawnand.h>
#include <linux/of_platform.h>
#include <linux/iopoll.h>
#include <linux/interrupt.h>
#include <linux/slab.h>
#include <linux/mfd/syscon.h>
#include <linux/regmap.h>
#include <asm/unaligned.h>

#include <linux/dmaengine.h>
#include <linux/dma-mapping.h>
#include <linux/dma/pxa-dma.h>
#include <linux/platform_data/mtd-nand-pxa3xx.h>

/* Data FIFO granularity, FIFO reads/writes must be a multiple of this length */
#define FIFO_DEPTH		8
#define FIFO_REP(x)		(x / sizeof(u32))
#define BCH_SEQ_READS		(32 / FIFO_DEPTH)
/* NFC does not support transfers of larger chunks at a time */
#define MAX_CHUNK_SIZE		2112
/* NFCv1 cannot read more that 7 bytes of ID */
#define NFCV1_READID_LEN	7
/* Polling is done at a pace of POLL_PERIOD us until POLL_TIMEOUT is reached */
#define POLL_PERIOD		0
#define POLL_TIMEOUT		100000
/* Interrupt maximum wait period in ms */
#define IRQ_TIMEOUT		1000
/* Latency in clock cycles between SoC pins and NFC logic */
#define MIN_RD_DEL_CNT		3
/* Maximum number of contiguous address cycles */
#define MAX_ADDRESS_CYC_NFCV1	5
#define MAX_ADDRESS_CYC_NFCV2	7
/* System control registers/bits to enable the NAND controller on some SoCs */
#define GENCONF_SOC_DEVICE_MUX	0x208
#define GENCONF_SOC_DEVICE_MUX_NFC_EN BIT(0)
#define GENCONF_SOC_DEVICE_MUX_ECC_CLK_RST BIT(20)
#define GENCONF_SOC_DEVICE_MUX_ECC_CORE_RST BIT(21)
#define GENCONF_SOC_DEVICE_MUX_NFC_INT_EN BIT(25)
#define GENCONF_CLK_GATING_CTRL	0x220
#define GENCONF_CLK_GATING_CTRL_ND_GATE BIT(2)
#define GENCONF_ND_CLK_CTRL	0x700
#define GENCONF_ND_CLK_CTRL_EN	BIT(0)

/* NAND controller data flash control register */
#define NDCR			0x00
#define NDCR_ALL_INT		GENMASK(11, 0)
#define NDCR_CS1_CMDDM		BIT(7)
#define NDCR_CS0_CMDDM		BIT(8)
#define NDCR_RDYM		BIT(11)
#define NDCR_ND_ARB_EN		BIT(12)
#define NDCR_RA_START		BIT(15)
#define NDCR_RD_ID_CNT(x)	(min_t(unsigned int, x, 0x7) << 16)
#define NDCR_PAGE_SZ(x)		(x >= 2048 ? BIT(24) : 0)
#define NDCR_DWIDTH_M		BIT(26)
#define NDCR_DWIDTH_C		BIT(27)
#define NDCR_ND_RUN		BIT(28)
#define NDCR_DMA_EN		BIT(29)
#define NDCR_ECC_EN		BIT(30)
#define NDCR_SPARE_EN		BIT(31)
#define NDCR_GENERIC_FIELDS_MASK (~(NDCR_RA_START | NDCR_PAGE_SZ(2048) | \
				    NDCR_DWIDTH_M | NDCR_DWIDTH_C))

/* NAND interface timing parameter 0 register */
#define NDTR0			0x04
#define NDTR0_TRP(x)		((min_t(unsigned int, x, 0xF) & 0x7) << 0)
#define NDTR0_TRH(x)		(min_t(unsigned int, x, 0x7) << 3)
#define NDTR0_ETRP(x)		((min_t(unsigned int, x, 0xF) & 0x8) << 3)
#define NDTR0_SEL_NRE_EDGE	BIT(7)
#define NDTR0_TWP(x)		(min_t(unsigned int, x, 0x7) << 8)
#define NDTR0_TWH(x)		(min_t(unsigned int, x, 0x7) << 11)
#define NDTR0_TCS(x)		(min_t(unsigned int, x, 0x7) << 16)
#define NDTR0_TCH(x)		(min_t(unsigned int, x, 0x7) << 19)
#define NDTR0_RD_CNT_DEL(x)	(min_t(unsigned int, x, 0xF) << 22)
#define NDTR0_SELCNTR		BIT(26)
#define NDTR0_TADL(x)		(min_t(unsigned int, x, 0x1F) << 27)

/* NAND interface timing parameter 1 register */
#define NDTR1			0x0C
#define NDTR1_TAR(x)		(min_t(unsigned int, x, 0xF) << 0)
#define NDTR1_TWHR(x)		(min_t(unsigned int, x, 0xF) << 4)
#define NDTR1_TRHW(x)		(min_t(unsigned int, x / 16, 0x3) << 8)
#define NDTR1_PRESCALE		BIT(14)
#define NDTR1_WAIT_MODE		BIT(15)
#define NDTR1_TR(x)		(min_t(unsigned int, x, 0xFFFF) << 16)

/* NAND controller status register */
#define NDSR			0x14
#define NDSR_WRCMDREQ		BIT(0)
#define NDSR_RDDREQ		BIT(1)
#define NDSR_WRDREQ		BIT(2)
#define NDSR_CORERR		BIT(3)
#define NDSR_UNCERR		BIT(4)
#define NDSR_CMDD(cs)		BIT(8 - cs)
#define NDSR_RDY(rb)		BIT(11 + rb)
#define NDSR_ERRCNT(x)		((x >> 16) & 0x1F)

/* NAND ECC control register */
#define NDECCCTRL		0x28
#define NDECCCTRL_BCH_EN	BIT(0)

/* NAND controller data buffer register */
#define NDDB			0x40

/* NAND controller command buffer 0 register */
#define NDCB0			0x48
#define NDCB0_CMD1(x)		((x & 0xFF) << 0)
#define NDCB0_CMD2(x)		((x & 0xFF) << 8)
#define NDCB0_ADDR_CYC(x)	((x & 0x7) << 16)
#define NDCB0_ADDR_GET_NUM_CYC(x) (((x) >> 16) & 0x7)
#define NDCB0_DBC		BIT(19)
#define NDCB0_CMD_TYPE(x)	((x & 0x7) << 21)
#define NDCB0_CSEL		BIT(24)
#define NDCB0_RDY_BYP		BIT(27)
#define NDCB0_LEN_OVRD		BIT(28)
#define NDCB0_CMD_XTYPE(x)	((x & 0x7) << 29)

/* NAND controller command buffer 1 register */
#define NDCB1			0x4C
#define NDCB1_COLS(x)		((x & 0xFFFF) << 0)
#define NDCB1_ADDRS_PAGE(x)	(x << 16)

/* NAND controller command buffer 2 register */
#define NDCB2			0x50
#define NDCB2_ADDR5_PAGE(x)	(((x >> 16) & 0xFF) << 0)
#define NDCB2_ADDR5_CYC(x)	((x & 0xFF) << 0)

/* NAND controller command buffer 3 register */
#define NDCB3			0x54
#define NDCB3_ADDR6_CYC(x)	((x & 0xFF) << 16)
#define NDCB3_ADDR7_CYC(x)	((x & 0xFF) << 24)

/* NAND controller command buffer 0 register 'type' and 'xtype' fields */
#define TYPE_READ		0
#define TYPE_WRITE		1
#define TYPE_ERASE		2
#define TYPE_READ_ID		3
#define TYPE_STATUS		4
#define TYPE_RESET		5
#define TYPE_NAKED_CMD		6
#define TYPE_NAKED_ADDR		7
#define TYPE_MASK		7
#define XTYPE_MONOLITHIC_RW	0
#define XTYPE_LAST_NAKED_RW	1
#define XTYPE_FINAL_COMMAND	3
#define XTYPE_READ		4
#define XTYPE_WRITE_DISPATCH	4
#define XTYPE_NAKED_RW		5
#define XTYPE_COMMAND_DISPATCH	6
#define XTYPE_MASK		7

/**
 * Marvell ECC engine works differently than the others, in order to limit the
 * size of the IP, hardware engineers chose to set a fixed strength at 16 bits
 * per subpage, and depending on a the desired strength needed by the NAND chip,
 * a particular layout mixing data/spare/ecc is defined, with a possible last
 * chunk smaller that the others.
 *
 * @writesize:		Full page size on which the layout applies
 * @chunk:		Desired ECC chunk size on which the layout applies
 * @strength:		Desired ECC strength (per chunk size bytes) on which the
 *			layout applies
 * @nchunks:		Total number of chunks
 * @full_chunk_cnt:	Number of full-sized chunks, which is the number of
 *			repetitions of the pattern:
 *			(data_bytes + spare_bytes + ecc_bytes).
 * @data_bytes:		Number of data bytes per chunk
 * @spare_bytes:	Number of spare bytes per chunk
 * @ecc_bytes:		Number of ecc bytes per chunk
 * @last_data_bytes:	Number of data bytes in the last chunk
 * @last_spare_bytes:	Number of spare bytes in the last chunk
 * @last_ecc_bytes:	Number of ecc bytes in the last chunk
 */
struct marvell_hw_ecc_layout {
	/* Constraints */
	int writesize;
	int chunk;
	int strength;
	/* Corresponding layout */
	int nchunks;
	int full_chunk_cnt;
	int data_bytes;
	int spare_bytes;
	int ecc_bytes;
	int last_data_bytes;
	int last_spare_bytes;
	int last_ecc_bytes;
};

#define MARVELL_LAYOUT(ws, dc, ds, nc, fcc, db, sb, eb, ldb, lsb, leb)	\
	{								\
		.writesize = ws,					\
		.chunk = dc,						\
		.strength = ds,						\
		.nchunks = nc,						\
		.full_chunk_cnt = fcc,					\
		.data_bytes = db,					\
		.spare_bytes = sb,					\
		.ecc_bytes = eb,					\
		.last_data_bytes = ldb,					\
		.last_spare_bytes = lsb,				\
		.last_ecc_bytes = leb,					\
	}

/* Layouts explained in AN-379_Marvell_SoC_NFC_ECC */
static const struct marvell_hw_ecc_layout marvell_nfc_layouts[] = {
	MARVELL_LAYOUT(  512,   512,  1,  1,  1,  512,  8,  8,  0,  0,  0),
	MARVELL_LAYOUT( 2048,   512,  1,  1,  1, 2048, 40, 24,  0,  0,  0),
	MARVELL_LAYOUT( 2048,   512,  4,  1,  1, 2048, 32, 30,  0,  0,  0),
	MARVELL_LAYOUT( 2048,   512,  8,  2,  1, 1024,  0, 30,1024,32, 30),
	MARVELL_LAYOUT( 4096,   512,  4,  2,  2, 2048, 32, 30,  0,  0,  0),
	MARVELL_LAYOUT( 4096,   512,  8,  5,  4, 1024,  0, 30,  0, 64, 30),
	MARVELL_LAYOUT( 8192,   512,  4,  4,  4, 2048,  0, 30,  0,  0,  0),
	MARVELL_LAYOUT( 8192,   512,  8,  9,  8, 1024,  0, 30,  0, 160, 30),
};

/**
 * The Nand Flash Controller has up to 4 CE and 2 RB pins. The CE selection
 * is made by a field in NDCB0 register, and in another field in NDCB2 register.
 * The datasheet describes the logic with an error: ADDR5 field is once
 * declared at the beginning of NDCB2, and another time at its end. Because the
 * ADDR5 field of NDCB2 may be used by other bytes, it would be more logical
 * to use the last bit of this field instead of the first ones.
 *
 * @cs:			Wanted CE lane.
 * @ndcb0_csel:		Value of the NDCB0 register with or without the flag
 *			selecting the wanted CE lane. This is set once when
 *			the Device Tree is probed.
 * @rb:			Ready/Busy pin for the flash chip
 */
struct marvell_nand_chip_sel {
	unsigned int cs;
	u32 ndcb0_csel;
	unsigned int rb;
};

/**
 * NAND chip structure: stores NAND chip device related information
 *
 * @chip:		Base NAND chip structure
 * @node:		Used to store NAND chips into a list
 * @layout		NAND layout when using hardware ECC
 * @ndcr:		Controller register value for this NAND chip
 * @ndtr0:		Timing registers 0 value for this NAND chip
 * @ndtr1:		Timing registers 1 value for this NAND chip
 * @selected_die:	Current active CS
 * @nsels:		Number of CS lines required by the NAND chip
 * @sels:		Array of CS lines descriptions
 */
struct marvell_nand_chip {
	struct nand_chip chip;
	struct list_head node;
	const struct marvell_hw_ecc_layout *layout;
	u32 ndcr;
	u32 ndtr0;
	u32 ndtr1;
	int addr_cyc;
	int selected_die;
	unsigned int nsels;
	struct marvell_nand_chip_sel sels[0];
};

static inline struct marvell_nand_chip *to_marvell_nand(struct nand_chip *chip)
{
	return container_of(chip, struct marvell_nand_chip, chip);
}

static inline struct marvell_nand_chip_sel *to_nand_sel(struct marvell_nand_chip
							*nand)
{
	return &nand->sels[nand->selected_die];
}

/**
 * NAND controller capabilities for distinction between compatible strings
 *
 * @max_cs_nb:		Number of Chip Select lines available
 * @max_rb_nb:		Number of Ready/Busy lines available
 * @need_system_controller: Indicates if the SoC needs to have access to the
 *                      system controller (ie. to enable the NAND controller)
 * @legacy_of_bindings:	Indicates if DT parsing must be done using the old
 *			fashion way
 * @is_nfcv2:		NFCv2 has numerous enhancements compared to NFCv1, ie.
 *			BCH error detection and correction algorithm,
 *			NDCB3 register has been added
 * @use_dma:		Use dma for data transfers
 */
struct marvell_nfc_caps {
	unsigned int max_cs_nb;
	unsigned int max_rb_nb;
	bool need_system_controller;
	bool legacy_of_bindings;
	bool is_nfcv2;
	bool use_dma;
};

/**
 * NAND controller structure: stores Marvell NAND controller information
 *
 * @controller:		Base controller structure
 * @dev:		Parent device (used to print error messages)
 * @regs:		NAND controller registers
 * @core_clk:		Core clock
 * @reg_clk:		Registers clock
 * @complete:		Completion object to wait for NAND controller events
 * @assigned_cs:	Bitmask describing already assigned CS lines
 * @chips:		List containing all the NAND chips attached to
 *			this NAND controller
 * @caps:		NAND controller capabilities for each compatible string
 * @dma_chan:		DMA channel (NFCv1 only)
 * @dma_buf:		32-bit aligned buffer for DMA transfers (NFCv1 only)
 */
struct marvell_nfc {
	struct nand_controller controller;
	struct device *dev;
	void __iomem *regs;
	struct clk *core_clk;
	struct clk *reg_clk;
	struct completion complete;
	unsigned long assigned_cs;
	struct list_head chips;
	struct nand_chip *selected_chip;
	const struct marvell_nfc_caps *caps;

	/* DMA (NFCv1 only) */
	bool use_dma;
	struct dma_chan *dma_chan;
	u8 *dma_buf;
};

static inline struct marvell_nfc *to_marvell_nfc(struct nand_controller *ctrl)
{
	return container_of(ctrl, struct marvell_nfc, controller);
}

/**
 * NAND controller timings expressed in NAND Controller clock cycles
 *
 * @tRP:		ND_nRE pulse width
 * @tRH:		ND_nRE high duration
 * @tWP:		ND_nWE pulse time
 * @tWH:		ND_nWE high duration
 * @tCS:		Enable signal setup time
 * @tCH:		Enable signal hold time
 * @tADL:		Address to write data delay
 * @tAR:		ND_ALE low to ND_nRE low delay
 * @tWHR:		ND_nWE high to ND_nRE low for status read
 * @tRHW:		ND_nRE high duration, read to write delay
 * @tR:			ND_nWE high to ND_nRE low for read
 */
struct marvell_nfc_timings {
	/* NDTR0 fields */
	unsigned int tRP;
	unsigned int tRH;
	unsigned int tWP;
	unsigned int tWH;
	unsigned int tCS;
	unsigned int tCH;
	unsigned int tADL;
	/* NDTR1 fields */
	unsigned int tAR;
	unsigned int tWHR;
	unsigned int tRHW;
	unsigned int tR;
};

/**
 * Derives a duration in numbers of clock cycles.
 *
 * @ps: Duration in pico-seconds
 * @period_ns:  Clock period in nano-seconds
 *
 * Convert the duration in nano-seconds, then divide by the period and
 * return the number of clock periods.
 */
#define TO_CYCLES(ps, period_ns) (DIV_ROUND_UP(ps / 1000, period_ns))
#define TO_CYCLES64(ps, period_ns) (DIV_ROUND_UP_ULL(div_u64(ps, 1000), \
						     period_ns))

/**
 * NAND driver structure filled during the parsing of the ->exec_op() subop
 * subset of instructions.
 *
 * @ndcb:		Array of values written to NDCBx registers
 * @cle_ale_delay_ns:	Optional delay after the last CMD or ADDR cycle
 * @rdy_timeout_ms:	Timeout for waits on Ready/Busy pin
 * @rdy_delay_ns:	Optional delay after waiting for the RB pin
 * @data_delay_ns:	Optional delay after the data xfer
 * @data_instr_idx:	Index of the data instruction in the subop
 * @data_instr:		Pointer to the data instruction in the subop
 */
struct marvell_nfc_op {
	u32 ndcb[4];
	unsigned int cle_ale_delay_ns;
	unsigned int rdy_timeout_ms;
	unsigned int rdy_delay_ns;
	unsigned int data_delay_ns;
	unsigned int data_instr_idx;
	const struct nand_op_instr *data_instr;
};

/*
 * Internal helper to conditionnally apply a delay (from the above structure,
 * most of the time).
 */
static void cond_delay(unsigned int ns)
{
	if (!ns)
		return;

	if (ns < 10000)
		ndelay(ns);
	else
		udelay(DIV_ROUND_UP(ns, 1000));
}

/*
 * The controller has many flags that could generate interrupts, most of them
 * are disabled and polling is used. For the very slow signals, using interrupts
 * may relax the CPU charge.
 */
static void marvell_nfc_disable_int(struct marvell_nfc *nfc, u32 int_mask)
{
	u32 reg;

	/* Writing 1 disables the interrupt */
	reg = readl_relaxed(nfc->regs + NDCR);
	writel_relaxed(reg | int_mask, nfc->regs + NDCR);
}

static void marvell_nfc_enable_int(struct marvell_nfc *nfc, u32 int_mask)
{
	u32 reg;

	/* Writing 0 enables the interrupt */
	reg = readl_relaxed(nfc->regs + NDCR);
	writel_relaxed(reg & ~int_mask, nfc->regs + NDCR);
}

static u32 marvell_nfc_clear_int(struct marvell_nfc *nfc, u32 int_mask)
{
	u32 reg;

	reg = readl_relaxed(nfc->regs + NDSR);
	writel_relaxed(int_mask, nfc->regs + NDSR);

	return reg & int_mask;
}

static void marvell_nfc_force_byte_access(struct nand_chip *chip,
					  bool force_8bit)
{
	struct marvell_nfc *nfc = to_marvell_nfc(chip->controller);
	u32 ndcr;

	/*
	 * Callers of this function do not verify if the NAND is using a 16-bit
	 * an 8-bit bus for normal operations, so we need to take care of that
	 * here by leaving the configuration unchanged if the NAND does not have
	 * the NAND_BUSWIDTH_16 flag set.
	 */
	if (!(chip->options & NAND_BUSWIDTH_16))
		return;

	ndcr = readl_relaxed(nfc->regs + NDCR);

	if (force_8bit)
		ndcr &= ~(NDCR_DWIDTH_M | NDCR_DWIDTH_C);
	else
		ndcr |= NDCR_DWIDTH_M | NDCR_DWIDTH_C;

	writel_relaxed(ndcr, nfc->regs + NDCR);
}

static int marvell_nfc_wait_ndrun(struct nand_chip *chip)
{
	struct marvell_nfc *nfc = to_marvell_nfc(chip->controller);
	u32 val;
	int ret;

	/*
	 * The command is being processed, wait for the ND_RUN bit to be
	 * cleared by the NFC. If not, we must clear it by hand.
	 */
	ret = readl_relaxed_poll_timeout(nfc->regs + NDCR, val,
					 (val & NDCR_ND_RUN) == 0,
					 POLL_PERIOD, POLL_TIMEOUT);
	if (ret) {
		dev_err(nfc->dev, "Timeout on NAND controller run mode\n");
		writel_relaxed(readl(nfc->regs + NDCR) & ~NDCR_ND_RUN,
			       nfc->regs + NDCR);
		return ret;
	}

	return 0;
}

/*
 * Any time a command has to be sent to the controller, the following sequence
 * has to be followed:
 * - call marvell_nfc_prepare_cmd()
 *      -> activate the ND_RUN bit that will kind of 'start a job'
 *      -> wait the signal indicating the NFC is waiting for a command
 * - send the command (cmd and address cycles)
 * - enventually send or receive the data
 * - call marvell_nfc_end_cmd() with the corresponding flag
 *      -> wait the flag to be triggered or cancel the job with a timeout
 *
 * The following helpers are here to factorize the code a bit so that
 * specialized functions responsible for executing the actual NAND
 * operations do not have to replicate the same code blocks.
 */
static int marvell_nfc_prepare_cmd(struct nand_chip *chip)
{
	struct marvell_nfc *nfc = to_marvell_nfc(chip->controller);
	u32 ndcr, val;
	int ret;

	/* Poll ND_RUN and clear NDSR before issuing any command */
	ret = marvell_nfc_wait_ndrun(chip);
	if (ret) {
		dev_err(nfc->dev, "Last operation did not succeed\n");
		return ret;
	}

	ndcr = readl_relaxed(nfc->regs + NDCR);
	writel_relaxed(readl(nfc->regs + NDSR), nfc->regs + NDSR);

	/* Assert ND_RUN bit and wait the NFC to be ready */
	writel_relaxed(ndcr | NDCR_ND_RUN, nfc->regs + NDCR);
	ret = readl_relaxed_poll_timeout(nfc->regs + NDSR, val,
					 val & NDSR_WRCMDREQ,
					 POLL_PERIOD, POLL_TIMEOUT);
	if (ret) {
		dev_err(nfc->dev, "Timeout on WRCMDRE\n");
		return -ETIMEDOUT;
	}

	/* Command may be written, clear WRCMDREQ status bit */
	writel_relaxed(NDSR_WRCMDREQ, nfc->regs + NDSR);

	return 0;
}

static void marvell_nfc_send_cmd(struct nand_chip *chip,
				 struct marvell_nfc_op *nfc_op)
{
	struct marvell_nand_chip *marvell_nand = to_marvell_nand(chip);
	struct marvell_nfc *nfc = to_marvell_nfc(chip->controller);

	dev_dbg(nfc->dev, "\nNDCR:  0x%08x\n"
		"NDCB0: 0x%08x\nNDCB1: 0x%08x\nNDCB2: 0x%08x\nNDCB3: 0x%08x\n",
		(u32)readl_relaxed(nfc->regs + NDCR), nfc_op->ndcb[0],
		nfc_op->ndcb[1], nfc_op->ndcb[2], nfc_op->ndcb[3]);

	writel_relaxed(to_nand_sel(marvell_nand)->ndcb0_csel | nfc_op->ndcb[0],
		       nfc->regs + NDCB0);
	writel_relaxed(nfc_op->ndcb[1], nfc->regs + NDCB0);
	writel(nfc_op->ndcb[2], nfc->regs + NDCB0);

	/*
	 * Write NDCB0 four times only if LEN_OVRD is set or if ADDR6 or ADDR7
	 * fields are used (only available on NFCv2).
	 */
	if (nfc_op->ndcb[0] & NDCB0_LEN_OVRD ||
	    NDCB0_ADDR_GET_NUM_CYC(nfc_op->ndcb[0]) >= 6) {
		if (!WARN_ON_ONCE(!nfc->caps->is_nfcv2))
			writel(nfc_op->ndcb[3], nfc->regs + NDCB0);
	}
}

static int marvell_nfc_end_cmd(struct nand_chip *chip, int flag,
			       const char *label)
{
	struct marvell_nfc *nfc = to_marvell_nfc(chip->controller);
	u32 val;
	int ret;

	ret = readl_relaxed_poll_timeout(nfc->regs + NDSR, val,
					 val & flag,
					 POLL_PERIOD, POLL_TIMEOUT);

	if (ret) {
		dev_err(nfc->dev, "Timeout on %s (NDSR: 0x%08x)\n",
			label, val);
		if (nfc->dma_chan)
			dmaengine_terminate_all(nfc->dma_chan);
		return ret;
	}

	/*
	 * DMA function uses this helper to poll on CMDD bits without wanting
	 * them to be cleared.
	 */
	if (nfc->use_dma && (readl_relaxed(nfc->regs + NDCR) & NDCR_DMA_EN))
		return 0;

	writel_relaxed(flag, nfc->regs + NDSR);

	return 0;
}

static int marvell_nfc_wait_cmdd(struct nand_chip *chip)
{
	struct marvell_nand_chip *marvell_nand = to_marvell_nand(chip);
	int cs_flag = NDSR_CMDD(to_nand_sel(marvell_nand)->ndcb0_csel);

	return marvell_nfc_end_cmd(chip, cs_flag, "CMDD");
}

static int marvell_nfc_wait_op(struct nand_chip *chip, unsigned int timeout_ms)
{
	struct marvell_nfc *nfc = to_marvell_nfc(chip->controller);
	u32 pending;
	int ret;

	/* Timeout is expressed in ms */
	if (!timeout_ms)
		timeout_ms = IRQ_TIMEOUT;

	init_completion(&nfc->complete);

	marvell_nfc_enable_int(nfc, NDCR_RDYM);
	ret = wait_for_completion_timeout(&nfc->complete,
					  msecs_to_jiffies(timeout_ms));
	marvell_nfc_disable_int(nfc, NDCR_RDYM);
	pending = marvell_nfc_clear_int(nfc, NDSR_RDY(0) | NDSR_RDY(1));

	/*
	 * In case the interrupt was not served in the required time frame,
	 * check if the ISR was not served or if something went actually wrong.
	 */
	if (ret && !pending) {
		dev_err(nfc->dev, "Timeout waiting for RB signal\n");
		return -ETIMEDOUT;
	}

	return 0;
}

static void marvell_nfc_select_target(struct nand_chip *chip,
				      unsigned int die_nr)
{
	struct marvell_nand_chip *marvell_nand = to_marvell_nand(chip);
	struct marvell_nfc *nfc = to_marvell_nfc(chip->controller);
	u32 ndcr_generic;

	/*
	 * Reset the NDCR register to a clean state for this particular chip,
	 * also clear ND_RUN bit.
	 */
	ndcr_generic = readl_relaxed(nfc->regs + NDCR) &
		       NDCR_GENERIC_FIELDS_MASK & ~NDCR_ND_RUN;
	writel_relaxed(ndcr_generic | marvell_nand->ndcr, nfc->regs + NDCR);

	/* Also reset the interrupt status register */
	marvell_nfc_clear_int(nfc, NDCR_ALL_INT);

	if (chip == nfc->selected_chip && die_nr == marvell_nand->selected_die)
		return;

	writel_relaxed(marvell_nand->ndtr0, nfc->regs + NDTR0);
	writel_relaxed(marvell_nand->ndtr1, nfc->regs + NDTR1);

	nfc->selected_chip = chip;
	marvell_nand->selected_die = die_nr;
}

static irqreturn_t marvell_nfc_isr(int irq, void *dev_id)
{
	struct marvell_nfc *nfc = dev_id;
	u32 st = readl_relaxed(nfc->regs + NDSR);
	u32 ien = (~readl_relaxed(nfc->regs + NDCR)) & NDCR_ALL_INT;

	/*
	 * RDY interrupt mask is one bit in NDCR while there are two status
	 * bit in NDSR (RDY[cs0/cs2] and RDY[cs1/cs3]).
	 */
	if (st & NDSR_RDY(1))
		st |= NDSR_RDY(0);

	if (!(st & ien))
		return IRQ_NONE;

	marvell_nfc_disable_int(nfc, st & NDCR_ALL_INT);

	if (st & (NDSR_RDY(0) | NDSR_RDY(1)))
		complete(&nfc->complete);

	return IRQ_HANDLED;
}

/* HW ECC related functions */
static void marvell_nfc_enable_hw_ecc(struct nand_chip *chip)
{
	struct marvell_nfc *nfc = to_marvell_nfc(chip->controller);
	u32 ndcr = readl_relaxed(nfc->regs + NDCR);

	if (!(ndcr & NDCR_ECC_EN)) {
		writel_relaxed(ndcr | NDCR_ECC_EN, nfc->regs + NDCR);

		/*
		 * When enabling BCH, set threshold to 0 to always know the
		 * number of corrected bitflips.
		 */
		if (chip->ecc.algo == NAND_ECC_BCH)
			writel_relaxed(NDECCCTRL_BCH_EN, nfc->regs + NDECCCTRL);
	}
}

static void marvell_nfc_disable_hw_ecc(struct nand_chip *chip)
{
	struct marvell_nfc *nfc = to_marvell_nfc(chip->controller);
	u32 ndcr = readl_relaxed(nfc->regs + NDCR);

	if (ndcr & NDCR_ECC_EN) {
		writel_relaxed(ndcr & ~NDCR_ECC_EN, nfc->regs + NDCR);
		if (chip->ecc.algo == NAND_ECC_BCH)
			writel_relaxed(0, nfc->regs + NDECCCTRL);
	}
}

/* DMA related helpers */
static void marvell_nfc_enable_dma(struct marvell_nfc *nfc)
{
	u32 reg;

	reg = readl_relaxed(nfc->regs + NDCR);
	writel_relaxed(reg | NDCR_DMA_EN, nfc->regs + NDCR);
}

static void marvell_nfc_disable_dma(struct marvell_nfc *nfc)
{
	u32 reg;

	reg = readl_relaxed(nfc->regs + NDCR);
	writel_relaxed(reg & ~NDCR_DMA_EN, nfc->regs + NDCR);
}

/* Read/write PIO/DMA accessors */
static int marvell_nfc_xfer_data_dma(struct marvell_nfc *nfc,
				     enum dma_data_direction direction,
				     unsigned int len)
{
	unsigned int dma_len = min_t(int, ALIGN(len, 32), MAX_CHUNK_SIZE);
	struct dma_async_tx_descriptor *tx;
	struct scatterlist sg;
	dma_cookie_t cookie;
	int ret;

	marvell_nfc_enable_dma(nfc);
	/* Prepare the DMA transfer */
	sg_init_one(&sg, nfc->dma_buf, dma_len);
	dma_map_sg(nfc->dma_chan->device->dev, &sg, 1, direction);
	tx = dmaengine_prep_slave_sg(nfc->dma_chan, &sg, 1,
				     direction == DMA_FROM_DEVICE ?
				     DMA_DEV_TO_MEM : DMA_MEM_TO_DEV,
				     DMA_PREP_INTERRUPT);
	if (!tx) {
		dev_err(nfc->dev, "Could not prepare DMA S/G list\n");
		return -ENXIO;
	}

	/* Do the task and wait for it to finish */
	cookie = dmaengine_submit(tx);
	ret = dma_submit_error(cookie);
	if (ret)
		return -EIO;

	dma_async_issue_pending(nfc->dma_chan);
	ret = marvell_nfc_wait_cmdd(nfc->selected_chip);
	dma_unmap_sg(nfc->dma_chan->device->dev, &sg, 1, direction);
	marvell_nfc_disable_dma(nfc);
	if (ret) {
		dev_err(nfc->dev, "Timeout waiting for DMA (status: %d)\n",
			dmaengine_tx_status(nfc->dma_chan, cookie, NULL));
		dmaengine_terminate_all(nfc->dma_chan);
		return -ETIMEDOUT;
	}

	return 0;
}

static int marvell_nfc_xfer_data_in_pio(struct marvell_nfc *nfc, u8 *in,
					unsigned int len)
{
	unsigned int last_len = len % FIFO_DEPTH;
	unsigned int last_full_offset = round_down(len, FIFO_DEPTH);
	int i;

	for (i = 0; i < last_full_offset; i += FIFO_DEPTH)
		ioread32_rep(nfc->regs + NDDB, in + i, FIFO_REP(FIFO_DEPTH));

	if (last_len) {
		u8 tmp_buf[FIFO_DEPTH];

		ioread32_rep(nfc->regs + NDDB, tmp_buf, FIFO_REP(FIFO_DEPTH));
		memcpy(in + last_full_offset, tmp_buf, last_len);
	}

	return 0;
}

static int marvell_nfc_xfer_data_out_pio(struct marvell_nfc *nfc, const u8 *out,
					 unsigned int len)
{
	unsigned int last_len = len % FIFO_DEPTH;
	unsigned int last_full_offset = round_down(len, FIFO_DEPTH);
	int i;

	for (i = 0; i < last_full_offset; i += FIFO_DEPTH)
		iowrite32_rep(nfc->regs + NDDB, out + i, FIFO_REP(FIFO_DEPTH));

	if (last_len) {
		u8 tmp_buf[FIFO_DEPTH];

		memcpy(tmp_buf, out + last_full_offset, last_len);
		iowrite32_rep(nfc->regs + NDDB, tmp_buf, FIFO_REP(FIFO_DEPTH));
	}

	return 0;
}

static void marvell_nfc_check_empty_chunk(struct nand_chip *chip,
					  u8 *data, int data_len,
					  u8 *spare, int spare_len,
					  u8 *ecc, int ecc_len,
					  unsigned int *max_bitflips)
{
	struct mtd_info *mtd = nand_to_mtd(chip);
	int bf;

	/*
	 * Blank pages (all 0xFF) that have not been written may be recognized
	 * as bad if bitflips occur, so whenever an uncorrectable error occurs,
	 * check if the entire page (with ECC bytes) is actually blank or not.
	 */
	if (!data)
		data_len = 0;
	if (!spare)
		spare_len = 0;
	if (!ecc)
		ecc_len = 0;

	bf = nand_check_erased_ecc_chunk(data, data_len, ecc, ecc_len,
					 spare, spare_len, chip->ecc.strength);
	if (bf < 0) {
		mtd->ecc_stats.failed++;
		return;
	}

	/* Update the stats and max_bitflips */
	mtd->ecc_stats.corrected += bf;
	*max_bitflips = max_t(unsigned int, *max_bitflips, bf);
}

/*
 * Check a chunk is correct or not according to hardware ECC engine.
 * mtd->ecc_stats.corrected is updated, as well as max_bitflips, however
 * mtd->ecc_stats.failure is not, the function will instead return a non-zero
 * value indicating that a check on the emptyness of the subpage must be
 * performed before declaring the subpage corrupted.
 */
static int marvell_nfc_hw_ecc_correct(struct nand_chip *chip,
				      unsigned int *max_bitflips)
{
	struct mtd_info *mtd = nand_to_mtd(chip);
	struct marvell_nfc *nfc = to_marvell_nfc(chip->controller);
	int bf = 0;
	u32 ndsr;

	ndsr = readl_relaxed(nfc->regs + NDSR);

	/* Check uncorrectable error flag */
	if (ndsr & NDSR_UNCERR) {
		writel_relaxed(ndsr, nfc->regs + NDSR);

		/*
		 * Do not increment ->ecc_stats.failed now, instead, return a
		 * non-zero value to indicate that this chunk was apparently
		 * bad, and it should be check to see if it empty or not. If
		 * the chunk (with ECC bytes) is not declared empty, the calling
		 * function must increment the failure count.
		 */
		return -EBADMSG;
	}

	/* Check correctable error flag */
	if (ndsr & NDSR_CORERR) {
		writel_relaxed(ndsr, nfc->regs + NDSR);

		if (chip->ecc.algo == NAND_ECC_BCH)
			bf = NDSR_ERRCNT(ndsr);
		else
			bf = 1;
	}

	/* Update the stats and max_bitflips */
	mtd->ecc_stats.corrected += bf;
	*max_bitflips = max_t(unsigned int, *max_bitflips, bf);

	return 0;
}

/* Hamming read helpers */
static int marvell_nfc_hw_ecc_hmg_do_read_page(struct nand_chip *chip,
					       u8 *data_buf, u8 *oob_buf,
					       bool raw, int page)
{
	struct marvell_nand_chip *marvell_nand = to_marvell_nand(chip);
	struct marvell_nfc *nfc = to_marvell_nfc(chip->controller);
	const struct marvell_hw_ecc_layout *lt = to_marvell_nand(chip)->layout;
	struct marvell_nfc_op nfc_op = {
		.ndcb[0] = NDCB0_CMD_TYPE(TYPE_READ) |
			   NDCB0_ADDR_CYC(marvell_nand->addr_cyc) |
			   NDCB0_DBC |
			   NDCB0_CMD1(NAND_CMD_READ0) |
			   NDCB0_CMD2(NAND_CMD_READSTART),
		.ndcb[1] = NDCB1_ADDRS_PAGE(page),
		.ndcb[2] = NDCB2_ADDR5_PAGE(page),
	};
	unsigned int oob_bytes = lt->spare_bytes + (raw ? lt->ecc_bytes : 0);
	int ret;

	/* NFCv2 needs more information about the operation being executed */
	if (nfc->caps->is_nfcv2)
		nfc_op.ndcb[0] |= NDCB0_CMD_XTYPE(XTYPE_MONOLITHIC_RW);

	ret = marvell_nfc_prepare_cmd(chip);
	if (ret)
		return ret;

	marvell_nfc_send_cmd(chip, &nfc_op);
	ret = marvell_nfc_end_cmd(chip, NDSR_RDDREQ,
				  "RDDREQ while draining FIFO (data/oob)");
	if (ret)
		return ret;

	/*
	 * Read the page then the OOB area. Unlike what is shown in current
	 * documentation, spare bytes are protected by the ECC engine, and must
	 * be at the beginning of the OOB area or running this driver on legacy
	 * systems will prevent the discovery of the BBM/BBT.
	 */
	if (nfc->use_dma) {
		marvell_nfc_xfer_data_dma(nfc, DMA_FROM_DEVICE,
					  lt->data_bytes + oob_bytes);
		memcpy(data_buf, nfc->dma_buf, lt->data_bytes);
		memcpy(oob_buf, nfc->dma_buf + lt->data_bytes, oob_bytes);
	} else {
		marvell_nfc_xfer_data_in_pio(nfc, data_buf, lt->data_bytes);
		marvell_nfc_xfer_data_in_pio(nfc, oob_buf, oob_bytes);
	}

	ret = marvell_nfc_wait_cmdd(chip);
	return ret;
}

static int marvell_nfc_hw_ecc_hmg_read_page_raw(struct nand_chip *chip, u8 *buf,
						int oob_required, int page)
{
	marvell_nfc_select_target(chip, chip->cur_cs);
	return marvell_nfc_hw_ecc_hmg_do_read_page(chip, buf, chip->oob_poi,
						   true, page);
}

static int marvell_nfc_hw_ecc_hmg_read_page(struct nand_chip *chip, u8 *buf,
					    int oob_required, int page)
{
	const struct marvell_hw_ecc_layout *lt = to_marvell_nand(chip)->layout;
	unsigned int full_sz = lt->data_bytes + lt->spare_bytes + lt->ecc_bytes;
	int max_bitflips = 0, ret;
	u8 *raw_buf;

	marvell_nfc_select_target(chip, chip->cur_cs);
	marvell_nfc_enable_hw_ecc(chip);
	marvell_nfc_hw_ecc_hmg_do_read_page(chip, buf, chip->oob_poi, false,
					    page);
	ret = marvell_nfc_hw_ecc_correct(chip, &max_bitflips);
	marvell_nfc_disable_hw_ecc(chip);

	if (!ret)
		return max_bitflips;

	/*
	 * When ECC failures are detected, check if the full page has been
	 * written or not. Ignore the failure if it is actually empty.
	 */
	raw_buf = kmalloc(full_sz, GFP_KERNEL);
	if (!raw_buf)
		return -ENOMEM;

	marvell_nfc_hw_ecc_hmg_do_read_page(chip, raw_buf, raw_buf +
					    lt->data_bytes, true, page);
	marvell_nfc_check_empty_chunk(chip, raw_buf, full_sz, NULL, 0, NULL, 0,
				      &max_bitflips);
	kfree(raw_buf);

	return max_bitflips;
}

/*
 * Spare area in Hamming layouts is not protected by the ECC engine (even if
 * it appears before the ECC bytes when reading), the ->read_oob_raw() function
 * also stands for ->read_oob().
 */
static int marvell_nfc_hw_ecc_hmg_read_oob_raw(struct nand_chip *chip, int page)
{
	u8 *buf = nand_get_data_buf(chip);

	marvell_nfc_select_target(chip, chip->cur_cs);
<<<<<<< HEAD
	return marvell_nfc_hw_ecc_hmg_do_read_page(chip, chip->data_buf,
						   chip->oob_poi, true, page);
=======
	return marvell_nfc_hw_ecc_hmg_do_read_page(chip, buf, chip->oob_poi,
						   true, page);
>>>>>>> 0ecfebd2
}

/* Hamming write helpers */
static int marvell_nfc_hw_ecc_hmg_do_write_page(struct nand_chip *chip,
						const u8 *data_buf,
						const u8 *oob_buf, bool raw,
						int page)
{
	struct marvell_nand_chip *marvell_nand = to_marvell_nand(chip);
	struct marvell_nfc *nfc = to_marvell_nfc(chip->controller);
	const struct marvell_hw_ecc_layout *lt = to_marvell_nand(chip)->layout;
	struct marvell_nfc_op nfc_op = {
		.ndcb[0] = NDCB0_CMD_TYPE(TYPE_WRITE) |
			   NDCB0_ADDR_CYC(marvell_nand->addr_cyc) |
			   NDCB0_CMD1(NAND_CMD_SEQIN) |
			   NDCB0_CMD2(NAND_CMD_PAGEPROG) |
			   NDCB0_DBC,
		.ndcb[1] = NDCB1_ADDRS_PAGE(page),
		.ndcb[2] = NDCB2_ADDR5_PAGE(page),
	};
	unsigned int oob_bytes = lt->spare_bytes + (raw ? lt->ecc_bytes : 0);
	int ret;

	/* NFCv2 needs more information about the operation being executed */
	if (nfc->caps->is_nfcv2)
		nfc_op.ndcb[0] |= NDCB0_CMD_XTYPE(XTYPE_MONOLITHIC_RW);

	ret = marvell_nfc_prepare_cmd(chip);
	if (ret)
		return ret;

	marvell_nfc_send_cmd(chip, &nfc_op);
	ret = marvell_nfc_end_cmd(chip, NDSR_WRDREQ,
				  "WRDREQ while loading FIFO (data)");
	if (ret)
		return ret;

	/* Write the page then the OOB area */
	if (nfc->use_dma) {
		memcpy(nfc->dma_buf, data_buf, lt->data_bytes);
		memcpy(nfc->dma_buf + lt->data_bytes, oob_buf, oob_bytes);
		marvell_nfc_xfer_data_dma(nfc, DMA_TO_DEVICE, lt->data_bytes +
					  lt->ecc_bytes + lt->spare_bytes);
	} else {
		marvell_nfc_xfer_data_out_pio(nfc, data_buf, lt->data_bytes);
		marvell_nfc_xfer_data_out_pio(nfc, oob_buf, oob_bytes);
	}

	ret = marvell_nfc_wait_cmdd(chip);
	if (ret)
		return ret;

	ret = marvell_nfc_wait_op(chip,
				  PSEC_TO_MSEC(chip->data_interface.timings.sdr.tPROG_max));
	return ret;
}

static int marvell_nfc_hw_ecc_hmg_write_page_raw(struct nand_chip *chip,
						 const u8 *buf,
						 int oob_required, int page)
{
	marvell_nfc_select_target(chip, chip->cur_cs);
	return marvell_nfc_hw_ecc_hmg_do_write_page(chip, buf, chip->oob_poi,
						    true, page);
}

static int marvell_nfc_hw_ecc_hmg_write_page(struct nand_chip *chip,
					     const u8 *buf,
					     int oob_required, int page)
{
	int ret;

	marvell_nfc_select_target(chip, chip->cur_cs);
	marvell_nfc_enable_hw_ecc(chip);
	ret = marvell_nfc_hw_ecc_hmg_do_write_page(chip, buf, chip->oob_poi,
						   false, page);
	marvell_nfc_disable_hw_ecc(chip);

	return ret;
}

/*
 * Spare area in Hamming layouts is not protected by the ECC engine (even if
 * it appears before the ECC bytes when reading), the ->write_oob_raw() function
 * also stands for ->write_oob().
 */
static int marvell_nfc_hw_ecc_hmg_write_oob_raw(struct nand_chip *chip,
						int page)
{
	struct mtd_info *mtd = nand_to_mtd(chip);
	u8 *buf = nand_get_data_buf(chip);

	memset(buf, 0xFF, mtd->writesize);

<<<<<<< HEAD
	memset(chip->data_buf, 0xFF, mtd->writesize);

	marvell_nfc_select_target(chip, chip->cur_cs);
	return marvell_nfc_hw_ecc_hmg_do_write_page(chip, chip->data_buf,
						    chip->oob_poi, true, page);
=======
	marvell_nfc_select_target(chip, chip->cur_cs);
	return marvell_nfc_hw_ecc_hmg_do_write_page(chip, buf, chip->oob_poi,
						    true, page);
>>>>>>> 0ecfebd2
}

/* BCH read helpers */
static int marvell_nfc_hw_ecc_bch_read_page_raw(struct nand_chip *chip, u8 *buf,
						int oob_required, int page)
{
	struct mtd_info *mtd = nand_to_mtd(chip);
	const struct marvell_hw_ecc_layout *lt = to_marvell_nand(chip)->layout;
	u8 *oob = chip->oob_poi;
	int chunk_size = lt->data_bytes + lt->spare_bytes + lt->ecc_bytes;
	int ecc_offset = (lt->full_chunk_cnt * lt->spare_bytes) +
		lt->last_spare_bytes;
	int data_len = lt->data_bytes;
	int spare_len = lt->spare_bytes;
	int ecc_len = lt->ecc_bytes;
	int chunk;

	marvell_nfc_select_target(chip, chip->cur_cs);

	if (oob_required)
		memset(chip->oob_poi, 0xFF, mtd->oobsize);

	nand_read_page_op(chip, page, 0, NULL, 0);

	for (chunk = 0; chunk < lt->nchunks; chunk++) {
		/* Update last chunk length */
		if (chunk >= lt->full_chunk_cnt) {
			data_len = lt->last_data_bytes;
			spare_len = lt->last_spare_bytes;
			ecc_len = lt->last_ecc_bytes;
		}

		/* Read data bytes*/
		nand_change_read_column_op(chip, chunk * chunk_size,
					   buf + (lt->data_bytes * chunk),
					   data_len, false);

		/* Read spare bytes */
		nand_read_data_op(chip, oob + (lt->spare_bytes * chunk),
				  spare_len, false);

		/* Read ECC bytes */
		nand_read_data_op(chip, oob + ecc_offset +
				  (ALIGN(lt->ecc_bytes, 32) * chunk),
				  ecc_len, false);
	}

	return 0;
}

static void marvell_nfc_hw_ecc_bch_read_chunk(struct nand_chip *chip, int chunk,
					      u8 *data, unsigned int data_len,
					      u8 *spare, unsigned int spare_len,
					      int page)
{
	struct marvell_nand_chip *marvell_nand = to_marvell_nand(chip);
	struct marvell_nfc *nfc = to_marvell_nfc(chip->controller);
	const struct marvell_hw_ecc_layout *lt = to_marvell_nand(chip)->layout;
	int i, ret;
	struct marvell_nfc_op nfc_op = {
		.ndcb[0] = NDCB0_CMD_TYPE(TYPE_READ) |
			   NDCB0_ADDR_CYC(marvell_nand->addr_cyc) |
			   NDCB0_LEN_OVRD,
		.ndcb[1] = NDCB1_ADDRS_PAGE(page),
		.ndcb[2] = NDCB2_ADDR5_PAGE(page),
		.ndcb[3] = data_len + spare_len,
	};

	ret = marvell_nfc_prepare_cmd(chip);
	if (ret)
		return;

	if (chunk == 0)
		nfc_op.ndcb[0] |= NDCB0_DBC |
				  NDCB0_CMD1(NAND_CMD_READ0) |
				  NDCB0_CMD2(NAND_CMD_READSTART);

	/*
	 * Trigger the monolithic read on the first chunk, then naked read on
	 * intermediate chunks and finally a last naked read on the last chunk.
	 */
	if (chunk == 0)
		nfc_op.ndcb[0] |= NDCB0_CMD_XTYPE(XTYPE_MONOLITHIC_RW);
	else if (chunk < lt->nchunks - 1)
		nfc_op.ndcb[0] |= NDCB0_CMD_XTYPE(XTYPE_NAKED_RW);
	else
		nfc_op.ndcb[0] |= NDCB0_CMD_XTYPE(XTYPE_LAST_NAKED_RW);

	marvell_nfc_send_cmd(chip, &nfc_op);

	/*
	 * According to the datasheet, when reading from NDDB
	 * with BCH enabled, after each 32 bytes reads, we
	 * have to make sure that the NDSR.RDDREQ bit is set.
	 *
	 * Drain the FIFO, 8 32-bit reads at a time, and skip
	 * the polling on the last read.
	 *
	 * Length is a multiple of 32 bytes, hence it is a multiple of 8 too.
	 */
	for (i = 0; i < data_len; i += FIFO_DEPTH * BCH_SEQ_READS) {
		marvell_nfc_end_cmd(chip, NDSR_RDDREQ,
				    "RDDREQ while draining FIFO (data)");
		marvell_nfc_xfer_data_in_pio(nfc, data,
					     FIFO_DEPTH * BCH_SEQ_READS);
		data += FIFO_DEPTH * BCH_SEQ_READS;
	}

	for (i = 0; i < spare_len; i += FIFO_DEPTH * BCH_SEQ_READS) {
		marvell_nfc_end_cmd(chip, NDSR_RDDREQ,
				    "RDDREQ while draining FIFO (OOB)");
		marvell_nfc_xfer_data_in_pio(nfc, spare,
					     FIFO_DEPTH * BCH_SEQ_READS);
		spare += FIFO_DEPTH * BCH_SEQ_READS;
	}
}

static int marvell_nfc_hw_ecc_bch_read_page(struct nand_chip *chip,
					    u8 *buf, int oob_required,
					    int page)
{
	struct mtd_info *mtd = nand_to_mtd(chip);
	const struct marvell_hw_ecc_layout *lt = to_marvell_nand(chip)->layout;
	int data_len = lt->data_bytes, spare_len = lt->spare_bytes;
	u8 *data = buf, *spare = chip->oob_poi;
	int max_bitflips = 0;
	u32 failure_mask = 0;
	int chunk, ret;

	marvell_nfc_select_target(chip, chip->cur_cs);

	/*
	 * With BCH, OOB is not fully used (and thus not read entirely), not
	 * expected bytes could show up at the end of the OOB buffer if not
	 * explicitly erased.
	 */
	if (oob_required)
		memset(chip->oob_poi, 0xFF, mtd->oobsize);

	marvell_nfc_enable_hw_ecc(chip);

	for (chunk = 0; chunk < lt->nchunks; chunk++) {
		/* Update length for the last chunk */
		if (chunk >= lt->full_chunk_cnt) {
			data_len = lt->last_data_bytes;
			spare_len = lt->last_spare_bytes;
		}

		/* Read the chunk and detect number of bitflips */
		marvell_nfc_hw_ecc_bch_read_chunk(chip, chunk, data, data_len,
						  spare, spare_len, page);
		ret = marvell_nfc_hw_ecc_correct(chip, &max_bitflips);
		if (ret)
			failure_mask |= BIT(chunk);

		data += data_len;
		spare += spare_len;
	}

	marvell_nfc_disable_hw_ecc(chip);

	if (!failure_mask)
		return max_bitflips;

	/*
	 * Please note that dumping the ECC bytes during a normal read with OOB
	 * area would add a significant overhead as ECC bytes are "consumed" by
	 * the controller in normal mode and must be re-read in raw mode. To
	 * avoid dropping the performances, we prefer not to include them. The
	 * user should re-read the page in raw mode if ECC bytes are required.
	 */

	/*
	 * In case there is any subpage read error reported by ->correct(), we
	 * usually re-read only ECC bytes in raw mode and check if the whole
	 * page is empty. In this case, it is normal that the ECC check failed
	 * and we just ignore the error.
	 *
	 * However, it has been empirically observed that for some layouts (e.g
	 * 2k page, 8b strength per 512B chunk), the controller tries to correct
	 * bits and may create itself bitflips in the erased area. To overcome
	 * this strange behavior, the whole page is re-read in raw mode, not
	 * only the ECC bytes.
	 */
	for (chunk = 0; chunk < lt->nchunks; chunk++) {
		int data_off_in_page, spare_off_in_page, ecc_off_in_page;
		int data_off, spare_off, ecc_off;
		int data_len, spare_len, ecc_len;

		/* No failure reported for this chunk, move to the next one */
		if (!(failure_mask & BIT(chunk)))
			continue;

		data_off_in_page = chunk * (lt->data_bytes + lt->spare_bytes +
					    lt->ecc_bytes);
		spare_off_in_page = data_off_in_page +
			(chunk < lt->full_chunk_cnt ? lt->data_bytes :
						      lt->last_data_bytes);
		ecc_off_in_page = spare_off_in_page +
			(chunk < lt->full_chunk_cnt ? lt->spare_bytes :
						      lt->last_spare_bytes);

		data_off = chunk * lt->data_bytes;
		spare_off = chunk * lt->spare_bytes;
		ecc_off = (lt->full_chunk_cnt * lt->spare_bytes) +
			  lt->last_spare_bytes +
			  (chunk * (lt->ecc_bytes + 2));

		data_len = chunk < lt->full_chunk_cnt ? lt->data_bytes :
							lt->last_data_bytes;
		spare_len = chunk < lt->full_chunk_cnt ? lt->spare_bytes :
							 lt->last_spare_bytes;
		ecc_len = chunk < lt->full_chunk_cnt ? lt->ecc_bytes :
						       lt->last_ecc_bytes;

		/*
		 * Only re-read the ECC bytes, unless we are using the 2k/8b
		 * layout which is buggy in the sense that the ECC engine will
		 * try to correct data bytes anyway, creating bitflips. In this
		 * case, re-read the entire page.
		 */
		if (lt->writesize == 2048 && lt->strength == 8) {
			nand_change_read_column_op(chip, data_off_in_page,
						   buf + data_off, data_len,
						   false);
			nand_change_read_column_op(chip, spare_off_in_page,
						   chip->oob_poi + spare_off, spare_len,
						   false);
		}

		nand_change_read_column_op(chip, ecc_off_in_page,
					   chip->oob_poi + ecc_off, ecc_len,
					   false);

		/* Check the entire chunk (data + spare + ecc) for emptyness */
		marvell_nfc_check_empty_chunk(chip, buf + data_off, data_len,
					      chip->oob_poi + spare_off, spare_len,
					      chip->oob_poi + ecc_off, ecc_len,
					      &max_bitflips);
	}

	return max_bitflips;
}

static int marvell_nfc_hw_ecc_bch_read_oob_raw(struct nand_chip *chip, int page)
{
	u8 *buf = nand_get_data_buf(chip);

	return chip->ecc.read_page_raw(chip, buf, true, page);
}

static int marvell_nfc_hw_ecc_bch_read_oob(struct nand_chip *chip, int page)
{
	u8 *buf = nand_get_data_buf(chip);

	return chip->ecc.read_page(chip, buf, true, page);
}

/* BCH write helpers */
static int marvell_nfc_hw_ecc_bch_write_page_raw(struct nand_chip *chip,
						 const u8 *buf,
						 int oob_required, int page)
{
	const struct marvell_hw_ecc_layout *lt = to_marvell_nand(chip)->layout;
	int full_chunk_size = lt->data_bytes + lt->spare_bytes + lt->ecc_bytes;
	int data_len = lt->data_bytes;
	int spare_len = lt->spare_bytes;
	int ecc_len = lt->ecc_bytes;
	int spare_offset = 0;
	int ecc_offset = (lt->full_chunk_cnt * lt->spare_bytes) +
		lt->last_spare_bytes;
	int chunk;

	marvell_nfc_select_target(chip, chip->cur_cs);

	nand_prog_page_begin_op(chip, page, 0, NULL, 0);

	for (chunk = 0; chunk < lt->nchunks; chunk++) {
		if (chunk >= lt->full_chunk_cnt) {
			data_len = lt->last_data_bytes;
			spare_len = lt->last_spare_bytes;
			ecc_len = lt->last_ecc_bytes;
		}

		/* Point to the column of the next chunk */
		nand_change_write_column_op(chip, chunk * full_chunk_size,
					    NULL, 0, false);

		/* Write the data */
		nand_write_data_op(chip, buf + (chunk * lt->data_bytes),
				   data_len, false);

		if (!oob_required)
			continue;

		/* Write the spare bytes */
		if (spare_len)
			nand_write_data_op(chip, chip->oob_poi + spare_offset,
					   spare_len, false);

		/* Write the ECC bytes */
		if (ecc_len)
			nand_write_data_op(chip, chip->oob_poi + ecc_offset,
					   ecc_len, false);

		spare_offset += spare_len;
		ecc_offset += ALIGN(ecc_len, 32);
	}

	return nand_prog_page_end_op(chip);
}

static int
marvell_nfc_hw_ecc_bch_write_chunk(struct nand_chip *chip, int chunk,
				   const u8 *data, unsigned int data_len,
				   const u8 *spare, unsigned int spare_len,
				   int page)
{
	struct marvell_nand_chip *marvell_nand = to_marvell_nand(chip);
	struct marvell_nfc *nfc = to_marvell_nfc(chip->controller);
	const struct marvell_hw_ecc_layout *lt = to_marvell_nand(chip)->layout;
	u32 xtype;
	int ret;
	struct marvell_nfc_op nfc_op = {
		.ndcb[0] = NDCB0_CMD_TYPE(TYPE_WRITE) | NDCB0_LEN_OVRD,
		.ndcb[3] = data_len + spare_len,
	};

	/*
	 * First operation dispatches the CMD_SEQIN command, issue the address
	 * cycles and asks for the first chunk of data.
	 * All operations in the middle (if any) will issue a naked write and
	 * also ask for data.
	 * Last operation (if any) asks for the last chunk of data through a
	 * last naked write.
	 */
	if (chunk == 0) {
		if (lt->nchunks == 1)
			xtype = XTYPE_MONOLITHIC_RW;
		else
			xtype = XTYPE_WRITE_DISPATCH;

		nfc_op.ndcb[0] |= NDCB0_CMD_XTYPE(xtype) |
				  NDCB0_ADDR_CYC(marvell_nand->addr_cyc) |
				  NDCB0_CMD1(NAND_CMD_SEQIN);
		nfc_op.ndcb[1] |= NDCB1_ADDRS_PAGE(page);
		nfc_op.ndcb[2] |= NDCB2_ADDR5_PAGE(page);
	} else if (chunk < lt->nchunks - 1) {
		nfc_op.ndcb[0] |= NDCB0_CMD_XTYPE(XTYPE_NAKED_RW);
	} else {
		nfc_op.ndcb[0] |= NDCB0_CMD_XTYPE(XTYPE_LAST_NAKED_RW);
	}

	/* Always dispatch the PAGEPROG command on the last chunk */
	if (chunk == lt->nchunks - 1)
		nfc_op.ndcb[0] |= NDCB0_CMD2(NAND_CMD_PAGEPROG) | NDCB0_DBC;

	ret = marvell_nfc_prepare_cmd(chip);
	if (ret)
		return ret;

	marvell_nfc_send_cmd(chip, &nfc_op);
	ret = marvell_nfc_end_cmd(chip, NDSR_WRDREQ,
				  "WRDREQ while loading FIFO (data)");
	if (ret)
		return ret;

	/* Transfer the contents */
	iowrite32_rep(nfc->regs + NDDB, data, FIFO_REP(data_len));
	iowrite32_rep(nfc->regs + NDDB, spare, FIFO_REP(spare_len));

	return 0;
}

static int marvell_nfc_hw_ecc_bch_write_page(struct nand_chip *chip,
					     const u8 *buf,
					     int oob_required, int page)
{
	struct mtd_info *mtd = nand_to_mtd(chip);
	const struct marvell_hw_ecc_layout *lt = to_marvell_nand(chip)->layout;
	const u8 *data = buf;
	const u8 *spare = chip->oob_poi;
	int data_len = lt->data_bytes;
	int spare_len = lt->spare_bytes;
	int chunk, ret;

	marvell_nfc_select_target(chip, chip->cur_cs);

	/* Spare data will be written anyway, so clear it to avoid garbage */
	if (!oob_required)
		memset(chip->oob_poi, 0xFF, mtd->oobsize);

	marvell_nfc_enable_hw_ecc(chip);

	for (chunk = 0; chunk < lt->nchunks; chunk++) {
		if (chunk >= lt->full_chunk_cnt) {
			data_len = lt->last_data_bytes;
			spare_len = lt->last_spare_bytes;
		}

		marvell_nfc_hw_ecc_bch_write_chunk(chip, chunk, data, data_len,
						   spare, spare_len, page);
		data += data_len;
		spare += spare_len;

		/*
		 * Waiting only for CMDD or PAGED is not enough, ECC are
		 * partially written. No flag is set once the operation is
		 * really finished but the ND_RUN bit is cleared, so wait for it
		 * before stepping into the next command.
		 */
		marvell_nfc_wait_ndrun(chip);
	}

	ret = marvell_nfc_wait_op(chip,
				  PSEC_TO_MSEC(chip->data_interface.timings.sdr.tPROG_max));

	marvell_nfc_disable_hw_ecc(chip);

	if (ret)
		return ret;

	return 0;
}

static int marvell_nfc_hw_ecc_bch_write_oob_raw(struct nand_chip *chip,
						int page)
{
	struct mtd_info *mtd = nand_to_mtd(chip);
	u8 *buf = nand_get_data_buf(chip);

	memset(buf, 0xFF, mtd->writesize);

	return chip->ecc.write_page_raw(chip, buf, true, page);
}

static int marvell_nfc_hw_ecc_bch_write_oob(struct nand_chip *chip, int page)
{
	struct mtd_info *mtd = nand_to_mtd(chip);
	u8 *buf = nand_get_data_buf(chip);

	memset(buf, 0xFF, mtd->writesize);

	return chip->ecc.write_page(chip, buf, true, page);
}

/* NAND framework ->exec_op() hooks and related helpers */
static void marvell_nfc_parse_instructions(struct nand_chip *chip,
					   const struct nand_subop *subop,
					   struct marvell_nfc_op *nfc_op)
{
	const struct nand_op_instr *instr = NULL;
	struct marvell_nfc *nfc = to_marvell_nfc(chip->controller);
	bool first_cmd = true;
	unsigned int op_id;
	int i;

	/* Reset the input structure as most of its fields will be OR'ed */
	memset(nfc_op, 0, sizeof(struct marvell_nfc_op));

	for (op_id = 0; op_id < subop->ninstrs; op_id++) {
		unsigned int offset, naddrs;
		const u8 *addrs;
		int len;

		instr = &subop->instrs[op_id];

		switch (instr->type) {
		case NAND_OP_CMD_INSTR:
			if (first_cmd)
				nfc_op->ndcb[0] |=
					NDCB0_CMD1(instr->ctx.cmd.opcode);
			else
				nfc_op->ndcb[0] |=
					NDCB0_CMD2(instr->ctx.cmd.opcode) |
					NDCB0_DBC;

			nfc_op->cle_ale_delay_ns = instr->delay_ns;
			first_cmd = false;
			break;

		case NAND_OP_ADDR_INSTR:
			offset = nand_subop_get_addr_start_off(subop, op_id);
			naddrs = nand_subop_get_num_addr_cyc(subop, op_id);
			addrs = &instr->ctx.addr.addrs[offset];

			nfc_op->ndcb[0] |= NDCB0_ADDR_CYC(naddrs);

			for (i = 0; i < min_t(unsigned int, 4, naddrs); i++)
				nfc_op->ndcb[1] |= addrs[i] << (8 * i);

			if (naddrs >= 5)
				nfc_op->ndcb[2] |= NDCB2_ADDR5_CYC(addrs[4]);
			if (naddrs >= 6)
				nfc_op->ndcb[3] |= NDCB3_ADDR6_CYC(addrs[5]);
			if (naddrs == 7)
				nfc_op->ndcb[3] |= NDCB3_ADDR7_CYC(addrs[6]);

			nfc_op->cle_ale_delay_ns = instr->delay_ns;
			break;

		case NAND_OP_DATA_IN_INSTR:
			nfc_op->data_instr = instr;
			nfc_op->data_instr_idx = op_id;
			nfc_op->ndcb[0] |= NDCB0_CMD_TYPE(TYPE_READ);
			if (nfc->caps->is_nfcv2) {
				nfc_op->ndcb[0] |=
					NDCB0_CMD_XTYPE(XTYPE_MONOLITHIC_RW) |
					NDCB0_LEN_OVRD;
				len = nand_subop_get_data_len(subop, op_id);
				nfc_op->ndcb[3] |= round_up(len, FIFO_DEPTH);
			}
			nfc_op->data_delay_ns = instr->delay_ns;
			break;

		case NAND_OP_DATA_OUT_INSTR:
			nfc_op->data_instr = instr;
			nfc_op->data_instr_idx = op_id;
			nfc_op->ndcb[0] |= NDCB0_CMD_TYPE(TYPE_WRITE);
			if (nfc->caps->is_nfcv2) {
				nfc_op->ndcb[0] |=
					NDCB0_CMD_XTYPE(XTYPE_MONOLITHIC_RW) |
					NDCB0_LEN_OVRD;
				len = nand_subop_get_data_len(subop, op_id);
				nfc_op->ndcb[3] |= round_up(len, FIFO_DEPTH);
			}
			nfc_op->data_delay_ns = instr->delay_ns;
			break;

		case NAND_OP_WAITRDY_INSTR:
			nfc_op->rdy_timeout_ms = instr->ctx.waitrdy.timeout_ms;
			nfc_op->rdy_delay_ns = instr->delay_ns;
			break;
		}
	}
}

static int marvell_nfc_xfer_data_pio(struct nand_chip *chip,
				     const struct nand_subop *subop,
				     struct marvell_nfc_op *nfc_op)
{
	struct marvell_nfc *nfc = to_marvell_nfc(chip->controller);
	const struct nand_op_instr *instr = nfc_op->data_instr;
	unsigned int op_id = nfc_op->data_instr_idx;
	unsigned int len = nand_subop_get_data_len(subop, op_id);
	unsigned int offset = nand_subop_get_data_start_off(subop, op_id);
	bool reading = (instr->type == NAND_OP_DATA_IN_INSTR);
	int ret;

	if (instr->ctx.data.force_8bit)
		marvell_nfc_force_byte_access(chip, true);

	if (reading) {
		u8 *in = instr->ctx.data.buf.in + offset;

		ret = marvell_nfc_xfer_data_in_pio(nfc, in, len);
	} else {
		const u8 *out = instr->ctx.data.buf.out + offset;

		ret = marvell_nfc_xfer_data_out_pio(nfc, out, len);
	}

	if (instr->ctx.data.force_8bit)
		marvell_nfc_force_byte_access(chip, false);

	return ret;
}

static int marvell_nfc_monolithic_access_exec(struct nand_chip *chip,
					      const struct nand_subop *subop)
{
	struct marvell_nfc_op nfc_op;
	bool reading;
	int ret;

	marvell_nfc_parse_instructions(chip, subop, &nfc_op);
	reading = (nfc_op.data_instr->type == NAND_OP_DATA_IN_INSTR);

	ret = marvell_nfc_prepare_cmd(chip);
	if (ret)
		return ret;

	marvell_nfc_send_cmd(chip, &nfc_op);
	ret = marvell_nfc_end_cmd(chip, NDSR_RDDREQ | NDSR_WRDREQ,
				  "RDDREQ/WRDREQ while draining raw data");
	if (ret)
		return ret;

	cond_delay(nfc_op.cle_ale_delay_ns);

	if (reading) {
		if (nfc_op.rdy_timeout_ms) {
			ret = marvell_nfc_wait_op(chip, nfc_op.rdy_timeout_ms);
			if (ret)
				return ret;
		}

		cond_delay(nfc_op.rdy_delay_ns);
	}

	marvell_nfc_xfer_data_pio(chip, subop, &nfc_op);
	ret = marvell_nfc_wait_cmdd(chip);
	if (ret)
		return ret;

	cond_delay(nfc_op.data_delay_ns);

	if (!reading) {
		if (nfc_op.rdy_timeout_ms) {
			ret = marvell_nfc_wait_op(chip, nfc_op.rdy_timeout_ms);
			if (ret)
				return ret;
		}

		cond_delay(nfc_op.rdy_delay_ns);
	}

	/*
	 * NDCR ND_RUN bit should be cleared automatically at the end of each
	 * operation but experience shows that the behavior is buggy when it
	 * comes to writes (with LEN_OVRD). Clear it by hand in this case.
	 */
	if (!reading) {
		struct marvell_nfc *nfc = to_marvell_nfc(chip->controller);

		writel_relaxed(readl(nfc->regs + NDCR) & ~NDCR_ND_RUN,
			       nfc->regs + NDCR);
	}

	return 0;
}

static int marvell_nfc_naked_access_exec(struct nand_chip *chip,
					 const struct nand_subop *subop)
{
	struct marvell_nfc_op nfc_op;
	int ret;

	marvell_nfc_parse_instructions(chip, subop, &nfc_op);

	/*
	 * Naked access are different in that they need to be flagged as naked
	 * by the controller. Reset the controller registers fields that inform
	 * on the type and refill them according to the ongoing operation.
	 */
	nfc_op.ndcb[0] &= ~(NDCB0_CMD_TYPE(TYPE_MASK) |
			    NDCB0_CMD_XTYPE(XTYPE_MASK));
	switch (subop->instrs[0].type) {
	case NAND_OP_CMD_INSTR:
		nfc_op.ndcb[0] |= NDCB0_CMD_TYPE(TYPE_NAKED_CMD);
		break;
	case NAND_OP_ADDR_INSTR:
		nfc_op.ndcb[0] |= NDCB0_CMD_TYPE(TYPE_NAKED_ADDR);
		break;
	case NAND_OP_DATA_IN_INSTR:
		nfc_op.ndcb[0] |= NDCB0_CMD_TYPE(TYPE_READ) |
				  NDCB0_CMD_XTYPE(XTYPE_LAST_NAKED_RW);
		break;
	case NAND_OP_DATA_OUT_INSTR:
		nfc_op.ndcb[0] |= NDCB0_CMD_TYPE(TYPE_WRITE) |
				  NDCB0_CMD_XTYPE(XTYPE_LAST_NAKED_RW);
		break;
	default:
		/* This should never happen */
		break;
	}

	ret = marvell_nfc_prepare_cmd(chip);
	if (ret)
		return ret;

	marvell_nfc_send_cmd(chip, &nfc_op);

	if (!nfc_op.data_instr) {
		ret = marvell_nfc_wait_cmdd(chip);
		cond_delay(nfc_op.cle_ale_delay_ns);
		return ret;
	}

	ret = marvell_nfc_end_cmd(chip, NDSR_RDDREQ | NDSR_WRDREQ,
				  "RDDREQ/WRDREQ while draining raw data");
	if (ret)
		return ret;

	marvell_nfc_xfer_data_pio(chip, subop, &nfc_op);
	ret = marvell_nfc_wait_cmdd(chip);
	if (ret)
		return ret;

	/*
	 * NDCR ND_RUN bit should be cleared automatically at the end of each
	 * operation but experience shows that the behavior is buggy when it
	 * comes to writes (with LEN_OVRD). Clear it by hand in this case.
	 */
	if (subop->instrs[0].type == NAND_OP_DATA_OUT_INSTR) {
		struct marvell_nfc *nfc = to_marvell_nfc(chip->controller);

		writel_relaxed(readl(nfc->regs + NDCR) & ~NDCR_ND_RUN,
			       nfc->regs + NDCR);
	}

	return 0;
}

static int marvell_nfc_naked_waitrdy_exec(struct nand_chip *chip,
					  const struct nand_subop *subop)
{
	struct marvell_nfc_op nfc_op;
	int ret;

	marvell_nfc_parse_instructions(chip, subop, &nfc_op);

	ret = marvell_nfc_wait_op(chip, nfc_op.rdy_timeout_ms);
	cond_delay(nfc_op.rdy_delay_ns);

	return ret;
}

static int marvell_nfc_read_id_type_exec(struct nand_chip *chip,
					 const struct nand_subop *subop)
{
	struct marvell_nfc_op nfc_op;
	int ret;

	marvell_nfc_parse_instructions(chip, subop, &nfc_op);
	nfc_op.ndcb[0] &= ~NDCB0_CMD_TYPE(TYPE_READ);
	nfc_op.ndcb[0] |= NDCB0_CMD_TYPE(TYPE_READ_ID);

	ret = marvell_nfc_prepare_cmd(chip);
	if (ret)
		return ret;

	marvell_nfc_send_cmd(chip, &nfc_op);
	ret = marvell_nfc_end_cmd(chip, NDSR_RDDREQ,
				  "RDDREQ while reading ID");
	if (ret)
		return ret;

	cond_delay(nfc_op.cle_ale_delay_ns);

	if (nfc_op.rdy_timeout_ms) {
		ret = marvell_nfc_wait_op(chip, nfc_op.rdy_timeout_ms);
		if (ret)
			return ret;
	}

	cond_delay(nfc_op.rdy_delay_ns);

	marvell_nfc_xfer_data_pio(chip, subop, &nfc_op);
	ret = marvell_nfc_wait_cmdd(chip);
	if (ret)
		return ret;

	cond_delay(nfc_op.data_delay_ns);

	return 0;
}

static int marvell_nfc_read_status_exec(struct nand_chip *chip,
					const struct nand_subop *subop)
{
	struct marvell_nfc_op nfc_op;
	int ret;

	marvell_nfc_parse_instructions(chip, subop, &nfc_op);
	nfc_op.ndcb[0] &= ~NDCB0_CMD_TYPE(TYPE_READ);
	nfc_op.ndcb[0] |= NDCB0_CMD_TYPE(TYPE_STATUS);

	ret = marvell_nfc_prepare_cmd(chip);
	if (ret)
		return ret;

	marvell_nfc_send_cmd(chip, &nfc_op);
	ret = marvell_nfc_end_cmd(chip, NDSR_RDDREQ,
				  "RDDREQ while reading status");
	if (ret)
		return ret;

	cond_delay(nfc_op.cle_ale_delay_ns);

	if (nfc_op.rdy_timeout_ms) {
		ret = marvell_nfc_wait_op(chip, nfc_op.rdy_timeout_ms);
		if (ret)
			return ret;
	}

	cond_delay(nfc_op.rdy_delay_ns);

	marvell_nfc_xfer_data_pio(chip, subop, &nfc_op);
	ret = marvell_nfc_wait_cmdd(chip);
	if (ret)
		return ret;

	cond_delay(nfc_op.data_delay_ns);

	return 0;
}

static int marvell_nfc_reset_cmd_type_exec(struct nand_chip *chip,
					   const struct nand_subop *subop)
{
	struct marvell_nfc_op nfc_op;
	int ret;

	marvell_nfc_parse_instructions(chip, subop, &nfc_op);
	nfc_op.ndcb[0] |= NDCB0_CMD_TYPE(TYPE_RESET);

	ret = marvell_nfc_prepare_cmd(chip);
	if (ret)
		return ret;

	marvell_nfc_send_cmd(chip, &nfc_op);
	ret = marvell_nfc_wait_cmdd(chip);
	if (ret)
		return ret;

	cond_delay(nfc_op.cle_ale_delay_ns);

	ret = marvell_nfc_wait_op(chip, nfc_op.rdy_timeout_ms);
	if (ret)
		return ret;

	cond_delay(nfc_op.rdy_delay_ns);

	return 0;
}

static int marvell_nfc_erase_cmd_type_exec(struct nand_chip *chip,
					   const struct nand_subop *subop)
{
	struct marvell_nfc_op nfc_op;
	int ret;

	marvell_nfc_parse_instructions(chip, subop, &nfc_op);
	nfc_op.ndcb[0] |= NDCB0_CMD_TYPE(TYPE_ERASE);

	ret = marvell_nfc_prepare_cmd(chip);
	if (ret)
		return ret;

	marvell_nfc_send_cmd(chip, &nfc_op);
	ret = marvell_nfc_wait_cmdd(chip);
	if (ret)
		return ret;

	cond_delay(nfc_op.cle_ale_delay_ns);

	ret = marvell_nfc_wait_op(chip, nfc_op.rdy_timeout_ms);
	if (ret)
		return ret;

	cond_delay(nfc_op.rdy_delay_ns);

	return 0;
}

static const struct nand_op_parser marvell_nfcv2_op_parser = NAND_OP_PARSER(
	/* Monolithic reads/writes */
	NAND_OP_PARSER_PATTERN(
		marvell_nfc_monolithic_access_exec,
		NAND_OP_PARSER_PAT_CMD_ELEM(false),
		NAND_OP_PARSER_PAT_ADDR_ELEM(true, MAX_ADDRESS_CYC_NFCV2),
		NAND_OP_PARSER_PAT_CMD_ELEM(true),
		NAND_OP_PARSER_PAT_WAITRDY_ELEM(true),
		NAND_OP_PARSER_PAT_DATA_IN_ELEM(false, MAX_CHUNK_SIZE)),
	NAND_OP_PARSER_PATTERN(
		marvell_nfc_monolithic_access_exec,
		NAND_OP_PARSER_PAT_CMD_ELEM(false),
		NAND_OP_PARSER_PAT_ADDR_ELEM(false, MAX_ADDRESS_CYC_NFCV2),
		NAND_OP_PARSER_PAT_DATA_OUT_ELEM(false, MAX_CHUNK_SIZE),
		NAND_OP_PARSER_PAT_CMD_ELEM(true),
		NAND_OP_PARSER_PAT_WAITRDY_ELEM(true)),
	/* Naked commands */
	NAND_OP_PARSER_PATTERN(
		marvell_nfc_naked_access_exec,
		NAND_OP_PARSER_PAT_CMD_ELEM(false)),
	NAND_OP_PARSER_PATTERN(
		marvell_nfc_naked_access_exec,
		NAND_OP_PARSER_PAT_ADDR_ELEM(false, MAX_ADDRESS_CYC_NFCV2)),
	NAND_OP_PARSER_PATTERN(
		marvell_nfc_naked_access_exec,
		NAND_OP_PARSER_PAT_DATA_IN_ELEM(false, MAX_CHUNK_SIZE)),
	NAND_OP_PARSER_PATTERN(
		marvell_nfc_naked_access_exec,
		NAND_OP_PARSER_PAT_DATA_OUT_ELEM(false, MAX_CHUNK_SIZE)),
	NAND_OP_PARSER_PATTERN(
		marvell_nfc_naked_waitrdy_exec,
		NAND_OP_PARSER_PAT_WAITRDY_ELEM(false)),
	);

static const struct nand_op_parser marvell_nfcv1_op_parser = NAND_OP_PARSER(
	/* Naked commands not supported, use a function for each pattern */
	NAND_OP_PARSER_PATTERN(
		marvell_nfc_read_id_type_exec,
		NAND_OP_PARSER_PAT_CMD_ELEM(false),
		NAND_OP_PARSER_PAT_ADDR_ELEM(false, MAX_ADDRESS_CYC_NFCV1),
		NAND_OP_PARSER_PAT_DATA_IN_ELEM(false, 8)),
	NAND_OP_PARSER_PATTERN(
		marvell_nfc_erase_cmd_type_exec,
		NAND_OP_PARSER_PAT_CMD_ELEM(false),
		NAND_OP_PARSER_PAT_ADDR_ELEM(false, MAX_ADDRESS_CYC_NFCV1),
		NAND_OP_PARSER_PAT_CMD_ELEM(false),
		NAND_OP_PARSER_PAT_WAITRDY_ELEM(false)),
	NAND_OP_PARSER_PATTERN(
		marvell_nfc_read_status_exec,
		NAND_OP_PARSER_PAT_CMD_ELEM(false),
		NAND_OP_PARSER_PAT_DATA_IN_ELEM(false, 1)),
	NAND_OP_PARSER_PATTERN(
		marvell_nfc_reset_cmd_type_exec,
		NAND_OP_PARSER_PAT_CMD_ELEM(false),
		NAND_OP_PARSER_PAT_WAITRDY_ELEM(false)),
	NAND_OP_PARSER_PATTERN(
		marvell_nfc_naked_waitrdy_exec,
		NAND_OP_PARSER_PAT_WAITRDY_ELEM(false)),
	);

static int marvell_nfc_exec_op(struct nand_chip *chip,
			       const struct nand_operation *op,
			       bool check_only)
{
	struct marvell_nfc *nfc = to_marvell_nfc(chip->controller);

	marvell_nfc_select_target(chip, op->cs);

	if (nfc->caps->is_nfcv2)
		return nand_op_parser_exec_op(chip, &marvell_nfcv2_op_parser,
					      op, check_only);
	else
		return nand_op_parser_exec_op(chip, &marvell_nfcv1_op_parser,
					      op, check_only);
}

/*
 * Layouts were broken in old pxa3xx_nand driver, these are supposed to be
 * usable.
 */
static int marvell_nand_ooblayout_ecc(struct mtd_info *mtd, int section,
				      struct mtd_oob_region *oobregion)
{
	struct nand_chip *chip = mtd_to_nand(mtd);
	const struct marvell_hw_ecc_layout *lt = to_marvell_nand(chip)->layout;

	if (section)
		return -ERANGE;

	oobregion->length = (lt->full_chunk_cnt * lt->ecc_bytes) +
			    lt->last_ecc_bytes;
	oobregion->offset = mtd->oobsize - oobregion->length;

	return 0;
}

static int marvell_nand_ooblayout_free(struct mtd_info *mtd, int section,
				       struct mtd_oob_region *oobregion)
{
	struct nand_chip *chip = mtd_to_nand(mtd);
	const struct marvell_hw_ecc_layout *lt = to_marvell_nand(chip)->layout;

	if (section)
		return -ERANGE;

	/*
	 * Bootrom looks in bytes 0 & 5 for bad blocks for the
	 * 4KB page / 4bit BCH combination.
	 */
	if (mtd->writesize == SZ_4K && lt->data_bytes == SZ_2K)
		oobregion->offset = 6;
	else
		oobregion->offset = 2;

	oobregion->length = (lt->full_chunk_cnt * lt->spare_bytes) +
			    lt->last_spare_bytes - oobregion->offset;

	return 0;
}

static const struct mtd_ooblayout_ops marvell_nand_ooblayout_ops = {
	.ecc = marvell_nand_ooblayout_ecc,
	.free = marvell_nand_ooblayout_free,
};

static int marvell_nand_hw_ecc_ctrl_init(struct mtd_info *mtd,
					 struct nand_ecc_ctrl *ecc)
{
	struct nand_chip *chip = mtd_to_nand(mtd);
	struct marvell_nfc *nfc = to_marvell_nfc(chip->controller);
	const struct marvell_hw_ecc_layout *l;
	int i;

	if (!nfc->caps->is_nfcv2 &&
	    (mtd->writesize + mtd->oobsize > MAX_CHUNK_SIZE)) {
		dev_err(nfc->dev,
			"NFCv1: writesize (%d) cannot be bigger than a chunk (%d)\n",
			mtd->writesize, MAX_CHUNK_SIZE - mtd->oobsize);
		return -ENOTSUPP;
	}

	to_marvell_nand(chip)->layout = NULL;
	for (i = 0; i < ARRAY_SIZE(marvell_nfc_layouts); i++) {
		l = &marvell_nfc_layouts[i];
		if (mtd->writesize == l->writesize &&
		    ecc->size == l->chunk && ecc->strength == l->strength) {
			to_marvell_nand(chip)->layout = l;
			break;
		}
	}

	if (!to_marvell_nand(chip)->layout ||
	    (!nfc->caps->is_nfcv2 && ecc->strength > 1)) {
		dev_err(nfc->dev,
			"ECC strength %d at page size %d is not supported\n",
			ecc->strength, mtd->writesize);
		return -ENOTSUPP;
	}

	/* Special care for the layout 2k/8-bit/512B  */
	if (l->writesize == 2048 && l->strength == 8) {
		if (mtd->oobsize < 128) {
			dev_err(nfc->dev, "Requested layout needs at least 128 OOB bytes\n");
			return -ENOTSUPP;
		} else {
			chip->bbt_options |= NAND_BBT_NO_OOB_BBM;
		}
	}

	mtd_set_ooblayout(mtd, &marvell_nand_ooblayout_ops);
	ecc->steps = l->nchunks;
	ecc->size = l->data_bytes;

	if (ecc->strength == 1) {
		chip->ecc.algo = NAND_ECC_HAMMING;
		ecc->read_page_raw = marvell_nfc_hw_ecc_hmg_read_page_raw;
		ecc->read_page = marvell_nfc_hw_ecc_hmg_read_page;
		ecc->read_oob_raw = marvell_nfc_hw_ecc_hmg_read_oob_raw;
		ecc->read_oob = ecc->read_oob_raw;
		ecc->write_page_raw = marvell_nfc_hw_ecc_hmg_write_page_raw;
		ecc->write_page = marvell_nfc_hw_ecc_hmg_write_page;
		ecc->write_oob_raw = marvell_nfc_hw_ecc_hmg_write_oob_raw;
		ecc->write_oob = ecc->write_oob_raw;
	} else {
		chip->ecc.algo = NAND_ECC_BCH;
		ecc->strength = 16;
		ecc->read_page_raw = marvell_nfc_hw_ecc_bch_read_page_raw;
		ecc->read_page = marvell_nfc_hw_ecc_bch_read_page;
		ecc->read_oob_raw = marvell_nfc_hw_ecc_bch_read_oob_raw;
		ecc->read_oob = marvell_nfc_hw_ecc_bch_read_oob;
		ecc->write_page_raw = marvell_nfc_hw_ecc_bch_write_page_raw;
		ecc->write_page = marvell_nfc_hw_ecc_bch_write_page;
		ecc->write_oob_raw = marvell_nfc_hw_ecc_bch_write_oob_raw;
		ecc->write_oob = marvell_nfc_hw_ecc_bch_write_oob;
	}

	return 0;
}

static int marvell_nand_ecc_init(struct mtd_info *mtd,
				 struct nand_ecc_ctrl *ecc)
{
	struct nand_chip *chip = mtd_to_nand(mtd);
	struct marvell_nfc *nfc = to_marvell_nfc(chip->controller);
	int ret;

	if (ecc->mode != NAND_ECC_NONE && (!ecc->size || !ecc->strength)) {
		if (chip->base.eccreq.step_size && chip->base.eccreq.strength) {
			ecc->size = chip->base.eccreq.step_size;
			ecc->strength = chip->base.eccreq.strength;
		} else {
			dev_info(nfc->dev,
				 "No minimum ECC strength, using 1b/512B\n");
			ecc->size = 512;
			ecc->strength = 1;
		}
	}

	switch (ecc->mode) {
	case NAND_ECC_HW:
		ret = marvell_nand_hw_ecc_ctrl_init(mtd, ecc);
		if (ret)
			return ret;
		break;
	case NAND_ECC_NONE:
	case NAND_ECC_SOFT:
	case NAND_ECC_ON_DIE:
		if (!nfc->caps->is_nfcv2 && mtd->writesize != SZ_512 &&
		    mtd->writesize != SZ_2K) {
			dev_err(nfc->dev, "NFCv1 cannot write %d bytes pages\n",
				mtd->writesize);
			return -EINVAL;
		}
		break;
	default:
		return -EINVAL;
	}

	return 0;
}

static u8 bbt_pattern[] = {'M', 'V', 'B', 'b', 't', '0' };
static u8 bbt_mirror_pattern[] = {'1', 't', 'b', 'B', 'V', 'M' };

static struct nand_bbt_descr bbt_main_descr = {
	.options = NAND_BBT_LASTBLOCK | NAND_BBT_CREATE | NAND_BBT_WRITE |
		   NAND_BBT_2BIT | NAND_BBT_VERSION,
	.offs =	8,
	.len = 6,
	.veroffs = 14,
	.maxblocks = 8,	/* Last 8 blocks in each chip */
	.pattern = bbt_pattern
};

static struct nand_bbt_descr bbt_mirror_descr = {
	.options = NAND_BBT_LASTBLOCK | NAND_BBT_CREATE | NAND_BBT_WRITE |
		   NAND_BBT_2BIT | NAND_BBT_VERSION,
	.offs =	8,
	.len = 6,
	.veroffs = 14,
	.maxblocks = 8,	/* Last 8 blocks in each chip */
	.pattern = bbt_mirror_pattern
};

static int marvell_nfc_setup_data_interface(struct nand_chip *chip, int chipnr,
					    const struct nand_data_interface
					    *conf)
{
	struct marvell_nand_chip *marvell_nand = to_marvell_nand(chip);
	struct marvell_nfc *nfc = to_marvell_nfc(chip->controller);
	unsigned int period_ns = 1000000000 / clk_get_rate(nfc->core_clk) * 2;
	const struct nand_sdr_timings *sdr;
	struct marvell_nfc_timings nfc_tmg;
	int read_delay;

	sdr = nand_get_sdr_timings(conf);
	if (IS_ERR(sdr))
		return PTR_ERR(sdr);

	/*
	 * SDR timings are given in pico-seconds while NFC timings must be
	 * expressed in NAND controller clock cycles, which is half of the
	 * frequency of the accessible ECC clock retrieved by clk_get_rate().
	 * This is not written anywhere in the datasheet but was observed
	 * with an oscilloscope.
	 *
	 * NFC datasheet gives equations from which thoses calculations
	 * are derived, they tend to be slightly more restrictives than the
	 * given core timings and may improve the overall speed.
	 */
	nfc_tmg.tRP = TO_CYCLES(DIV_ROUND_UP(sdr->tRC_min, 2), period_ns) - 1;
	nfc_tmg.tRH = nfc_tmg.tRP;
	nfc_tmg.tWP = TO_CYCLES(DIV_ROUND_UP(sdr->tWC_min, 2), period_ns) - 1;
	nfc_tmg.tWH = nfc_tmg.tWP;
	nfc_tmg.tCS = TO_CYCLES(sdr->tCS_min, period_ns);
	nfc_tmg.tCH = TO_CYCLES(sdr->tCH_min, period_ns) - 1;
	nfc_tmg.tADL = TO_CYCLES(sdr->tADL_min, period_ns);
	/*
	 * Read delay is the time of propagation from SoC pins to NFC internal
	 * logic. With non-EDO timings, this is MIN_RD_DEL_CNT clock cycles. In
	 * EDO mode, an additional delay of tRH must be taken into account so
	 * the data is sampled on the falling edge instead of the rising edge.
	 */
	read_delay = sdr->tRC_min >= 30000 ?
		MIN_RD_DEL_CNT : MIN_RD_DEL_CNT + nfc_tmg.tRH;

	nfc_tmg.tAR = TO_CYCLES(sdr->tAR_min, period_ns);
	/*
	 * tWHR and tRHW are supposed to be read to write delays (and vice
	 * versa) but in some cases, ie. when doing a change column, they must
	 * be greater than that to be sure tCCS delay is respected.
	 */
	nfc_tmg.tWHR = TO_CYCLES(max_t(int, sdr->tWHR_min, sdr->tCCS_min),
				 period_ns) - 2,
	nfc_tmg.tRHW = TO_CYCLES(max_t(int, sdr->tRHW_min, sdr->tCCS_min),
				 period_ns);

	/*
	 * NFCv2: Use WAIT_MODE (wait for RB line), do not rely only on delays.
	 * NFCv1: No WAIT_MODE, tR must be maximal.
	 */
	if (nfc->caps->is_nfcv2) {
		nfc_tmg.tR = TO_CYCLES(sdr->tWB_max, period_ns);
	} else {
		nfc_tmg.tR = TO_CYCLES64(sdr->tWB_max + sdr->tR_max,
					 period_ns);
		if (nfc_tmg.tR + 3 > nfc_tmg.tCH)
			nfc_tmg.tR = nfc_tmg.tCH - 3;
		else
			nfc_tmg.tR = 0;
	}

	if (chipnr < 0)
		return 0;

	marvell_nand->ndtr0 =
		NDTR0_TRP(nfc_tmg.tRP) |
		NDTR0_TRH(nfc_tmg.tRH) |
		NDTR0_ETRP(nfc_tmg.tRP) |
		NDTR0_TWP(nfc_tmg.tWP) |
		NDTR0_TWH(nfc_tmg.tWH) |
		NDTR0_TCS(nfc_tmg.tCS) |
		NDTR0_TCH(nfc_tmg.tCH);

	marvell_nand->ndtr1 =
		NDTR1_TAR(nfc_tmg.tAR) |
		NDTR1_TWHR(nfc_tmg.tWHR) |
		NDTR1_TR(nfc_tmg.tR);

	if (nfc->caps->is_nfcv2) {
		marvell_nand->ndtr0 |=
			NDTR0_RD_CNT_DEL(read_delay) |
			NDTR0_SELCNTR |
			NDTR0_TADL(nfc_tmg.tADL);

		marvell_nand->ndtr1 |=
			NDTR1_TRHW(nfc_tmg.tRHW) |
			NDTR1_WAIT_MODE;
	}

	return 0;
}

static int marvell_nand_attach_chip(struct nand_chip *chip)
{
	struct mtd_info *mtd = nand_to_mtd(chip);
	struct marvell_nand_chip *marvell_nand = to_marvell_nand(chip);
	struct marvell_nfc *nfc = to_marvell_nfc(chip->controller);
	struct pxa3xx_nand_platform_data *pdata = dev_get_platdata(nfc->dev);
	int ret;

	if (pdata && pdata->flash_bbt)
		chip->bbt_options |= NAND_BBT_USE_FLASH;

	if (chip->bbt_options & NAND_BBT_USE_FLASH) {
		/*
		 * We'll use a bad block table stored in-flash and don't
		 * allow writing the bad block marker to the flash.
		 */
		chip->bbt_options |= NAND_BBT_NO_OOB_BBM;
		chip->bbt_td = &bbt_main_descr;
		chip->bbt_md = &bbt_mirror_descr;
	}

	/* Save the chip-specific fields of NDCR */
	marvell_nand->ndcr = NDCR_PAGE_SZ(mtd->writesize);
	if (chip->options & NAND_BUSWIDTH_16)
		marvell_nand->ndcr |= NDCR_DWIDTH_M | NDCR_DWIDTH_C;

	/*
	 * On small page NANDs, only one cycle is needed to pass the
	 * column address.
	 */
	if (mtd->writesize <= 512) {
		marvell_nand->addr_cyc = 1;
	} else {
		marvell_nand->addr_cyc = 2;
		marvell_nand->ndcr |= NDCR_RA_START;
	}

	/*
	 * Now add the number of cycles needed to pass the row
	 * address.
	 *
	 * Addressing a chip using CS 2 or 3 should also need the third row
	 * cycle but due to inconsistance in the documentation and lack of
	 * hardware to test this situation, this case is not supported.
	 */
	if (chip->options & NAND_ROW_ADDR_3)
		marvell_nand->addr_cyc += 3;
	else
		marvell_nand->addr_cyc += 2;

	if (pdata) {
		chip->ecc.size = pdata->ecc_step_size;
		chip->ecc.strength = pdata->ecc_strength;
	}

	ret = marvell_nand_ecc_init(mtd, &chip->ecc);
	if (ret) {
		dev_err(nfc->dev, "ECC init failed: %d\n", ret);
		return ret;
	}

	if (chip->ecc.mode == NAND_ECC_HW) {
		/*
		 * Subpage write not available with hardware ECC, prohibit also
		 * subpage read as in userspace subpage access would still be
		 * allowed and subpage write, if used, would lead to numerous
		 * uncorrectable ECC errors.
		 */
		chip->options |= NAND_NO_SUBPAGE_WRITE;
	}

	if (pdata || nfc->caps->legacy_of_bindings) {
		/*
		 * We keep the MTD name unchanged to avoid breaking platforms
		 * where the MTD cmdline parser is used and the bootloader
		 * has not been updated to use the new naming scheme.
		 */
		mtd->name = "pxa3xx_nand-0";
	} else if (!mtd->name) {
		/*
		 * If the new bindings are used and the bootloader has not been
		 * updated to pass a new mtdparts parameter on the cmdline, you
		 * should define the following property in your NAND node, ie:
		 *
		 *	label = "main-storage";
		 *
		 * This way, mtd->name will be set by the core when
		 * nand_set_flash_node() is called.
		 */
		mtd->name = devm_kasprintf(nfc->dev, GFP_KERNEL,
					   "%s:nand.%d", dev_name(nfc->dev),
					   marvell_nand->sels[0].cs);
		if (!mtd->name) {
			dev_err(nfc->dev, "Failed to allocate mtd->name\n");
			return -ENOMEM;
		}
	}

	return 0;
}

static const struct nand_controller_ops marvell_nand_controller_ops = {
	.attach_chip = marvell_nand_attach_chip,
	.exec_op = marvell_nfc_exec_op,
	.setup_data_interface = marvell_nfc_setup_data_interface,
};

static int marvell_nand_chip_init(struct device *dev, struct marvell_nfc *nfc,
				  struct device_node *np)
{
	struct pxa3xx_nand_platform_data *pdata = dev_get_platdata(dev);
	struct marvell_nand_chip *marvell_nand;
	struct mtd_info *mtd;
	struct nand_chip *chip;
	int nsels, ret, i;
	u32 cs, rb;

	/*
	 * The legacy "num-cs" property indicates the number of CS on the only
	 * chip connected to the controller (legacy bindings does not support
	 * more than one chip). The CS and RB pins are always the #0.
	 *
	 * When not using legacy bindings, a couple of "reg" and "nand-rb"
	 * properties must be filled. For each chip, expressed as a subnode,
	 * "reg" points to the CS lines and "nand-rb" to the RB line.
	 */
	if (pdata || nfc->caps->legacy_of_bindings) {
		nsels = 1;
	} else {
		nsels = of_property_count_elems_of_size(np, "reg", sizeof(u32));
		if (nsels <= 0) {
			dev_err(dev, "missing/invalid reg property\n");
			return -EINVAL;
		}
	}

	/* Alloc the nand chip structure */
	marvell_nand = devm_kzalloc(dev,
				    struct_size(marvell_nand, sels, nsels),
				    GFP_KERNEL);
	if (!marvell_nand) {
		dev_err(dev, "could not allocate chip structure\n");
		return -ENOMEM;
	}

	marvell_nand->nsels = nsels;
	marvell_nand->selected_die = -1;

	for (i = 0; i < nsels; i++) {
		if (pdata || nfc->caps->legacy_of_bindings) {
			/*
			 * Legacy bindings use the CS lines in natural
			 * order (0, 1, ...)
			 */
			cs = i;
		} else {
			/* Retrieve CS id */
			ret = of_property_read_u32_index(np, "reg", i, &cs);
			if (ret) {
				dev_err(dev, "could not retrieve reg property: %d\n",
					ret);
				return ret;
			}
		}

		if (cs >= nfc->caps->max_cs_nb) {
			dev_err(dev, "invalid reg value: %u (max CS = %d)\n",
				cs, nfc->caps->max_cs_nb);
			return -EINVAL;
		}

		if (test_and_set_bit(cs, &nfc->assigned_cs)) {
			dev_err(dev, "CS %d already assigned\n", cs);
			return -EINVAL;
		}

		/*
		 * The cs variable represents the chip select id, which must be
		 * converted in bit fields for NDCB0 and NDCB2 to select the
		 * right chip. Unfortunately, due to a lack of information on
		 * the subject and incoherent documentation, the user should not
		 * use CS1 and CS3 at all as asserting them is not supported in
		 * a reliable way (due to multiplexing inside ADDR5 field).
		 */
		marvell_nand->sels[i].cs = cs;
		switch (cs) {
		case 0:
		case 2:
			marvell_nand->sels[i].ndcb0_csel = 0;
			break;
		case 1:
		case 3:
			marvell_nand->sels[i].ndcb0_csel = NDCB0_CSEL;
			break;
		default:
			return -EINVAL;
		}

		/* Retrieve RB id */
		if (pdata || nfc->caps->legacy_of_bindings) {
			/* Legacy bindings always use RB #0 */
			rb = 0;
		} else {
			ret = of_property_read_u32_index(np, "nand-rb", i,
							 &rb);
			if (ret) {
				dev_err(dev,
					"could not retrieve RB property: %d\n",
					ret);
				return ret;
			}
		}

		if (rb >= nfc->caps->max_rb_nb) {
			dev_err(dev, "invalid reg value: %u (max RB = %d)\n",
				rb, nfc->caps->max_rb_nb);
			return -EINVAL;
		}

		marvell_nand->sels[i].rb = rb;
	}

	chip = &marvell_nand->chip;
	chip->controller = &nfc->controller;
	nand_set_flash_node(chip, np);

	if (!of_property_read_bool(np, "marvell,nand-keep-config"))
		chip->options |= NAND_KEEP_TIMINGS;

	mtd = nand_to_mtd(chip);
	mtd->dev.parent = dev;

	/*
	 * Default to HW ECC engine mode. If the nand-ecc-mode property is given
	 * in the DT node, this entry will be overwritten in nand_scan_ident().
	 */
	chip->ecc.mode = NAND_ECC_HW;

	/*
	 * Save a reference value for timing registers before
	 * ->setup_data_interface() is called.
	 */
	marvell_nand->ndtr0 = readl_relaxed(nfc->regs + NDTR0);
	marvell_nand->ndtr1 = readl_relaxed(nfc->regs + NDTR1);

	chip->options |= NAND_BUSWIDTH_AUTO;

	ret = nand_scan(chip, marvell_nand->nsels);
	if (ret) {
		dev_err(dev, "could not scan the nand chip\n");
		return ret;
	}

	if (pdata)
		/* Legacy bindings support only one chip */
		ret = mtd_device_register(mtd, pdata->parts, pdata->nr_parts);
	else
		ret = mtd_device_register(mtd, NULL, 0);
	if (ret) {
		dev_err(dev, "failed to register mtd device: %d\n", ret);
		nand_release(chip);
		return ret;
	}

	list_add_tail(&marvell_nand->node, &nfc->chips);

	return 0;
}

static int marvell_nand_chips_init(struct device *dev, struct marvell_nfc *nfc)
{
	struct device_node *np = dev->of_node;
	struct device_node *nand_np;
	int max_cs = nfc->caps->max_cs_nb;
	int nchips;
	int ret;

	if (!np)
		nchips = 1;
	else
		nchips = of_get_child_count(np);

	if (nchips > max_cs) {
		dev_err(dev, "too many NAND chips: %d (max = %d CS)\n", nchips,
			max_cs);
		return -EINVAL;
	}

	/*
	 * Legacy bindings do not use child nodes to exhibit NAND chip
	 * properties and layout. Instead, NAND properties are mixed with the
	 * controller ones, and partitions are defined as direct subnodes of the
	 * NAND controller node.
	 */
	if (nfc->caps->legacy_of_bindings) {
		ret = marvell_nand_chip_init(dev, nfc, np);
		return ret;
	}

	for_each_child_of_node(np, nand_np) {
		ret = marvell_nand_chip_init(dev, nfc, nand_np);
		if (ret) {
			of_node_put(nand_np);
			return ret;
		}
	}

	return 0;
}

static void marvell_nand_chips_cleanup(struct marvell_nfc *nfc)
{
	struct marvell_nand_chip *entry, *temp;

	list_for_each_entry_safe(entry, temp, &nfc->chips, node) {
		nand_release(&entry->chip);
		list_del(&entry->node);
	}
}

static int marvell_nfc_init_dma(struct marvell_nfc *nfc)
{
	struct platform_device *pdev = container_of(nfc->dev,
						    struct platform_device,
						    dev);
	struct dma_slave_config config = {};
	struct resource *r;
	int ret;

	if (!IS_ENABLED(CONFIG_PXA_DMA)) {
		dev_warn(nfc->dev,
			 "DMA not enabled in configuration\n");
		return -ENOTSUPP;
	}

	ret = dma_set_mask_and_coherent(nfc->dev, DMA_BIT_MASK(32));
	if (ret)
		return ret;

	nfc->dma_chan =	dma_request_slave_channel(nfc->dev, "data");
	if (!nfc->dma_chan) {
		dev_err(nfc->dev,
			"Unable to request data DMA channel\n");
		return -ENODEV;
	}

	r = platform_get_resource(pdev, IORESOURCE_MEM, 0);
	if (!r)
		return -ENXIO;

	config.src_addr_width = DMA_SLAVE_BUSWIDTH_4_BYTES;
	config.dst_addr_width = DMA_SLAVE_BUSWIDTH_4_BYTES;
	config.src_addr = r->start + NDDB;
	config.dst_addr = r->start + NDDB;
	config.src_maxburst = 32;
	config.dst_maxburst = 32;
	ret = dmaengine_slave_config(nfc->dma_chan, &config);
	if (ret < 0) {
		dev_err(nfc->dev, "Failed to configure DMA channel\n");
		return ret;
	}

	/*
	 * DMA must act on length multiple of 32 and this length may be
	 * bigger than the destination buffer. Use this buffer instead
	 * for DMA transfers and then copy the desired amount of data to
	 * the provided buffer.
	 */
	nfc->dma_buf = kmalloc(MAX_CHUNK_SIZE, GFP_KERNEL | GFP_DMA);
	if (!nfc->dma_buf)
		return -ENOMEM;

	nfc->use_dma = true;

	return 0;
}

static void marvell_nfc_reset(struct marvell_nfc *nfc)
{
	/*
	 * ECC operations and interruptions are only enabled when specifically
	 * needed. ECC shall not be activated in the early stages (fails probe).
	 * Arbiter flag, even if marked as "reserved", must be set (empirical).
	 * SPARE_EN bit must always be set or ECC bytes will not be at the same
	 * offset in the read page and this will fail the protection.
	 */
	writel_relaxed(NDCR_ALL_INT | NDCR_ND_ARB_EN | NDCR_SPARE_EN |
		       NDCR_RD_ID_CNT(NFCV1_READID_LEN), nfc->regs + NDCR);
	writel_relaxed(0xFFFFFFFF, nfc->regs + NDSR);
	writel_relaxed(0, nfc->regs + NDECCCTRL);
}

static int marvell_nfc_init(struct marvell_nfc *nfc)
{
	struct device_node *np = nfc->dev->of_node;

	/*
	 * Some SoCs like A7k/A8k need to enable manually the NAND
	 * controller, gated clocks and reset bits to avoid being bootloader
	 * dependent. This is done through the use of the System Functions
	 * registers.
	 */
	if (nfc->caps->need_system_controller) {
		struct regmap *sysctrl_base =
			syscon_regmap_lookup_by_phandle(np,
							"marvell,system-controller");

		if (IS_ERR(sysctrl_base))
			return PTR_ERR(sysctrl_base);

		regmap_write(sysctrl_base, GENCONF_SOC_DEVICE_MUX,
			     GENCONF_SOC_DEVICE_MUX_NFC_EN |
			     GENCONF_SOC_DEVICE_MUX_ECC_CLK_RST |
			     GENCONF_SOC_DEVICE_MUX_ECC_CORE_RST |
			     GENCONF_SOC_DEVICE_MUX_NFC_INT_EN);

		regmap_update_bits(sysctrl_base, GENCONF_CLK_GATING_CTRL,
				   GENCONF_CLK_GATING_CTRL_ND_GATE,
				   GENCONF_CLK_GATING_CTRL_ND_GATE);

		regmap_update_bits(sysctrl_base, GENCONF_ND_CLK_CTRL,
				   GENCONF_ND_CLK_CTRL_EN,
				   GENCONF_ND_CLK_CTRL_EN);
	}

	/* Configure the DMA if appropriate */
	if (!nfc->caps->is_nfcv2)
		marvell_nfc_init_dma(nfc);

	marvell_nfc_reset(nfc);

	return 0;
}

static int marvell_nfc_probe(struct platform_device *pdev)
{
	struct device *dev = &pdev->dev;
	struct resource *r;
	struct marvell_nfc *nfc;
	int ret;
	int irq;

	nfc = devm_kzalloc(&pdev->dev, sizeof(struct marvell_nfc),
			   GFP_KERNEL);
	if (!nfc)
		return -ENOMEM;

	nfc->dev = dev;
	nand_controller_init(&nfc->controller);
	nfc->controller.ops = &marvell_nand_controller_ops;
	INIT_LIST_HEAD(&nfc->chips);

	r = platform_get_resource(pdev, IORESOURCE_MEM, 0);
	nfc->regs = devm_ioremap_resource(dev, r);
	if (IS_ERR(nfc->regs))
		return PTR_ERR(nfc->regs);

	irq = platform_get_irq(pdev, 0);
	if (irq < 0) {
		dev_err(dev, "failed to retrieve irq\n");
		return irq;
	}

	nfc->core_clk = devm_clk_get(&pdev->dev, "core");

	/* Managed the legacy case (when the first clock was not named) */
	if (nfc->core_clk == ERR_PTR(-ENOENT))
		nfc->core_clk = devm_clk_get(&pdev->dev, NULL);

	if (IS_ERR(nfc->core_clk))
		return PTR_ERR(nfc->core_clk);

	ret = clk_prepare_enable(nfc->core_clk);
	if (ret)
		return ret;

	nfc->reg_clk = devm_clk_get(&pdev->dev, "reg");
	if (IS_ERR(nfc->reg_clk)) {
		if (PTR_ERR(nfc->reg_clk) != -ENOENT) {
			ret = PTR_ERR(nfc->reg_clk);
			goto unprepare_core_clk;
		}

		nfc->reg_clk = NULL;
	}

	ret = clk_prepare_enable(nfc->reg_clk);
	if (ret)
		goto unprepare_core_clk;

	marvell_nfc_disable_int(nfc, NDCR_ALL_INT);
	marvell_nfc_clear_int(nfc, NDCR_ALL_INT);
	ret = devm_request_irq(dev, irq, marvell_nfc_isr,
			       0, "marvell-nfc", nfc);
	if (ret)
		goto unprepare_reg_clk;

	/* Get NAND controller capabilities */
	if (pdev->id_entry)
		nfc->caps = (void *)pdev->id_entry->driver_data;
	else
		nfc->caps = of_device_get_match_data(&pdev->dev);

	if (!nfc->caps) {
		dev_err(dev, "Could not retrieve NFC caps\n");
		ret = -EINVAL;
		goto unprepare_reg_clk;
	}

	/* Init the controller and then probe the chips */
	ret = marvell_nfc_init(nfc);
	if (ret)
		goto unprepare_reg_clk;

	platform_set_drvdata(pdev, nfc);

	ret = marvell_nand_chips_init(dev, nfc);
	if (ret)
		goto unprepare_reg_clk;

	return 0;

unprepare_reg_clk:
	clk_disable_unprepare(nfc->reg_clk);
unprepare_core_clk:
	clk_disable_unprepare(nfc->core_clk);

	return ret;
}

static int marvell_nfc_remove(struct platform_device *pdev)
{
	struct marvell_nfc *nfc = platform_get_drvdata(pdev);

	marvell_nand_chips_cleanup(nfc);

	if (nfc->use_dma) {
		dmaengine_terminate_all(nfc->dma_chan);
		dma_release_channel(nfc->dma_chan);
	}

	clk_disable_unprepare(nfc->reg_clk);
	clk_disable_unprepare(nfc->core_clk);

	return 0;
}

static int __maybe_unused marvell_nfc_suspend(struct device *dev)
{
	struct marvell_nfc *nfc = dev_get_drvdata(dev);
	struct marvell_nand_chip *chip;

	list_for_each_entry(chip, &nfc->chips, node)
		marvell_nfc_wait_ndrun(&chip->chip);

	clk_disable_unprepare(nfc->reg_clk);
	clk_disable_unprepare(nfc->core_clk);

	return 0;
}

static int __maybe_unused marvell_nfc_resume(struct device *dev)
{
	struct marvell_nfc *nfc = dev_get_drvdata(dev);
	int ret;

	ret = clk_prepare_enable(nfc->core_clk);
	if (ret < 0)
		return ret;

	ret = clk_prepare_enable(nfc->reg_clk);
	if (ret < 0)
		return ret;

	/*
	 * Reset nfc->selected_chip so the next command will cause the timing
	 * registers to be restored in marvell_nfc_select_target().
	 */
	nfc->selected_chip = NULL;

	/* Reset registers that have lost their contents */
	marvell_nfc_reset(nfc);

	return 0;
}

static const struct dev_pm_ops marvell_nfc_pm_ops = {
	SET_SYSTEM_SLEEP_PM_OPS(marvell_nfc_suspend, marvell_nfc_resume)
};

static const struct marvell_nfc_caps marvell_armada_8k_nfc_caps = {
	.max_cs_nb = 4,
	.max_rb_nb = 2,
	.need_system_controller = true,
	.is_nfcv2 = true,
};

static const struct marvell_nfc_caps marvell_armada370_nfc_caps = {
	.max_cs_nb = 4,
	.max_rb_nb = 2,
	.is_nfcv2 = true,
};

static const struct marvell_nfc_caps marvell_pxa3xx_nfc_caps = {
	.max_cs_nb = 2,
	.max_rb_nb = 1,
	.use_dma = true,
};

static const struct marvell_nfc_caps marvell_armada_8k_nfc_legacy_caps = {
	.max_cs_nb = 4,
	.max_rb_nb = 2,
	.need_system_controller = true,
	.legacy_of_bindings = true,
	.is_nfcv2 = true,
};

static const struct marvell_nfc_caps marvell_armada370_nfc_legacy_caps = {
	.max_cs_nb = 4,
	.max_rb_nb = 2,
	.legacy_of_bindings = true,
	.is_nfcv2 = true,
};

static const struct marvell_nfc_caps marvell_pxa3xx_nfc_legacy_caps = {
	.max_cs_nb = 2,
	.max_rb_nb = 1,
	.legacy_of_bindings = true,
	.use_dma = true,
};

static const struct platform_device_id marvell_nfc_platform_ids[] = {
	{
		.name = "pxa3xx-nand",
		.driver_data = (kernel_ulong_t)&marvell_pxa3xx_nfc_legacy_caps,
	},
	{ /* sentinel */ },
};
MODULE_DEVICE_TABLE(platform, marvell_nfc_platform_ids);

static const struct of_device_id marvell_nfc_of_ids[] = {
	{
		.compatible = "marvell,armada-8k-nand-controller",
		.data = &marvell_armada_8k_nfc_caps,
	},
	{
		.compatible = "marvell,armada370-nand-controller",
		.data = &marvell_armada370_nfc_caps,
	},
	{
		.compatible = "marvell,pxa3xx-nand-controller",
		.data = &marvell_pxa3xx_nfc_caps,
	},
	/* Support for old/deprecated bindings: */
	{
		.compatible = "marvell,armada-8k-nand",
		.data = &marvell_armada_8k_nfc_legacy_caps,
	},
	{
		.compatible = "marvell,armada370-nand",
		.data = &marvell_armada370_nfc_legacy_caps,
	},
	{
		.compatible = "marvell,pxa3xx-nand",
		.data = &marvell_pxa3xx_nfc_legacy_caps,
	},
	{ /* sentinel */ },
};
MODULE_DEVICE_TABLE(of, marvell_nfc_of_ids);

static struct platform_driver marvell_nfc_driver = {
	.driver	= {
		.name		= "marvell-nfc",
		.of_match_table = marvell_nfc_of_ids,
		.pm		= &marvell_nfc_pm_ops,
	},
	.id_table = marvell_nfc_platform_ids,
	.probe = marvell_nfc_probe,
	.remove	= marvell_nfc_remove,
};
module_platform_driver(marvell_nfc_driver);

MODULE_LICENSE("GPL");
MODULE_DESCRIPTION("Marvell NAND controller driver");<|MERGE_RESOLUTION|>--- conflicted
+++ resolved
@@ -1086,13 +1086,8 @@
 	u8 *buf = nand_get_data_buf(chip);
 
 	marvell_nfc_select_target(chip, chip->cur_cs);
-<<<<<<< HEAD
-	return marvell_nfc_hw_ecc_hmg_do_read_page(chip, chip->data_buf,
-						   chip->oob_poi, true, page);
-=======
 	return marvell_nfc_hw_ecc_hmg_do_read_page(chip, buf, chip->oob_poi,
 						   true, page);
->>>>>>> 0ecfebd2
 }
 
 /* Hamming write helpers */
@@ -1187,17 +1182,9 @@
 
 	memset(buf, 0xFF, mtd->writesize);
 
-<<<<<<< HEAD
-	memset(chip->data_buf, 0xFF, mtd->writesize);
-
-	marvell_nfc_select_target(chip, chip->cur_cs);
-	return marvell_nfc_hw_ecc_hmg_do_write_page(chip, chip->data_buf,
-						    chip->oob_poi, true, page);
-=======
 	marvell_nfc_select_target(chip, chip->cur_cs);
 	return marvell_nfc_hw_ecc_hmg_do_write_page(chip, buf, chip->oob_poi,
 						    true, page);
->>>>>>> 0ecfebd2
 }
 
 /* BCH read helpers */
