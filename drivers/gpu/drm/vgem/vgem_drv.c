/*
 * Copyright 2011 Red Hat, Inc.
 * Copyright © 2014 The Chromium OS Authors
 *
 * Permission is hereby granted, free of charge, to any person obtaining a
 * copy of this software and associated documentation files (the "Software")
 * to deal in the software without restriction, including without limitation
 * on the rights to use, copy, modify, merge, publish, distribute, sub
 * license, and/or sell copies of the Software, and to permit persons to whom
 * them Software is furnished to do so, subject to the following conditions:
 *
 * The above copyright notice and this permission notice (including the next
 * paragraph) shall be included in all copies or substantial portions of the
 * Software.
 *
 * THE SOFTWARE IS PROVIDED "AS IS", WITHOUT WARRANTY OF ANY KIND, EXPRESS OR
 * IMPLIED, INCLUDING BUT NOT LIMITED TO THE WARRANTIES OF MERCHANTIBILITY,
 * FITNESS FOR A PARTICULAR PURPOSE AND NON-INFRINGEMENT.  IN NO EVENT SHALL
 * THE AUTHORS BE LIABLE FOR ANY CLAIM, DAMAGES, OR OTHER LIABILITY, WHETHER
 * IN AN ACTION OF CONTRACT, TORT, OR OTHERWISE, ARISING FROM, OUT OF OR IN
 * CONNECTION WITH THE SOFTWARE OR THE USE OR OTHER DEALINGS IN THE SOFTWARE.
 *
 * Authors:
 *	Adam Jackson <ajax@redhat.com>
 *	Ben Widawsky <ben@bwidawsk.net>
 */

/**
 * This is vgem, a (non-hardware-backed) GEM service.  This is used by Mesa's
 * software renderer and the X server for efficient buffer sharing.
 */

#include <linux/dma-buf.h>
#include <linux/module.h>
#include <linux/platform_device.h>
#include <linux/shmem_fs.h>
#include <linux/vmalloc.h>

#include <drm/drm_drv.h>
#include <drm/drm_file.h>
#include <drm/drm_ioctl.h>
#include <drm/drm_managed.h>
#include <drm/drm_prime.h>

#include "vgem_drv.h"

#define DRIVER_NAME	"vgem"
#define DRIVER_DESC	"Virtual GEM provider"
#define DRIVER_DATE	"20120112"
#define DRIVER_MAJOR	1
#define DRIVER_MINOR	0

static struct vgem_device {
	struct drm_device drm;
	struct platform_device *platform;
} *vgem_device;

static void vgem_gem_free_object(struct drm_gem_object *obj)
{
	struct drm_vgem_gem_object *vgem_obj = to_vgem_bo(obj);

	kvfree(vgem_obj->pages);
	mutex_destroy(&vgem_obj->pages_lock);

	if (obj->import_attach)
		drm_prime_gem_destroy(obj, vgem_obj->table);

	drm_gem_object_release(obj);
	kfree(vgem_obj);
}

static vm_fault_t vgem_gem_fault(struct vm_fault *vmf)
{
	struct vm_area_struct *vma = vmf->vma;
	struct drm_vgem_gem_object *obj = vma->vm_private_data;
	/* We don't use vmf->pgoff since that has the fake offset */
	unsigned long vaddr = vmf->address;
	vm_fault_t ret = VM_FAULT_SIGBUS;
	loff_t num_pages;
	pgoff_t page_offset;
	page_offset = (vaddr - vma->vm_start) >> PAGE_SHIFT;

	num_pages = DIV_ROUND_UP(obj->base.size, PAGE_SIZE);

	if (page_offset >= num_pages)
		return VM_FAULT_SIGBUS;

	mutex_lock(&obj->pages_lock);
	if (obj->pages) {
		get_page(obj->pages[page_offset]);
		vmf->page = obj->pages[page_offset];
		ret = 0;
	}
	mutex_unlock(&obj->pages_lock);
	if (ret) {
		struct page *page;

		page = shmem_read_mapping_page(
					file_inode(obj->base.filp)->i_mapping,
					page_offset);
		if (!IS_ERR(page)) {
			vmf->page = page;
			ret = 0;
		} else switch (PTR_ERR(page)) {
			case -ENOSPC:
			case -ENOMEM:
				ret = VM_FAULT_OOM;
				break;
			case -EBUSY:
				ret = VM_FAULT_RETRY;
				break;
			case -EFAULT:
			case -EINVAL:
				ret = VM_FAULT_SIGBUS;
				break;
			default:
				WARN_ON(PTR_ERR(page));
				ret = VM_FAULT_SIGBUS;
				break;
		}

	}
	return ret;
}

static const struct vm_operations_struct vgem_gem_vm_ops = {
	.fault = vgem_gem_fault,
	.open = drm_gem_vm_open,
	.close = drm_gem_vm_close,
};

static int vgem_open(struct drm_device *dev, struct drm_file *file)
{
	struct vgem_file *vfile;
	int ret;

	vfile = kzalloc(sizeof(*vfile), GFP_KERNEL);
	if (!vfile)
		return -ENOMEM;

	file->driver_priv = vfile;

	ret = vgem_fence_open(vfile);
	if (ret) {
		kfree(vfile);
		return ret;
	}

	return 0;
}

static void vgem_postclose(struct drm_device *dev, struct drm_file *file)
{
	struct vgem_file *vfile = file->driver_priv;

	vgem_fence_close(vfile);
	kfree(vfile);
}

static struct drm_vgem_gem_object *__vgem_gem_create(struct drm_device *dev,
						unsigned long size)
{
	struct drm_vgem_gem_object *obj;
	int ret;

	obj = kzalloc(sizeof(*obj), GFP_KERNEL);
	if (!obj)
		return ERR_PTR(-ENOMEM);

	ret = drm_gem_object_init(dev, &obj->base, roundup(size, PAGE_SIZE));
	if (ret) {
		kfree(obj);
		return ERR_PTR(ret);
	}

	mutex_init(&obj->pages_lock);

	return obj;
}

static void __vgem_gem_destroy(struct drm_vgem_gem_object *obj)
{
	drm_gem_object_release(&obj->base);
	kfree(obj);
}

static struct drm_gem_object *vgem_gem_create(struct drm_device *dev,
					      struct drm_file *file,
					      unsigned int *handle,
					      unsigned long size)
{
	struct drm_vgem_gem_object *obj;
	int ret;

	obj = __vgem_gem_create(dev, size);
	if (IS_ERR(obj))
		return ERR_CAST(obj);

	ret = drm_gem_handle_create(file, &obj->base, handle);
	if (ret) {
		drm_gem_object_put(&obj->base);
		return ERR_PTR(ret);
	}

	return &obj->base;
}

static int vgem_gem_dumb_create(struct drm_file *file, struct drm_device *dev,
				struct drm_mode_create_dumb *args)
{
	struct drm_gem_object *gem_object;
	u64 pitch, size;

	pitch = args->width * DIV_ROUND_UP(args->bpp, 8);
	size = args->height * pitch;
	if (size == 0)
		return -EINVAL;

	gem_object = vgem_gem_create(dev, file, &args->handle, size);
	if (IS_ERR(gem_object))
		return PTR_ERR(gem_object);

	args->size = gem_object->size;
	args->pitch = pitch;

	drm_gem_object_put(gem_object);

	DRM_DEBUG("Created object of size %llu\n", args->size);

	return 0;
}

static struct drm_ioctl_desc vgem_ioctls[] = {
	DRM_IOCTL_DEF_DRV(VGEM_FENCE_ATTACH, vgem_fence_attach_ioctl, DRM_RENDER_ALLOW),
	DRM_IOCTL_DEF_DRV(VGEM_FENCE_SIGNAL, vgem_fence_signal_ioctl, DRM_RENDER_ALLOW),
};

static int vgem_mmap(struct file *filp, struct vm_area_struct *vma)
{
	unsigned long flags = vma->vm_flags;
	int ret;

	ret = drm_gem_mmap(filp, vma);
	if (ret)
		return ret;

	/* Keep the WC mmaping set by drm_gem_mmap() but our pages
	 * are ordinary and not special.
	 */
	vma->vm_flags = flags | VM_DONTEXPAND | VM_DONTDUMP;
	return 0;
}

static const struct file_operations vgem_driver_fops = {
	.owner		= THIS_MODULE,
	.open		= drm_open,
	.mmap		= vgem_mmap,
	.poll		= drm_poll,
	.read		= drm_read,
	.unlocked_ioctl = drm_ioctl,
	.compat_ioctl	= drm_compat_ioctl,
	.release	= drm_release,
};

static struct page **vgem_pin_pages(struct drm_vgem_gem_object *bo)
{
	mutex_lock(&bo->pages_lock);
	if (bo->pages_pin_count++ == 0) {
		struct page **pages;

		pages = drm_gem_get_pages(&bo->base);
		if (IS_ERR(pages)) {
			bo->pages_pin_count--;
			mutex_unlock(&bo->pages_lock);
			return pages;
		}

		bo->pages = pages;
	}
	mutex_unlock(&bo->pages_lock);

	return bo->pages;
}

static void vgem_unpin_pages(struct drm_vgem_gem_object *bo)
{
	mutex_lock(&bo->pages_lock);
	if (--bo->pages_pin_count == 0) {
		drm_gem_put_pages(&bo->base, bo->pages, true, true);
		bo->pages = NULL;
	}
	mutex_unlock(&bo->pages_lock);
}

static int vgem_prime_pin(struct drm_gem_object *obj)
{
	struct drm_vgem_gem_object *bo = to_vgem_bo(obj);
	long n_pages = obj->size >> PAGE_SHIFT;
	struct page **pages;

	pages = vgem_pin_pages(bo);
	if (IS_ERR(pages))
		return PTR_ERR(pages);

	/* Flush the object from the CPU cache so that importers can rely
	 * on coherent indirect access via the exported dma-address.
	 */
	drm_clflush_pages(pages, n_pages);

	return 0;
}

static void vgem_prime_unpin(struct drm_gem_object *obj)
{
	struct drm_vgem_gem_object *bo = to_vgem_bo(obj);

	vgem_unpin_pages(bo);
}

static struct sg_table *vgem_prime_get_sg_table(struct drm_gem_object *obj)
{
	struct drm_vgem_gem_object *bo = to_vgem_bo(obj);

	return drm_prime_pages_to_sg(obj->dev, bo->pages, bo->base.size >> PAGE_SHIFT);
}

static struct drm_gem_object* vgem_prime_import(struct drm_device *dev,
						struct dma_buf *dma_buf)
{
	struct vgem_device *vgem = container_of(dev, typeof(*vgem), drm);

	return drm_gem_prime_import_dev(dev, dma_buf, &vgem->platform->dev);
}

static struct drm_gem_object *vgem_prime_import_sg_table(struct drm_device *dev,
			struct dma_buf_attachment *attach, struct sg_table *sg)
{
	struct drm_vgem_gem_object *obj;
	int npages;

	obj = __vgem_gem_create(dev, attach->dmabuf->size);
	if (IS_ERR(obj))
		return ERR_CAST(obj);

	npages = PAGE_ALIGN(attach->dmabuf->size) / PAGE_SIZE;

	obj->table = sg;
	obj->pages = kvmalloc_array(npages, sizeof(struct page *), GFP_KERNEL);
	if (!obj->pages) {
		__vgem_gem_destroy(obj);
		return ERR_PTR(-ENOMEM);
	}

	obj->pages_pin_count++; /* perma-pinned */
	drm_prime_sg_to_page_addr_arrays(obj->table, obj->pages, NULL,
					npages);
	return &obj->base;
}

static void *vgem_prime_vmap(struct drm_gem_object *obj)
{
	struct drm_vgem_gem_object *bo = to_vgem_bo(obj);
	long n_pages = obj->size >> PAGE_SHIFT;
	struct page **pages;

	pages = vgem_pin_pages(bo);
	if (IS_ERR(pages))
		return NULL;

	return vmap(pages, n_pages, 0, pgprot_writecombine(PAGE_KERNEL));
}

static void vgem_prime_vunmap(struct drm_gem_object *obj, void *vaddr)
{
	struct drm_vgem_gem_object *bo = to_vgem_bo(obj);

	vunmap(vaddr);
	vgem_unpin_pages(bo);
}

static int vgem_prime_mmap(struct drm_gem_object *obj,
			   struct vm_area_struct *vma)
{
	int ret;

	if (obj->size < vma->vm_end - vma->vm_start)
		return -EINVAL;

	if (!obj->filp)
		return -ENODEV;

	ret = call_mmap(obj->filp, vma);
	if (ret)
		return ret;

	fput(vma->vm_file);
	vma->vm_file = get_file(obj->filp);
	vma->vm_flags |= VM_DONTEXPAND | VM_DONTDUMP;
	vma->vm_page_prot = pgprot_writecombine(vm_get_page_prot(vma->vm_flags));

	return 0;
}

static struct drm_driver vgem_driver = {
	.driver_features		= DRIVER_GEM | DRIVER_RENDER,
	.open				= vgem_open,
	.postclose			= vgem_postclose,
	.gem_free_object_unlocked	= vgem_gem_free_object,
	.gem_vm_ops			= &vgem_gem_vm_ops,
	.ioctls				= vgem_ioctls,
	.num_ioctls 			= ARRAY_SIZE(vgem_ioctls),
	.fops				= &vgem_driver_fops,

	.dumb_create			= vgem_gem_dumb_create,

	.prime_handle_to_fd = drm_gem_prime_handle_to_fd,
	.prime_fd_to_handle = drm_gem_prime_fd_to_handle,
	.gem_prime_pin = vgem_prime_pin,
	.gem_prime_unpin = vgem_prime_unpin,
	.gem_prime_import = vgem_prime_import,
	.gem_prime_import_sg_table = vgem_prime_import_sg_table,
	.gem_prime_get_sg_table = vgem_prime_get_sg_table,
	.gem_prime_vmap = vgem_prime_vmap,
	.gem_prime_vunmap = vgem_prime_vunmap,
	.gem_prime_mmap = vgem_prime_mmap,

	.name	= DRIVER_NAME,
	.desc	= DRIVER_DESC,
	.date	= DRIVER_DATE,
	.major	= DRIVER_MAJOR,
	.minor	= DRIVER_MINOR,
};

static int __init vgem_init(void)
{
	int ret;
	struct platform_device *pdev;

	pdev = platform_device_register_simple("vgem", -1, NULL, 0);
	if (IS_ERR(pdev))
		return PTR_ERR(pdev);

	if (!devres_open_group(&pdev->dev, NULL, GFP_KERNEL)) {
		ret = -ENOMEM;
		goto out_unregister;
	}

	dma_coerce_mask_and_coherent(&pdev->dev,
				     DMA_BIT_MASK(64));

	vgem_device = devm_drm_dev_alloc(&pdev->dev, &vgem_driver,
					 struct vgem_device, drm);
	if (IS_ERR(vgem_device)) {
		ret = PTR_ERR(vgem_device);
		goto out_devres;
	}
	vgem_device->platform = pdev;

	/* Final step: expose the device/driver to userspace */
	ret = drm_dev_register(&vgem_device->drm, 0);
	if (ret)
		goto out_devres;

	return 0;

<<<<<<< HEAD
out_put:
	drm_dev_put(&vgem_device->drm);
	platform_device_unregister(vgem_device->platform);
	return ret;
=======
out_devres:
	devres_release_group(&pdev->dev, NULL);
>>>>>>> 3650b228
out_unregister:
	platform_device_unregister(pdev);
	return ret;
}

static void __exit vgem_exit(void)
{
	struct platform_device *pdev = vgem_device->platform;

	drm_dev_unregister(&vgem_device->drm);
	devres_release_group(&pdev->dev, NULL);
	platform_device_unregister(pdev);
}

module_init(vgem_init);
module_exit(vgem_exit);

MODULE_AUTHOR("Red Hat, Inc.");
MODULE_AUTHOR("Intel Corporation");
MODULE_DESCRIPTION(DRIVER_DESC);
MODULE_LICENSE("GPL and additional rights");<|MERGE_RESOLUTION|>--- conflicted
+++ resolved
@@ -463,15 +463,9 @@
 
 	return 0;
 
-<<<<<<< HEAD
-out_put:
-	drm_dev_put(&vgem_device->drm);
-	platform_device_unregister(vgem_device->platform);
-	return ret;
-=======
+
 out_devres:
 	devres_release_group(&pdev->dev, NULL);
->>>>>>> 3650b228
 out_unregister:
 	platform_device_unregister(pdev);
 	return ret;
