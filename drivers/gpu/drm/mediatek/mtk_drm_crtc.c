--- conflicted
+++ resolved
@@ -523,14 +523,14 @@
 
 	DRM_DEBUG_DRIVER("%s %d\n", __func__, crtc->base.id);
 
-	ret = pm_runtime_get_sync(comp->dev);
+	ret = pm_runtime_get_sync(comp->larb_dev);
 	if (ret < 0)
-		DRM_DEV_ERROR(comp->dev, "Failed to enable power domain: %d\n",
+		DRM_DEV_ERROR(comp->larb_dev, "Failed to enable power domain: %d\n",
 			      ret);
 
 	ret = mtk_crtc_ddp_hw_init(mtk_crtc);
 	if (ret) {
-		pm_runtime_put(comp->dev);
+		pm_runtime_put(comp->larb_dev);
 		return;
 	}
 
@@ -566,9 +566,9 @@
 
 	drm_crtc_vblank_off(crtc);
 	mtk_crtc_ddp_hw_fini(mtk_crtc);
-	ret = pm_runtime_put(comp->dev);
+	ret = pm_runtime_put(comp->larb_dev);
 	if (ret < 0)
-		DRM_DEV_ERROR(comp->dev, "Failed to disable power domain: %d\n",
+		DRM_DEV_ERROR(comp->larb_dev, "Failed to disable power domain: %d\n",
 			      ret);
 
 	mtk_crtc->enabled = false;
@@ -831,15 +831,6 @@
 			drm_crtc_index(&mtk_crtc->base));
 		mtk_crtc->cmdq_client = NULL;
 	}
-<<<<<<< HEAD
-	ret = of_property_read_u32_index(priv->mutex_node,
-					 "mediatek,gce-events",
-					 drm_crtc_index(&mtk_crtc->base),
-					 &mtk_crtc->cmdq_event);
-	if (ret)
-		dev_err(dev, "mtk_crtc %d failed to get mediatek,gce-events property\n",
-			drm_crtc_index(&mtk_crtc->base));
-=======
 
 	if (mtk_crtc->cmdq_client) {
 		ret = of_property_read_u32_index(priv->mutex_node,
@@ -853,7 +844,6 @@
 			mtk_crtc->cmdq_client = NULL;
 		}
 	}
->>>>>>> ee336b33
 #endif
 	return 0;
 }