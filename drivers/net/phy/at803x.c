--- conflicted
+++ resolved
@@ -389,11 +389,7 @@
 	.get_wol		= at803x_get_wol,
 	.suspend		= at803x_suspend,
 	.resume			= at803x_resume,
-<<<<<<< HEAD
-	.features		= PHY_GBIT_FEATURES,
-=======
 	/* PHY_GBIT_FEATURES */
->>>>>>> 0ecfebd2
 	.ack_interrupt		= at803x_ack_interrupt,
 	.config_intr		= at803x_config_intr,
 }, {
@@ -408,11 +404,7 @@
 	.get_wol		= at803x_get_wol,
 	.suspend		= at803x_suspend,
 	.resume			= at803x_resume,
-<<<<<<< HEAD
-	.features		= PHY_BASIC_FEATURES,
-=======
 	/* PHY_BASIC_FEATURES */
->>>>>>> 0ecfebd2
 	.ack_interrupt		= at803x_ack_interrupt,
 	.config_intr		= at803x_config_intr,
 }, {
@@ -426,11 +418,7 @@
 	.get_wol		= at803x_get_wol,
 	.suspend		= at803x_suspend,
 	.resume			= at803x_resume,
-<<<<<<< HEAD
-	.features		= PHY_GBIT_FEATURES,
-=======
 	/* PHY_GBIT_FEATURES */
->>>>>>> 0ecfebd2
 	.aneg_done		= at803x_aneg_done,
 	.ack_interrupt		= &at803x_ack_interrupt,
 	.config_intr		= &at803x_config_intr,
