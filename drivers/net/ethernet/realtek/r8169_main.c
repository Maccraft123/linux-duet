--- conflicted
+++ resolved
@@ -4746,11 +4746,7 @@
 	rtl_request_firmware(tp);
 
 	retval = request_irq(pci_irq_vector(pdev, 0), rtl8169_interrupt,
-<<<<<<< HEAD
-			     IRQF_SHARED, dev->name, tp);
-=======
 			     IRQF_NO_THREAD | IRQF_SHARED, dev->name, tp);
->>>>>>> 3650b228
 	if (retval < 0)
 		goto err_release_fw_2;
 
