--- conflicted
+++ resolved
@@ -107,8 +107,6 @@
 	pci_stop_bus_device(dev);
 	__pci_remove_bus_device(dev);
 }
-<<<<<<< HEAD
-=======
 
 static void __pci_remove_behind_bridge(struct pci_dev *dev)
 {
@@ -127,7 +125,6 @@
 		list_for_each_safe(l, n, &dev->subordinate->devices)
 			pci_stop_bus_device(pci_dev_b(l));
 }
->>>>>>> c16fa4f2
 
 /**
  * pci_remove_behind_bridge - remove all devices behind a PCI bridge
@@ -139,16 +136,8 @@
  */
 void pci_remove_behind_bridge(struct pci_dev *dev)
 {
-<<<<<<< HEAD
-	struct list_head *l, *n;
-
-	if (dev->subordinate)
-		list_for_each_safe(l, n, &dev->subordinate->devices)
-			__pci_remove_bus_device(pci_dev_b(l));
-=======
 	pci_stop_behind_bridge(dev);
 	__pci_remove_behind_bridge(dev);
->>>>>>> c16fa4f2
 }
 
 static void pci_stop_bus_devices(struct pci_bus *bus)
