--- conflicted
+++ resolved
@@ -661,11 +661,7 @@
 
 	if (*num_planes) {
 		for (i = 0; i < *num_planes; i++)
-<<<<<<< HEAD
-			if (sizes[i] < q_data->sizeimage[i])
-=======
 			if (sizes[i] < q_data->pix_mp.plane_fmt[i].sizeimage)
->>>>>>> 3650b228
 				return -EINVAL;
 		return 0;
 	}
@@ -1056,10 +1052,6 @@
 
 static void mtk_jpeg_clk_on(struct mtk_jpeg_dev *jpeg)
 {
-<<<<<<< HEAD
-	clk_prepare_enable(jpeg->clk_jdec_smi);
-	clk_prepare_enable(jpeg->clk_jdec);
-=======
 	int ret;
 
 	ret = mtk_smi_larb_get(jpeg->larb);
@@ -1070,19 +1062,13 @@
 				      jpeg->variant->clks);
 	if (ret)
 		dev_err(jpeg->dev, "Failed to open jpeg clk: %d\n", ret);
->>>>>>> 3650b228
 }
 
 static void mtk_jpeg_clk_off(struct mtk_jpeg_dev *jpeg)
 {
-<<<<<<< HEAD
-	clk_disable_unprepare(jpeg->clk_jdec);
-	clk_disable_unprepare(jpeg->clk_jdec_smi);
-=======
 	clk_bulk_disable_unprepare(jpeg->variant->num_clks,
 				   jpeg->variant->clks);
 	mtk_smi_larb_put(jpeg->larb);
->>>>>>> 3650b228
 }
 
 static irqreturn_t mtk_jpeg_enc_done(struct mtk_jpeg_dev *jpeg)
@@ -1299,11 +1285,6 @@
 
 static int mtk_jpeg_clk_init(struct mtk_jpeg_dev *jpeg)
 {
-<<<<<<< HEAD
-	jpeg->clk_jdec = devm_clk_get(jpeg->dev, "jpgdec");
-	if (IS_ERR(jpeg->clk_jdec))
-		return PTR_ERR(jpeg->clk_jdec);
-=======
 	struct device_node *node;
 	struct platform_device *pdev;
 	int ret;
@@ -1326,7 +1307,6 @@
 		dev_err(&pdev->dev, "failed to get jpeg clock:%d\n", ret);
 		return ret;
 	}
->>>>>>> 3650b228
 
 	return 0;
 }
