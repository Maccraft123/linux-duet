// SPDX-License-Identifier: GPL-2.0-only
/*
 * Generic OPP Interface
 *
 * Copyright (C) 2009-2010 Texas Instruments Incorporated.
 *	Nishanth Menon
 *	Romit Dasgupta
 *	Kevin Hilman
 */

#define pr_fmt(fmt) KBUILD_MODNAME ": " fmt

#include <linux/clk.h>
#include <linux/errno.h>
#include <linux/err.h>
#include <linux/slab.h>
#include <linux/device.h>
#include <linux/export.h>
#include <linux/pm_domain.h>
#include <linux/regulator/consumer.h>

#include "opp.h"

/*
 * The root of the list of all opp-tables. All opp_table structures branch off
 * from here, with each opp_table containing the list of opps it supports in
 * various states of availability.
 */
LIST_HEAD(opp_tables);
/* Lock to allow exclusive modification to the device and opp lists */
DEFINE_MUTEX(opp_table_lock);

static struct opp_device *_find_opp_dev(const struct device *dev,
					struct opp_table *opp_table)
{
	struct opp_device *opp_dev;

	list_for_each_entry(opp_dev, &opp_table->dev_list, node)
		if (opp_dev->dev == dev)
			return opp_dev;

	return NULL;
}

static struct opp_table *_find_opp_table_unlocked(struct device *dev)
{
	struct opp_table *opp_table;
	bool found;

	list_for_each_entry(opp_table, &opp_tables, node) {
		mutex_lock(&opp_table->lock);
		found = !!_find_opp_dev(dev, opp_table);
		mutex_unlock(&opp_table->lock);

		if (found) {
			_get_opp_table_kref(opp_table);

			return opp_table;
		}
	}

	return ERR_PTR(-ENODEV);
}

/**
 * _find_opp_table() - find opp_table struct using device pointer
 * @dev:	device pointer used to lookup OPP table
 *
 * Search OPP table for one containing matching device.
 *
 * Return: pointer to 'struct opp_table' if found, otherwise -ENODEV or
 * -EINVAL based on type of error.
 *
 * The callers must call dev_pm_opp_put_opp_table() after the table is used.
 */
struct opp_table *_find_opp_table(struct device *dev)
{
	struct opp_table *opp_table;

	if (IS_ERR_OR_NULL(dev)) {
		pr_err("%s: Invalid parameters\n", __func__);
		return ERR_PTR(-EINVAL);
	}

	mutex_lock(&opp_table_lock);
	opp_table = _find_opp_table_unlocked(dev);
	mutex_unlock(&opp_table_lock);

	return opp_table;
}

/**
 * dev_pm_opp_get_voltage() - Gets the voltage corresponding to an opp
 * @opp:	opp for which voltage has to be returned for
 *
 * Return: voltage in micro volt corresponding to the opp, else
 * return 0
 *
 * This is useful only for devices with single power supply.
 */
unsigned long dev_pm_opp_get_voltage(struct dev_pm_opp *opp)
{
	if (IS_ERR_OR_NULL(opp)) {
		pr_err("%s: Invalid parameters\n", __func__);
		return 0;
	}

	return opp->supplies[0].u_volt;
}
EXPORT_SYMBOL_GPL(dev_pm_opp_get_voltage);

/**
 * dev_pm_opp_get_freq() - Gets the frequency corresponding to an available opp
 * @opp:	opp for which frequency has to be returned for
 *
 * Return: frequency in hertz corresponding to the opp, else
 * return 0
 */
unsigned long dev_pm_opp_get_freq(struct dev_pm_opp *opp)
{
	if (IS_ERR_OR_NULL(opp)) {
		pr_err("%s: Invalid parameters\n", __func__);
		return 0;
	}

	return opp->rate;
}
EXPORT_SYMBOL_GPL(dev_pm_opp_get_freq);

/**
 * dev_pm_opp_get_level() - Gets the level corresponding to an available opp
 * @opp:	opp for which level value has to be returned for
 *
 * Return: level read from device tree corresponding to the opp, else
 * return 0.
 */
unsigned int dev_pm_opp_get_level(struct dev_pm_opp *opp)
{
	if (IS_ERR_OR_NULL(opp) || !opp->available) {
		pr_err("%s: Invalid parameters\n", __func__);
		return 0;
	}

	return opp->level;
}
EXPORT_SYMBOL_GPL(dev_pm_opp_get_level);

/**
 * dev_pm_opp_is_turbo() - Returns if opp is turbo OPP or not
 * @opp: opp for which turbo mode is being verified
 *
 * Turbo OPPs are not for normal use, and can be enabled (under certain
 * conditions) for short duration of times to finish high throughput work
 * quickly. Running on them for longer times may overheat the chip.
 *
 * Return: true if opp is turbo opp, else false.
 */
bool dev_pm_opp_is_turbo(struct dev_pm_opp *opp)
{
	if (IS_ERR_OR_NULL(opp) || !opp->available) {
		pr_err("%s: Invalid parameters\n", __func__);
		return false;
	}

	return opp->turbo;
}
EXPORT_SYMBOL_GPL(dev_pm_opp_is_turbo);

/**
 * dev_pm_opp_get_max_clock_latency() - Get max clock latency in nanoseconds
 * @dev:	device for which we do this operation
 *
 * Return: This function returns the max clock latency in nanoseconds.
 */
unsigned long dev_pm_opp_get_max_clock_latency(struct device *dev)
{
	struct opp_table *opp_table;
	unsigned long clock_latency_ns;

	opp_table = _find_opp_table(dev);
	if (IS_ERR(opp_table))
		return 0;

	clock_latency_ns = opp_table->clock_latency_ns_max;

	dev_pm_opp_put_opp_table(opp_table);

	return clock_latency_ns;
}
EXPORT_SYMBOL_GPL(dev_pm_opp_get_max_clock_latency);

/**
 * dev_pm_opp_get_max_volt_latency() - Get max voltage latency in nanoseconds
 * @dev: device for which we do this operation
 *
 * Return: This function returns the max voltage latency in nanoseconds.
 */
unsigned long dev_pm_opp_get_max_volt_latency(struct device *dev)
{
	struct opp_table *opp_table;
	struct dev_pm_opp *opp;
	struct regulator *reg;
	unsigned long latency_ns = 0;
	int ret, i, count;
	struct {
		unsigned long min;
		unsigned long max;
	} *uV;

	opp_table = _find_opp_table(dev);
	if (IS_ERR(opp_table))
		return 0;

	/* Regulator may not be required for the device */
	if (!opp_table->regulators)
		goto put_opp_table;

	count = opp_table->regulator_count;

	uV = kmalloc_array(count, sizeof(*uV), GFP_KERNEL);
	if (!uV)
		goto put_opp_table;

	mutex_lock(&opp_table->lock);

	for (i = 0; i < count; i++) {
		uV[i].min = ~0;
		uV[i].max = 0;

		list_for_each_entry(opp, &opp_table->opp_list, node) {
			if (!opp->available)
				continue;

			if (opp->supplies[i].u_volt_min < uV[i].min)
				uV[i].min = opp->supplies[i].u_volt_min;
			if (opp->supplies[i].u_volt_max > uV[i].max)
				uV[i].max = opp->supplies[i].u_volt_max;
		}
	}

	mutex_unlock(&opp_table->lock);

	/*
	 * The caller needs to ensure that opp_table (and hence the regulator)
	 * isn't freed, while we are executing this routine.
	 */
	for (i = 0; i < count; i++) {
		reg = opp_table->regulators[i];
		ret = regulator_set_voltage_time(reg, uV[i].min, uV[i].max);
		if (ret > 0)
			latency_ns += ret * 1000;
	}

	kfree(uV);
put_opp_table:
	dev_pm_opp_put_opp_table(opp_table);

	return latency_ns;
}
EXPORT_SYMBOL_GPL(dev_pm_opp_get_max_volt_latency);

/**
 * dev_pm_opp_get_max_transition_latency() - Get max transition latency in
 *					     nanoseconds
 * @dev: device for which we do this operation
 *
 * Return: This function returns the max transition latency, in nanoseconds, to
 * switch from one OPP to other.
 */
unsigned long dev_pm_opp_get_max_transition_latency(struct device *dev)
{
	return dev_pm_opp_get_max_volt_latency(dev) +
		dev_pm_opp_get_max_clock_latency(dev);
}
EXPORT_SYMBOL_GPL(dev_pm_opp_get_max_transition_latency);

/**
 * dev_pm_opp_get_suspend_opp_freq() - Get frequency of suspend opp in Hz
 * @dev:	device for which we do this operation
 *
 * Return: This function returns the frequency of the OPP marked as suspend_opp
 * if one is available, else returns 0;
 */
unsigned long dev_pm_opp_get_suspend_opp_freq(struct device *dev)
{
	struct opp_table *opp_table;
	unsigned long freq = 0;

	opp_table = _find_opp_table(dev);
	if (IS_ERR(opp_table))
		return 0;

	if (opp_table->suspend_opp && opp_table->suspend_opp->available)
		freq = dev_pm_opp_get_freq(opp_table->suspend_opp);

	dev_pm_opp_put_opp_table(opp_table);

	return freq;
}
EXPORT_SYMBOL_GPL(dev_pm_opp_get_suspend_opp_freq);

int _get_opp_count(struct opp_table *opp_table)
{
	struct dev_pm_opp *opp;
	int count = 0;

	mutex_lock(&opp_table->lock);

	list_for_each_entry(opp, &opp_table->opp_list, node) {
		if (opp->available)
			count++;
	}

	mutex_unlock(&opp_table->lock);

	return count;
}

/**
 * dev_pm_opp_get_opp_count() - Get number of opps available in the opp table
 * @dev:	device for which we do this operation
 *
 * Return: This function returns the number of available opps if there are any,
 * else returns 0 if none or the corresponding error value.
 */
int dev_pm_opp_get_opp_count(struct device *dev)
{
	struct opp_table *opp_table;
	int count;

	opp_table = _find_opp_table(dev);
	if (IS_ERR(opp_table)) {
		count = PTR_ERR(opp_table);
		dev_dbg(dev, "%s: OPP table not found (%d)\n",
			__func__, count);
		return count;
	}

	count = _get_opp_count(opp_table);
	dev_pm_opp_put_opp_table(opp_table);

	return count;
}
EXPORT_SYMBOL_GPL(dev_pm_opp_get_opp_count);

/**
 * dev_pm_opp_find_freq_exact() - search for an exact frequency
 * @dev:		device for which we do this operation
 * @freq:		frequency to search for
 * @available:		true/false - match for available opp
 *
 * Return: Searches for exact match in the opp table and returns pointer to the
 * matching opp if found, else returns ERR_PTR in case of error and should
 * be handled using IS_ERR. Error return values can be:
 * EINVAL:	for bad pointer
 * ERANGE:	no match found for search
 * ENODEV:	if device not found in list of registered devices
 *
 * Note: available is a modifier for the search. if available=true, then the
 * match is for exact matching frequency and is available in the stored OPP
 * table. if false, the match is for exact frequency which is not available.
 *
 * This provides a mechanism to enable an opp which is not available currently
 * or the opposite as well.
 *
 * The callers are required to call dev_pm_opp_put() for the returned OPP after
 * use.
 */
struct dev_pm_opp *dev_pm_opp_find_freq_exact(struct device *dev,
					      unsigned long freq,
					      bool available)
{
	struct opp_table *opp_table;
	struct dev_pm_opp *temp_opp, *opp = ERR_PTR(-ERANGE);

	opp_table = _find_opp_table(dev);
	if (IS_ERR(opp_table)) {
		int r = PTR_ERR(opp_table);

		dev_err(dev, "%s: OPP table not found (%d)\n", __func__, r);
		return ERR_PTR(r);
	}

	mutex_lock(&opp_table->lock);

	list_for_each_entry(temp_opp, &opp_table->opp_list, node) {
		if (temp_opp->available == available &&
				temp_opp->rate == freq) {
			opp = temp_opp;

			/* Increment the reference count of OPP */
			dev_pm_opp_get(opp);
			break;
		}
	}

	mutex_unlock(&opp_table->lock);
	dev_pm_opp_put_opp_table(opp_table);

	return opp;
}
EXPORT_SYMBOL_GPL(dev_pm_opp_find_freq_exact);

/**
 * dev_pm_opp_find_level_exact() - search for an exact level
 * @dev:		device for which we do this operation
 * @level:		level to search for
 *
 * Return: Searches for exact match in the opp table and returns pointer to the
 * matching opp if found, else returns ERR_PTR in case of error and should
 * be handled using IS_ERR. Error return values can be:
 * EINVAL:	for bad pointer
 * ERANGE:	no match found for search
 * ENODEV:	if device not found in list of registered devices
 *
 * The callers are required to call dev_pm_opp_put() for the returned OPP after
 * use.
 */
struct dev_pm_opp *dev_pm_opp_find_level_exact(struct device *dev,
					       unsigned int level)
{
	struct opp_table *opp_table;
	struct dev_pm_opp *temp_opp, *opp = ERR_PTR(-ERANGE);

	opp_table = _find_opp_table(dev);
	if (IS_ERR(opp_table)) {
		int r = PTR_ERR(opp_table);

		dev_err(dev, "%s: OPP table not found (%d)\n", __func__, r);
		return ERR_PTR(r);
	}

	mutex_lock(&opp_table->lock);

	list_for_each_entry(temp_opp, &opp_table->opp_list, node) {
		if (temp_opp->level == level) {
			opp = temp_opp;

			/* Increment the reference count of OPP */
			dev_pm_opp_get(opp);
			break;
		}
	}

	mutex_unlock(&opp_table->lock);
	dev_pm_opp_put_opp_table(opp_table);

	return opp;
}
EXPORT_SYMBOL_GPL(dev_pm_opp_find_level_exact);

static noinline struct dev_pm_opp *_find_freq_ceil(struct opp_table *opp_table,
						   unsigned long *freq)
{
	struct dev_pm_opp *temp_opp, *opp = ERR_PTR(-ERANGE);

	mutex_lock(&opp_table->lock);

	list_for_each_entry(temp_opp, &opp_table->opp_list, node) {
		if (temp_opp->available && temp_opp->rate >= *freq) {
			opp = temp_opp;
			*freq = opp->rate;

			/* Increment the reference count of OPP */
			dev_pm_opp_get(opp);
			break;
		}
	}

	mutex_unlock(&opp_table->lock);

	return opp;
}

/**
 * dev_pm_opp_find_freq_ceil() - Search for an rounded ceil freq
 * @dev:	device for which we do this operation
 * @freq:	Start frequency
 *
 * Search for the matching ceil *available* OPP from a starting freq
 * for a device.
 *
 * Return: matching *opp and refreshes *freq accordingly, else returns
 * ERR_PTR in case of error and should be handled using IS_ERR. Error return
 * values can be:
 * EINVAL:	for bad pointer
 * ERANGE:	no match found for search
 * ENODEV:	if device not found in list of registered devices
 *
 * The callers are required to call dev_pm_opp_put() for the returned OPP after
 * use.
 */
struct dev_pm_opp *dev_pm_opp_find_freq_ceil(struct device *dev,
					     unsigned long *freq)
{
	struct opp_table *opp_table;
	struct dev_pm_opp *opp;

	if (!dev || !freq) {
		dev_err(dev, "%s: Invalid argument freq=%p\n", __func__, freq);
		return ERR_PTR(-EINVAL);
	}

	opp_table = _find_opp_table(dev);
	if (IS_ERR(opp_table))
		return ERR_CAST(opp_table);

	opp = _find_freq_ceil(opp_table, freq);

	dev_pm_opp_put_opp_table(opp_table);

	return opp;
}
EXPORT_SYMBOL_GPL(dev_pm_opp_find_freq_ceil);

/**
 * dev_pm_opp_find_freq_floor() - Search for a rounded floor freq
 * @dev:	device for which we do this operation
 * @freq:	Start frequency
 *
 * Search for the matching floor *available* OPP from a starting freq
 * for a device.
 *
 * Return: matching *opp and refreshes *freq accordingly, else returns
 * ERR_PTR in case of error and should be handled using IS_ERR. Error return
 * values can be:
 * EINVAL:	for bad pointer
 * ERANGE:	no match found for search
 * ENODEV:	if device not found in list of registered devices
 *
 * The callers are required to call dev_pm_opp_put() for the returned OPP after
 * use.
 */
struct dev_pm_opp *dev_pm_opp_find_freq_floor(struct device *dev,
					      unsigned long *freq)
{
	struct opp_table *opp_table;
	struct dev_pm_opp *temp_opp, *opp = ERR_PTR(-ERANGE);

	if (!dev || !freq) {
		dev_err(dev, "%s: Invalid argument freq=%p\n", __func__, freq);
		return ERR_PTR(-EINVAL);
	}

	opp_table = _find_opp_table(dev);
	if (IS_ERR(opp_table))
		return ERR_CAST(opp_table);

	mutex_lock(&opp_table->lock);

	list_for_each_entry(temp_opp, &opp_table->opp_list, node) {
		if (temp_opp->available) {
			/* go to the next node, before choosing prev */
			if (temp_opp->rate > *freq)
				break;
			else
				opp = temp_opp;
		}
	}

	/* Increment the reference count of OPP */
	if (!IS_ERR(opp))
		dev_pm_opp_get(opp);
	mutex_unlock(&opp_table->lock);
	dev_pm_opp_put_opp_table(opp_table);

	if (!IS_ERR(opp))
		*freq = opp->rate;

	return opp;
}
EXPORT_SYMBOL_GPL(dev_pm_opp_find_freq_floor);

/**
 * dev_pm_opp_find_freq_ceil_by_volt() - Find OPP with highest frequency for
 *					 target voltage.
 * @dev:	Device for which we do this operation.
 * @u_volt:	Target voltage.
 *
 * Search for OPP with highest (ceil) frequency and has voltage <= u_volt.
 *
 * Return: matching *opp, else returns ERR_PTR in case of error which should be
 * handled using IS_ERR.
 *
 * Error return values can be:
 * EINVAL:	bad parameters
 *
 * The callers are required to call dev_pm_opp_put() for the returned OPP after
 * use.
 */
struct dev_pm_opp *dev_pm_opp_find_freq_ceil_by_volt(struct device *dev,
						     unsigned long u_volt)
{
	struct opp_table *opp_table;
	struct dev_pm_opp *temp_opp, *opp = ERR_PTR(-ERANGE);

	if (!dev || !u_volt) {
		dev_err(dev, "%s: Invalid argument volt=%lu\n", __func__,
			u_volt);
		return ERR_PTR(-EINVAL);
	}

	opp_table = _find_opp_table(dev);
	if (IS_ERR(opp_table))
		return ERR_CAST(opp_table);

	mutex_lock(&opp_table->lock);

	list_for_each_entry(temp_opp, &opp_table->opp_list, node) {
		if (temp_opp->available) {
			if (temp_opp->supplies[0].u_volt > u_volt)
				break;
			opp = temp_opp;
		}
	}

	/* Increment the reference count of OPP */
	if (!IS_ERR(opp))
		dev_pm_opp_get(opp);

	mutex_unlock(&opp_table->lock);
	dev_pm_opp_put_opp_table(opp_table);

	return opp;
}
EXPORT_SYMBOL_GPL(dev_pm_opp_find_freq_ceil_by_volt);

static int _set_opp_voltage(struct device *dev, struct regulator *reg,
			    struct dev_pm_opp_supply *supply)
{
	int ret;

	/* Regulator not available for device */
	if (IS_ERR(reg)) {
		dev_dbg(dev, "%s: regulator not available: %ld\n", __func__,
			PTR_ERR(reg));
		return 0;
	}

	dev_dbg(dev, "%s: voltages (mV): %lu %lu %lu\n", __func__,
		supply->u_volt_min, supply->u_volt, supply->u_volt_max);

	ret = regulator_set_voltage_triplet(reg, supply->u_volt_min,
					    supply->u_volt, supply->u_volt_max);
	if (ret)
		dev_err(dev, "%s: failed to set voltage (%lu %lu %lu mV): %d\n",
			__func__, supply->u_volt_min, supply->u_volt,
			supply->u_volt_max, ret);

	return ret;
}

static inline int _generic_set_opp_clk_only(struct device *dev, struct clk *clk,
					    unsigned long freq)
{
	int ret;

	ret = clk_set_rate(clk, freq);
	if (ret) {
		dev_err(dev, "%s: failed to set clock rate: %d\n", __func__,
			ret);
	}

	return ret;
}

static int _generic_set_opp_regulator(struct opp_table *opp_table,
				      struct device *dev,
				      unsigned long old_freq,
				      unsigned long freq,
				      struct dev_pm_opp_supply *old_supplies,
				      struct dev_pm_opp_supply *new_supplies)
{
	unsigned i;
	int ret;

	/* This function only supports single regulator per device
	if (WARN_ON(opp_table->regulator_count > 1)) {
		dev_err(dev, "multiple regulators are not supported\n");
		return -EINVAL;
	}
	*/

	/* Scaling up? Scale voltage before frequency */
	if (freq >= old_freq) {
		for (i = 0; i < opp_table->regulator_count; i++) {
			ret = _set_opp_voltage(dev, opp_table->regulators[i],
					       &new_supplies[i]);
			if (ret)
				goto restore_voltage;
		}
	}

	/* Change frequency */
	ret = _generic_set_opp_clk_only(dev, opp_table->clk, freq);
	if (ret)
		goto restore_voltage;

	/* Scaling down? Scale voltage after frequency */
	if (freq < old_freq) {
		for (i = 0; i < opp_table->regulator_count; i++) {
			ret = _set_opp_voltage(dev, opp_table->regulators[i],
					       &new_supplies[i]);
			if (ret)
				goto restore_freq;
		}
	}

	/*
	 * Enable the regulator after setting its voltages, otherwise it breaks
	 * some boot-enabled regulators.
	 */
<<<<<<< HEAD
	if (unlikely(!opp_table->regulator_enabled)) {
		for (i = 0; i < opp_table->regulator_count; i++)
			ret = regulator_enable(opp_table->regulators[i]);

=======
	if (unlikely(!opp_table->enabled)) {
		ret = regulator_enable(reg);
>>>>>>> 3650b228
		if (ret < 0)
			dev_warn(dev, "Failed to enable regulator: %d", ret);
	}

	return 0;

restore_freq:
	if (_generic_set_opp_clk_only(dev, opp_table->clk, old_freq))
		dev_err(dev, "%s: failed to restore old-freq (%lu Hz)\n",
			__func__, old_freq);
restore_voltage:
	/* This shouldn't harm even if the voltages weren't updated earlier */
	if (old_supplies) {
		for (i = 0; i < opp_table->regulator_count; i++)
			_set_opp_voltage(dev, opp_table->regulators[i],
					 &old_supplies[i]);
	}

	return ret;
}

static int _set_opp_bw(const struct opp_table *opp_table,
		       struct dev_pm_opp *opp, struct device *dev, bool remove)
{
	u32 avg, peak;
	int i, ret;

	if (!opp_table->paths)
		return 0;

	for (i = 0; i < opp_table->path_count; i++) {
		if (remove) {
			avg = 0;
			peak = 0;
		} else {
			avg = opp->bandwidth[i].avg;
			peak = opp->bandwidth[i].peak;
		}
		ret = icc_set_bw(opp_table->paths[i], avg, peak);
		if (ret) {
			dev_err(dev, "Failed to %s bandwidth[%d]: %d\n",
				remove ? "remove" : "set", i, ret);
			return ret;
		}
	}

	return 0;
}

static int _set_opp_custom(const struct opp_table *opp_table,
			   struct device *dev, unsigned long old_freq,
			   unsigned long freq,
			   struct dev_pm_opp_supply *old_supply,
			   struct dev_pm_opp_supply *new_supply)
{
	struct dev_pm_set_opp_data *data;
	int size;

	data = opp_table->set_opp_data;
	data->regulators = opp_table->regulators;
	data->regulator_count = opp_table->regulator_count;
	data->clk = opp_table->clk;
	data->dev = dev;

	data->old_opp.rate = old_freq;
	size = sizeof(*old_supply) * opp_table->regulator_count;
	if (!old_supply)
		memset(data->old_opp.supplies, 0, size);
	else
		memcpy(data->old_opp.supplies, old_supply, size);

	data->new_opp.rate = freq;
	memcpy(data->new_opp.supplies, new_supply, size);

	return opp_table->set_opp(data);
}

static int _set_required_opp(struct device *dev, struct device *pd_dev,
			     struct dev_pm_opp *opp, int i)
{
	unsigned int pstate = likely(opp) ? opp->required_opps[i]->pstate : 0;
	int ret;

	if (!pd_dev)
		return 0;

	ret = dev_pm_genpd_set_performance_state(pd_dev, pstate);
	if (ret) {
		dev_err(dev, "Failed to set performance rate of %s: %d (%d)\n",
			dev_name(pd_dev), pstate, ret);
	}

	return ret;
}

/* This is only called for PM domain for now */
static int _set_required_opps(struct device *dev,
			      struct opp_table *opp_table,
			      struct dev_pm_opp *opp, bool up)
{
	struct opp_table **required_opp_tables = opp_table->required_opp_tables;
	struct device **genpd_virt_devs = opp_table->genpd_virt_devs;
	int i, ret = 0;

	if (!required_opp_tables)
		return 0;

	/* Single genpd case */
	if (!genpd_virt_devs)
		return _set_required_opp(dev, dev, opp, 0);

	/* Multiple genpd case */

	/*
	 * Acquire genpd_virt_dev_lock to make sure we don't use a genpd_dev
	 * after it is freed from another thread.
	 */
	mutex_lock(&opp_table->genpd_virt_dev_lock);

	/* Scaling up? Set required OPPs in normal order, else reverse */
	if (up) {
		for (i = 0; i < opp_table->required_opp_count; i++) {
			ret = _set_required_opp(dev, genpd_virt_devs[i], opp, i);
			if (ret)
				break;
		}
	} else {
		for (i = opp_table->required_opp_count - 1; i >= 0; i--) {
			ret = _set_required_opp(dev, genpd_virt_devs[i], opp, i);
			if (ret)
				break;
		}
	}

	mutex_unlock(&opp_table->genpd_virt_dev_lock);

	return ret;
}

/**
 * dev_pm_opp_set_bw() - sets bandwidth levels corresponding to an opp
 * @dev:	device for which we do this operation
 * @opp:	opp based on which the bandwidth levels are to be configured
 *
 * This configures the bandwidth to the levels specified by the OPP. However
 * if the OPP specified is NULL the bandwidth levels are cleared out.
 *
 * Return: 0 on success or a negative error value.
 */
int dev_pm_opp_set_bw(struct device *dev, struct dev_pm_opp *opp)
{
	struct opp_table *opp_table;
	int ret;

	opp_table = _find_opp_table(dev);
	if (IS_ERR(opp_table)) {
		dev_err(dev, "%s: device opp table doesn't exist\n", __func__);
		return PTR_ERR(opp_table);
	}

	if (opp)
		ret = _set_opp_bw(opp_table, opp, dev, false);
	else
		ret = _set_opp_bw(opp_table, NULL, dev, true);

	dev_pm_opp_put_opp_table(opp_table);
	return ret;
}
EXPORT_SYMBOL_GPL(dev_pm_opp_set_bw);

static int _opp_set_rate_zero(struct device *dev, struct opp_table *opp_table)
{
	int ret;

	if (!opp_table->enabled)
		return 0;

	/*
	 * Some drivers need to support cases where some platforms may
	 * have OPP table for the device, while others don't and
	 * opp_set_rate() just needs to behave like clk_set_rate().
	 */
	if (!_get_opp_count(opp_table))
		return 0;

	ret = _set_opp_bw(opp_table, NULL, dev, true);
	if (ret)
		return ret;

	if (opp_table->regulators)
		regulator_disable(opp_table->regulators[0]);

	ret = _set_required_opps(dev, opp_table, NULL, false);

	opp_table->enabled = false;
	return ret;
}

/**
 * dev_pm_opp_set_rate() - Configure new OPP based on frequency
 * @dev:	 device for which we do this operation
 * @target_freq: frequency to achieve
 *
 * This configures the power-supplies to the levels specified by the OPP
 * corresponding to the target_freq, and programs the clock to a value <=
 * target_freq, as rounded by clk_round_rate(). Device wanting to run at fmax
 * provided by the opp, should have already rounded to the target OPP's
 * frequency.
 */
int dev_pm_opp_set_rate(struct device *dev, unsigned long target_freq)
{
	struct opp_table *opp_table;
	unsigned long freq, old_freq, temp_freq;
	struct dev_pm_opp *old_opp, *opp;
	struct clk *clk;
	int ret;

	opp_table = _find_opp_table(dev);
	if (IS_ERR(opp_table)) {
		dev_err(dev, "%s: device opp doesn't exist\n", __func__);
		return PTR_ERR(opp_table);
	}

	if (unlikely(!target_freq)) {
		ret = _opp_set_rate_zero(dev, opp_table);
		goto put_opp_table;
	}

	clk = opp_table->clk;
	if (IS_ERR(clk)) {
		dev_err(dev, "%s: No clock available for the device\n",
			__func__);
		ret = PTR_ERR(clk);
		goto put_opp_table;
	}

	freq = clk_round_rate(clk, target_freq);
	if ((long)freq <= 0)
		freq = target_freq;

	old_freq = clk_get_rate(clk);

	/* Return early if nothing to do */
	if (opp_table->enabled && old_freq == freq) {
		dev_dbg(dev, "%s: old/new frequencies (%lu Hz) are same, nothing to do\n",
			__func__, freq);
		ret = 0;
		goto put_opp_table;
	}

	/*
	 * For IO devices which require an OPP on some platforms/SoCs
	 * while just needing to scale the clock on some others
	 * we look for empty OPP tables with just a clock handle and
	 * scale only the clk. This makes dev_pm_opp_set_rate()
	 * equivalent to a clk_set_rate()
	 */
	if (!_get_opp_count(opp_table)) {
		ret = _generic_set_opp_clk_only(dev, clk, freq);
		goto put_opp_table;
	}

	temp_freq = old_freq;
	old_opp = _find_freq_ceil(opp_table, &temp_freq);
	if (IS_ERR(old_opp)) {
		dev_err(dev, "%s: failed to find current OPP for freq %lu (%ld)\n",
			__func__, old_freq, PTR_ERR(old_opp));
	}

	temp_freq = freq;
	opp = _find_freq_ceil(opp_table, &temp_freq);
	if (IS_ERR(opp)) {
		ret = PTR_ERR(opp);
		dev_err(dev, "%s: failed to find OPP for freq %lu (%d)\n",
			__func__, freq, ret);
		goto put_old_opp;
	}

	dev_dbg(dev, "%s: switching OPP: %lu Hz --> %lu Hz\n", __func__,
		old_freq, freq);

	/* Scaling up? Configure required OPPs before frequency */
	if (freq >= old_freq) {
		ret = _set_required_opps(dev, opp_table, opp, true);
		if (ret)
			goto put_opp;
	}

	if (opp_table->set_opp) {
		ret = _set_opp_custom(opp_table, dev, old_freq, freq,
				      IS_ERR(old_opp) ? NULL : old_opp->supplies,
				      opp->supplies);
	} else if (opp_table->regulators) {
		ret = _generic_set_opp_regulator(opp_table, dev, old_freq, freq,
						 IS_ERR(old_opp) ? NULL : old_opp->supplies,
						 opp->supplies);
	} else {
		/* Only frequency scaling */
		ret = _generic_set_opp_clk_only(dev, clk, freq);
	}

	/* Scaling down? Configure required OPPs after frequency */
	if (!ret && freq < old_freq) {
		ret = _set_required_opps(dev, opp_table, opp, false);
		if (ret)
			dev_err(dev, "Failed to set required opps: %d\n", ret);
	}

	if (!ret) {
		ret = _set_opp_bw(opp_table, opp, dev, false);
		if (!ret)
			opp_table->enabled = true;
	}

put_opp:
	dev_pm_opp_put(opp);
put_old_opp:
	if (!IS_ERR(old_opp))
		dev_pm_opp_put(old_opp);
put_opp_table:
	dev_pm_opp_put_opp_table(opp_table);
	return ret;
}
EXPORT_SYMBOL_GPL(dev_pm_opp_set_rate);

/* OPP-dev Helpers */
static void _remove_opp_dev(struct opp_device *opp_dev,
			    struct opp_table *opp_table)
{
	opp_debug_unregister(opp_dev, opp_table);
	list_del(&opp_dev->node);
	kfree(opp_dev);
}

static struct opp_device *_add_opp_dev_unlocked(const struct device *dev,
						struct opp_table *opp_table)
{
	struct opp_device *opp_dev;

	opp_dev = kzalloc(sizeof(*opp_dev), GFP_KERNEL);
	if (!opp_dev)
		return NULL;

	/* Initialize opp-dev */
	opp_dev->dev = dev;

	list_add(&opp_dev->node, &opp_table->dev_list);

	/* Create debugfs entries for the opp_table */
	opp_debug_register(opp_dev, opp_table);

	return opp_dev;
}

struct opp_device *_add_opp_dev(const struct device *dev,
				struct opp_table *opp_table)
{
	struct opp_device *opp_dev;

	mutex_lock(&opp_table->lock);
	opp_dev = _add_opp_dev_unlocked(dev, opp_table);
	mutex_unlock(&opp_table->lock);

	return opp_dev;
}

static struct opp_table *_allocate_opp_table(struct device *dev, int index)
{
	struct opp_table *opp_table;
	struct opp_device *opp_dev;
	int ret;

	/*
	 * Allocate a new OPP table. In the infrequent case where a new
	 * device is needed to be added, we pay this penalty.
	 */
	opp_table = kzalloc(sizeof(*opp_table), GFP_KERNEL);
	if (!opp_table)
		return ERR_PTR(-ENOMEM);

	mutex_init(&opp_table->lock);
	mutex_init(&opp_table->genpd_virt_dev_lock);
	INIT_LIST_HEAD(&opp_table->dev_list);

	/* Mark regulator count uninitialized */
	opp_table->regulator_count = -1;

	opp_dev = _add_opp_dev(dev, opp_table);
	if (!opp_dev) {
		ret = -ENOMEM;
		goto err;
	}

	_of_init_opp_table(opp_table, dev, index);

	/* Find clk for the device */
	opp_table->clk = clk_get(dev, NULL);
	if (IS_ERR(opp_table->clk)) {
		ret = PTR_ERR(opp_table->clk);
		if (ret == -EPROBE_DEFER)
			goto err;

		dev_dbg(dev, "%s: Couldn't find clock: %d\n", __func__, ret);
	}

	/* Find interconnect path(s) for the device */
	ret = dev_pm_opp_of_find_icc_paths(dev, opp_table);
	if (ret) {
		if (ret == -EPROBE_DEFER)
			goto err;

		dev_warn(dev, "%s: Error finding interconnect paths: %d\n",
			 __func__, ret);
	}

	BLOCKING_INIT_NOTIFIER_HEAD(&opp_table->head);
	INIT_LIST_HEAD(&opp_table->opp_list);
	kref_init(&opp_table->kref);

	/* Secure the device table modification */
	list_add(&opp_table->node, &opp_tables);
	return opp_table;

err:
	kfree(opp_table);
	return ERR_PTR(ret);
}

void _get_opp_table_kref(struct opp_table *opp_table)
{
	kref_get(&opp_table->kref);
}

static struct opp_table *_opp_get_opp_table(struct device *dev, int index)
{
	struct opp_table *opp_table;

	/* Hold our table modification lock here */
	mutex_lock(&opp_table_lock);

	opp_table = _find_opp_table_unlocked(dev);
	if (!IS_ERR(opp_table))
		goto unlock;

	opp_table = _managed_opp(dev, index);
	if (opp_table) {
		if (!_add_opp_dev_unlocked(dev, opp_table)) {
			dev_pm_opp_put_opp_table(opp_table);
			opp_table = ERR_PTR(-ENOMEM);
		}
		goto unlock;
	}

	opp_table = _allocate_opp_table(dev, index);

unlock:
	mutex_unlock(&opp_table_lock);

	return opp_table;
}

struct opp_table *dev_pm_opp_get_opp_table(struct device *dev)
{
	return _opp_get_opp_table(dev, 0);
}
EXPORT_SYMBOL_GPL(dev_pm_opp_get_opp_table);

struct opp_table *dev_pm_opp_get_opp_table_indexed(struct device *dev,
						   int index)
{
	return _opp_get_opp_table(dev, index);
}

static void _opp_table_kref_release(struct kref *kref)
{
	struct opp_table *opp_table = container_of(kref, struct opp_table, kref);
	struct opp_device *opp_dev, *temp;
	int i;

	_of_clear_opp_table(opp_table);

	/* Release clk */
	if (!IS_ERR(opp_table->clk))
		clk_put(opp_table->clk);

	if (opp_table->paths) {
		for (i = 0; i < opp_table->path_count; i++)
			icc_put(opp_table->paths[i]);
		kfree(opp_table->paths);
	}

	WARN_ON(!list_empty(&opp_table->opp_list));

	list_for_each_entry_safe(opp_dev, temp, &opp_table->dev_list, node) {
		/*
		 * The OPP table is getting removed, drop the performance state
		 * constraints.
		 */
		if (opp_table->genpd_performance_state)
			dev_pm_genpd_set_performance_state((struct device *)(opp_dev->dev), 0);

		_remove_opp_dev(opp_dev, opp_table);
	}

	mutex_destroy(&opp_table->genpd_virt_dev_lock);
	mutex_destroy(&opp_table->lock);
	list_del(&opp_table->node);
	kfree(opp_table);

	mutex_unlock(&opp_table_lock);
}

void dev_pm_opp_put_opp_table(struct opp_table *opp_table)
{
	kref_put_mutex(&opp_table->kref, _opp_table_kref_release,
		       &opp_table_lock);
}
EXPORT_SYMBOL_GPL(dev_pm_opp_put_opp_table);

void _opp_free(struct dev_pm_opp *opp)
{
	kfree(opp);
}

static void _opp_kref_release(struct dev_pm_opp *opp,
			      struct opp_table *opp_table)
{
	/*
	 * Notify the changes in the availability of the operable
	 * frequency/voltage list.
	 */
	blocking_notifier_call_chain(&opp_table->head, OPP_EVENT_REMOVE, opp);
	_of_opp_free_required_opps(opp_table, opp);
	opp_debug_remove_one(opp);
	list_del(&opp->node);
	kfree(opp);
}

static void _opp_kref_release_unlocked(struct kref *kref)
{
	struct dev_pm_opp *opp = container_of(kref, struct dev_pm_opp, kref);
	struct opp_table *opp_table = opp->opp_table;

	_opp_kref_release(opp, opp_table);
}

static void _opp_kref_release_locked(struct kref *kref)
{
	struct dev_pm_opp *opp = container_of(kref, struct dev_pm_opp, kref);
	struct opp_table *opp_table = opp->opp_table;

	_opp_kref_release(opp, opp_table);
	mutex_unlock(&opp_table->lock);
}

void dev_pm_opp_get(struct dev_pm_opp *opp)
{
	kref_get(&opp->kref);
}

void dev_pm_opp_put(struct dev_pm_opp *opp)
{
	kref_put_mutex(&opp->kref, _opp_kref_release_locked,
		       &opp->opp_table->lock);
}
EXPORT_SYMBOL_GPL(dev_pm_opp_put);

static void dev_pm_opp_put_unlocked(struct dev_pm_opp *opp)
{
	kref_put(&opp->kref, _opp_kref_release_unlocked);
}

/**
 * dev_pm_opp_remove()  - Remove an OPP from OPP table
 * @dev:	device for which we do this operation
 * @freq:	OPP to remove with matching 'freq'
 *
 * This function removes an opp from the opp table.
 */
void dev_pm_opp_remove(struct device *dev, unsigned long freq)
{
	struct dev_pm_opp *opp;
	struct opp_table *opp_table;
	bool found = false;

	opp_table = _find_opp_table(dev);
	if (IS_ERR(opp_table))
		return;

	mutex_lock(&opp_table->lock);

	list_for_each_entry(opp, &opp_table->opp_list, node) {
		if (opp->rate == freq) {
			found = true;
			break;
		}
	}

	mutex_unlock(&opp_table->lock);

	if (found) {
		dev_pm_opp_put(opp);

		/* Drop the reference taken by dev_pm_opp_add() */
		dev_pm_opp_put_opp_table(opp_table);
	} else {
		dev_warn(dev, "%s: Couldn't find OPP with freq: %lu\n",
			 __func__, freq);
	}

	/* Drop the reference taken by _find_opp_table() */
	dev_pm_opp_put_opp_table(opp_table);
}
EXPORT_SYMBOL_GPL(dev_pm_opp_remove);

bool _opp_remove_all_static(struct opp_table *opp_table)
{
	struct dev_pm_opp *opp, *tmp;
	bool ret = true;

	mutex_lock(&opp_table->lock);

	if (!opp_table->parsed_static_opps) {
		ret = false;
		goto unlock;
	}

	if (--opp_table->parsed_static_opps)
		goto unlock;

	list_for_each_entry_safe(opp, tmp, &opp_table->opp_list, node) {
		if (!opp->dynamic)
			dev_pm_opp_put_unlocked(opp);
	}

unlock:
	mutex_unlock(&opp_table->lock);

	return ret;
}

/**
 * dev_pm_opp_remove_all_dynamic() - Remove all dynamically created OPPs
 * @dev:	device for which we do this operation
 *
 * This function removes all dynamically created OPPs from the opp table.
 */
void dev_pm_opp_remove_all_dynamic(struct device *dev)
{
	struct opp_table *opp_table;
	struct dev_pm_opp *opp, *temp;
	int count = 0;

	opp_table = _find_opp_table(dev);
	if (IS_ERR(opp_table))
		return;

	mutex_lock(&opp_table->lock);
	list_for_each_entry_safe(opp, temp, &opp_table->opp_list, node) {
		if (opp->dynamic) {
			dev_pm_opp_put_unlocked(opp);
			count++;
		}
	}
	mutex_unlock(&opp_table->lock);

	/* Drop the references taken by dev_pm_opp_add() */
	while (count--)
		dev_pm_opp_put_opp_table(opp_table);

	/* Drop the reference taken by _find_opp_table() */
	dev_pm_opp_put_opp_table(opp_table);
}
EXPORT_SYMBOL_GPL(dev_pm_opp_remove_all_dynamic);

struct dev_pm_opp *_opp_allocate(struct opp_table *table)
{
	struct dev_pm_opp *opp;
	int supply_count, supply_size, icc_size;

	/* Allocate space for at least one supply */
	supply_count = table->regulator_count > 0 ? table->regulator_count : 1;
	supply_size = sizeof(*opp->supplies) * supply_count;
	icc_size = sizeof(*opp->bandwidth) * table->path_count;

	/* allocate new OPP node and supplies structures */
	opp = kzalloc(sizeof(*opp) + supply_size + icc_size, GFP_KERNEL);

	if (!opp)
		return NULL;

	/* Put the supplies at the end of the OPP structure as an empty array */
	opp->supplies = (struct dev_pm_opp_supply *)(opp + 1);
	if (icc_size)
		opp->bandwidth = (struct dev_pm_opp_icc_bw *)(opp->supplies + supply_count);
	INIT_LIST_HEAD(&opp->node);

	return opp;
}

static bool _opp_supported_by_regulators(struct dev_pm_opp *opp,
					 struct opp_table *opp_table)
{
	struct regulator *reg;
	int i;

	if (!opp_table->regulators)
		return true;

	for (i = 0; i < opp_table->regulator_count; i++) {
		reg = opp_table->regulators[i];

		if (!regulator_is_supported_voltage(reg,
					opp->supplies[i].u_volt_min,
					opp->supplies[i].u_volt_max)) {
			pr_warn("%s: OPP minuV: %lu maxuV: %lu, not supported by regulator\n",
				__func__, opp->supplies[i].u_volt_min,
				opp->supplies[i].u_volt_max);
			return false;
		}
	}

	return true;
}

int _opp_compare_key(struct dev_pm_opp *opp1, struct dev_pm_opp *opp2)
{
	if (opp1->rate != opp2->rate)
		return opp1->rate < opp2->rate ? -1 : 1;
	if (opp1->bandwidth && opp2->bandwidth &&
	    opp1->bandwidth[0].peak != opp2->bandwidth[0].peak)
		return opp1->bandwidth[0].peak < opp2->bandwidth[0].peak ? -1 : 1;
	if (opp1->level != opp2->level)
		return opp1->level < opp2->level ? -1 : 1;
	return 0;
}

static int _opp_is_duplicate(struct device *dev, struct dev_pm_opp *new_opp,
			     struct opp_table *opp_table,
			     struct list_head **head)
{
	struct dev_pm_opp *opp;
	int opp_cmp;

	/*
	 * Insert new OPP in order of increasing frequency and discard if
	 * already present.
	 *
	 * Need to use &opp_table->opp_list in the condition part of the 'for'
	 * loop, don't replace it with head otherwise it will become an infinite
	 * loop.
	 */
	list_for_each_entry(opp, &opp_table->opp_list, node) {
		opp_cmp = _opp_compare_key(new_opp, opp);
		if (opp_cmp > 0) {
			*head = &opp->node;
			continue;
		}

		if (opp_cmp < 0)
			return 0;

		/* Duplicate OPPs */
		dev_warn(dev, "%s: duplicate OPPs detected. Existing: freq: %lu, volt: %lu, enabled: %d. New: freq: %lu, volt: %lu, enabled: %d\n",
			 __func__, opp->rate, opp->supplies[0].u_volt,
			 opp->available, new_opp->rate,
			 new_opp->supplies[0].u_volt, new_opp->available);

		/* Should we compare voltages for all regulators here ? */
		return opp->available &&
		       new_opp->supplies[0].u_volt == opp->supplies[0].u_volt ? -EBUSY : -EEXIST;
	}

	return 0;
}

/*
 * Returns:
 * 0: On success. And appropriate error message for duplicate OPPs.
 * -EBUSY: For OPP with same freq/volt and is available. The callers of
 *  _opp_add() must return 0 if they receive -EBUSY from it. This is to make
 *  sure we don't print error messages unnecessarily if different parts of
 *  kernel try to initialize the OPP table.
 * -EEXIST: For OPP with same freq but different volt or is unavailable. This
 *  should be considered an error by the callers of _opp_add().
 */
int _opp_add(struct device *dev, struct dev_pm_opp *new_opp,
	     struct opp_table *opp_table, bool rate_not_available)
{
	struct list_head *head;
	int ret;

	mutex_lock(&opp_table->lock);
	head = &opp_table->opp_list;

	if (likely(!rate_not_available)) {
		ret = _opp_is_duplicate(dev, new_opp, opp_table, &head);
		if (ret) {
			mutex_unlock(&opp_table->lock);
			return ret;
		}
	}

	list_add(&new_opp->node, head);
	mutex_unlock(&opp_table->lock);

	new_opp->opp_table = opp_table;
	kref_init(&new_opp->kref);

	opp_debug_create_one(new_opp, opp_table);

	if (!_opp_supported_by_regulators(new_opp, opp_table)) {
		new_opp->available = false;
		dev_warn(dev, "%s: OPP not supported by regulators (%lu)\n",
			 __func__, new_opp->rate);
	}

	return 0;
}

/**
 * _opp_add_v1() - Allocate a OPP based on v1 bindings.
 * @opp_table:	OPP table
 * @dev:	device for which we do this operation
 * @freq:	Frequency in Hz for this OPP
 * @u_volt:	Voltage in uVolts for this OPP
 * @dynamic:	Dynamically added OPPs.
 *
 * This function adds an opp definition to the opp table and returns status.
 * The opp is made available by default and it can be controlled using
 * dev_pm_opp_enable/disable functions and may be removed by dev_pm_opp_remove.
 *
 * NOTE: "dynamic" parameter impacts OPPs added by the dev_pm_opp_of_add_table
 * and freed by dev_pm_opp_of_remove_table.
 *
 * Return:
 * 0		On success OR
 *		Duplicate OPPs (both freq and volt are same) and opp->available
 * -EEXIST	Freq are same and volt are different OR
 *		Duplicate OPPs (both freq and volt are same) and !opp->available
 * -ENOMEM	Memory allocation failure
 */
int _opp_add_v1(struct opp_table *opp_table, struct device *dev,
		unsigned long freq, long u_volt, bool dynamic)
{
	struct dev_pm_opp *new_opp;
	unsigned long tol;
	int ret;

	new_opp = _opp_allocate(opp_table);
	if (!new_opp)
		return -ENOMEM;

	/* populate the opp table */
	new_opp->rate = freq;
	tol = u_volt * opp_table->voltage_tolerance_v1 / 100;
	new_opp->supplies[0].u_volt = u_volt;
	new_opp->supplies[0].u_volt_min = u_volt - tol;
	new_opp->supplies[0].u_volt_max = u_volt + tol;
	new_opp->available = true;
	new_opp->dynamic = dynamic;

	ret = _opp_add(dev, new_opp, opp_table, false);
	if (ret) {
		/* Don't return error for duplicate OPPs */
		if (ret == -EBUSY)
			ret = 0;
		goto free_opp;
	}

	/*
	 * Notify the changes in the availability of the operable
	 * frequency/voltage list.
	 */
	blocking_notifier_call_chain(&opp_table->head, OPP_EVENT_ADD, new_opp);
	return 0;

free_opp:
	_opp_free(new_opp);

	return ret;
}

/**
 * dev_pm_opp_set_supported_hw() - Set supported platforms
 * @dev: Device for which supported-hw has to be set.
 * @versions: Array of hierarchy of versions to match.
 * @count: Number of elements in the array.
 *
 * This is required only for the V2 bindings, and it enables a platform to
 * specify the hierarchy of versions it supports. OPP layer will then enable
 * OPPs, which are available for those versions, based on its 'opp-supported-hw'
 * property.
 */
struct opp_table *dev_pm_opp_set_supported_hw(struct device *dev,
			const u32 *versions, unsigned int count)
{
	struct opp_table *opp_table;

	opp_table = dev_pm_opp_get_opp_table(dev);
	if (IS_ERR(opp_table))
		return opp_table;

	/* Make sure there are no concurrent readers while updating opp_table */
	WARN_ON(!list_empty(&opp_table->opp_list));

	/* Another CPU that shares the OPP table has set the property ? */
	if (opp_table->supported_hw)
		return opp_table;

	opp_table->supported_hw = kmemdup(versions, count * sizeof(*versions),
					GFP_KERNEL);
	if (!opp_table->supported_hw) {
		dev_pm_opp_put_opp_table(opp_table);
		return ERR_PTR(-ENOMEM);
	}

	opp_table->supported_hw_count = count;

	return opp_table;
}
EXPORT_SYMBOL_GPL(dev_pm_opp_set_supported_hw);

/**
 * dev_pm_opp_put_supported_hw() - Releases resources blocked for supported hw
 * @opp_table: OPP table returned by dev_pm_opp_set_supported_hw().
 *
 * This is required only for the V2 bindings, and is called for a matching
 * dev_pm_opp_set_supported_hw(). Until this is called, the opp_table structure
 * will not be freed.
 */
void dev_pm_opp_put_supported_hw(struct opp_table *opp_table)
{
	/* Make sure there are no concurrent readers while updating opp_table */
	WARN_ON(!list_empty(&opp_table->opp_list));

	kfree(opp_table->supported_hw);
	opp_table->supported_hw = NULL;
	opp_table->supported_hw_count = 0;

	dev_pm_opp_put_opp_table(opp_table);
}
EXPORT_SYMBOL_GPL(dev_pm_opp_put_supported_hw);

/**
 * dev_pm_opp_set_prop_name() - Set prop-extn name
 * @dev: Device for which the prop-name has to be set.
 * @name: name to postfix to properties.
 *
 * This is required only for the V2 bindings, and it enables a platform to
 * specify the extn to be used for certain property names. The properties to
 * which the extension will apply are opp-microvolt and opp-microamp. OPP core
 * should postfix the property name with -<name> while looking for them.
 */
struct opp_table *dev_pm_opp_set_prop_name(struct device *dev, const char *name)
{
	struct opp_table *opp_table;

	opp_table = dev_pm_opp_get_opp_table(dev);
	if (IS_ERR(opp_table))
		return opp_table;

	/* Make sure there are no concurrent readers while updating opp_table */
	WARN_ON(!list_empty(&opp_table->opp_list));

	/* Another CPU that shares the OPP table has set the property ? */
	if (opp_table->prop_name)
		return opp_table;

	opp_table->prop_name = kstrdup(name, GFP_KERNEL);
	if (!opp_table->prop_name) {
		dev_pm_opp_put_opp_table(opp_table);
		return ERR_PTR(-ENOMEM);
	}

	return opp_table;
}
EXPORT_SYMBOL_GPL(dev_pm_opp_set_prop_name);

/**
 * dev_pm_opp_put_prop_name() - Releases resources blocked for prop-name
 * @opp_table: OPP table returned by dev_pm_opp_set_prop_name().
 *
 * This is required only for the V2 bindings, and is called for a matching
 * dev_pm_opp_set_prop_name(). Until this is called, the opp_table structure
 * will not be freed.
 */
void dev_pm_opp_put_prop_name(struct opp_table *opp_table)
{
	/* Make sure there are no concurrent readers while updating opp_table */
	WARN_ON(!list_empty(&opp_table->opp_list));

	kfree(opp_table->prop_name);
	opp_table->prop_name = NULL;

	dev_pm_opp_put_opp_table(opp_table);
}
EXPORT_SYMBOL_GPL(dev_pm_opp_put_prop_name);

static int _allocate_set_opp_data(struct opp_table *opp_table)
{
	struct dev_pm_set_opp_data *data;
	int len, count = opp_table->regulator_count;

	if (WARN_ON(!opp_table->regulators))
		return -EINVAL;

	/* space for set_opp_data */
	len = sizeof(*data);

	/* space for old_opp.supplies and new_opp.supplies */
	len += 2 * sizeof(struct dev_pm_opp_supply) * count;

	data = kzalloc(len, GFP_KERNEL);
	if (!data)
		return -ENOMEM;

	data->old_opp.supplies = (void *)(data + 1);
	data->new_opp.supplies = data->old_opp.supplies + count;

	opp_table->set_opp_data = data;

	return 0;
}

static void _free_set_opp_data(struct opp_table *opp_table)
{
	kfree(opp_table->set_opp_data);
	opp_table->set_opp_data = NULL;
}

struct opp_table *dev_pm_opp_use_regulators(struct device *dev,
					    struct regulator **regulators,
					    unsigned int count)
{
	struct opp_table *opp_table;

	if (count && !regulators)
		return ERR_PTR(-EINVAL);

	opp_table = dev_pm_opp_get_opp_table(dev);
	if (!opp_table)
		return ERR_PTR(-ENOMEM);

	opp_table->regulators = regulators;
	opp_table->regulator_count = count;
	return opp_table;
}
EXPORT_SYMBOL_GPL(dev_pm_opp_use_regulators);

/**
 * dev_pm_opp_set_regulators() - Set regulator names for the device
 * @dev: Device for which regulator name is being set.
 * @names: Array of pointers to the names of the regulator.
 * @count: Number of regulators.
 *
 * In order to support OPP switching, OPP layer needs to know the name of the
 * device's regulators, as the core would be required to switch voltages as
 * well.
 *
 * This must be called before any OPPs are initialized for the device.
 */
struct opp_table *dev_pm_opp_set_regulators(struct device *dev,
					    const char * const names[],
					    unsigned int count)
{
	struct opp_table *opp_table;
	struct regulator *reg;
	int ret, i;

	opp_table = dev_pm_opp_get_opp_table(dev);
	if (IS_ERR(opp_table))
		return opp_table;

	/* This should be called before OPPs are initialized */
	if (WARN_ON(!list_empty(&opp_table->opp_list))) {
		ret = -EBUSY;
		goto err;
	}

	/* Another CPU that shares the OPP table has set the regulators ? */
	if (opp_table->regulators)
		return opp_table;

	opp_table->regulators = kmalloc_array(count,
					      sizeof(*opp_table->regulators),
					      GFP_KERNEL);
	if (!opp_table->regulators) {
		ret = -ENOMEM;
		goto err;
	}

	for (i = 0; i < count; i++) {
		reg = regulator_get_optional(dev, names[i]);
		if (IS_ERR(reg)) {
			ret = PTR_ERR(reg);
			if (ret != -EPROBE_DEFER)
				dev_err(dev, "%s: no regulator (%s) found: %d\n",
					__func__, names[i], ret);
			goto free_regulators;
		}

		opp_table->regulators[i] = reg;
	}

	opp_table->regulator_count = count;

	/* Allocate block only once to pass to set_opp() routines */
	ret = _allocate_set_opp_data(opp_table);
	if (ret)
		goto free_regulators;

	return opp_table;

free_regulators:
	while (i != 0)
		regulator_put(opp_table->regulators[--i]);

	kfree(opp_table->regulators);
	opp_table->regulators = NULL;
	opp_table->regulator_count = -1;
err:
	dev_pm_opp_put_opp_table(opp_table);

	return ERR_PTR(ret);
}
EXPORT_SYMBOL_GPL(dev_pm_opp_set_regulators);

/**
 * dev_pm_opp_put_regulators() - Releases resources blocked for regulator
 * @opp_table: OPP table returned from dev_pm_opp_set_regulators().
 */
void dev_pm_opp_put_regulators(struct opp_table *opp_table)
{
	int i;

	if (!opp_table->regulators)
		goto put_opp_table;

	/* Make sure there are no concurrent readers while updating opp_table */
	WARN_ON(!list_empty(&opp_table->opp_list));

	if (opp_table->enabled) {
		for (i = opp_table->regulator_count - 1; i >= 0; i--)
			regulator_disable(opp_table->regulators[i]);
	}

	for (i = opp_table->regulator_count - 1; i >= 0; i--)
		regulator_put(opp_table->regulators[i]);

	_free_set_opp_data(opp_table);

	kfree(opp_table->regulators);
	opp_table->regulators = NULL;
	opp_table->regulator_count = -1;

put_opp_table:
	dev_pm_opp_put_opp_table(opp_table);
}
EXPORT_SYMBOL_GPL(dev_pm_opp_put_regulators);

/**
 * dev_pm_opp_set_clkname() - Set clk name for the device
 * @dev: Device for which clk name is being set.
 * @name: Clk name.
 *
 * In order to support OPP switching, OPP layer needs to get pointer to the
 * clock for the device. Simple cases work fine without using this routine (i.e.
 * by passing connection-id as NULL), but for a device with multiple clocks
 * available, the OPP core needs to know the exact name of the clk to use.
 *
 * This must be called before any OPPs are initialized for the device.
 */
struct opp_table *dev_pm_opp_set_clkname(struct device *dev, const char *name)
{
	struct opp_table *opp_table;
	int ret;

	opp_table = dev_pm_opp_get_opp_table(dev);
	if (IS_ERR(opp_table))
		return opp_table;

	/* This should be called before OPPs are initialized */
	if (WARN_ON(!list_empty(&opp_table->opp_list))) {
		ret = -EBUSY;
		goto err;
	}

	/* Already have default clk set, free it */
	if (!IS_ERR(opp_table->clk))
		clk_put(opp_table->clk);

	/* Find clk for the device */
	opp_table->clk = clk_get(dev, name);
	if (IS_ERR(opp_table->clk)) {
		ret = PTR_ERR(opp_table->clk);
		if (ret != -EPROBE_DEFER) {
			dev_err(dev, "%s: Couldn't find clock: %d\n", __func__,
				ret);
		}
		goto err;
	}

	return opp_table;

err:
	dev_pm_opp_put_opp_table(opp_table);

	return ERR_PTR(ret);
}
EXPORT_SYMBOL_GPL(dev_pm_opp_set_clkname);

/**
 * dev_pm_opp_put_clkname() - Releases resources blocked for clk.
 * @opp_table: OPP table returned from dev_pm_opp_set_clkname().
 */
void dev_pm_opp_put_clkname(struct opp_table *opp_table)
{
	/* Make sure there are no concurrent readers while updating opp_table */
	WARN_ON(!list_empty(&opp_table->opp_list));

	clk_put(opp_table->clk);
	opp_table->clk = ERR_PTR(-EINVAL);

	dev_pm_opp_put_opp_table(opp_table);
}
EXPORT_SYMBOL_GPL(dev_pm_opp_put_clkname);

/**
 * dev_pm_opp_register_set_opp_helper() - Register custom set OPP helper
 * @dev: Device for which the helper is getting registered.
 * @set_opp: Custom set OPP helper.
 *
 * This is useful to support complex platforms (like platforms with multiple
 * regulators per device), instead of the generic OPP set rate helper.
 *
 * This must be called before any OPPs are initialized for the device.
 */
struct opp_table *dev_pm_opp_register_set_opp_helper(struct device *dev,
			int (*set_opp)(struct dev_pm_set_opp_data *data))
{
	struct opp_table *opp_table;

	if (!set_opp)
		return ERR_PTR(-EINVAL);

	opp_table = dev_pm_opp_get_opp_table(dev);
	if (!IS_ERR(opp_table))
		return opp_table;

	/* This should be called before OPPs are initialized */
	if (WARN_ON(!list_empty(&opp_table->opp_list))) {
		dev_pm_opp_put_opp_table(opp_table);
		return ERR_PTR(-EBUSY);
	}

	/* Another CPU that shares the OPP table has set the helper ? */
	if (!opp_table->set_opp)
		opp_table->set_opp = set_opp;

	return opp_table;
}
EXPORT_SYMBOL_GPL(dev_pm_opp_register_set_opp_helper);

/**
 * dev_pm_opp_unregister_set_opp_helper() - Releases resources blocked for
 *					   set_opp helper
 * @opp_table: OPP table returned from dev_pm_opp_register_set_opp_helper().
 *
 * Release resources blocked for platform specific set_opp helper.
 */
void dev_pm_opp_unregister_set_opp_helper(struct opp_table *opp_table)
{
	/* Make sure there are no concurrent readers while updating opp_table */
	WARN_ON(!list_empty(&opp_table->opp_list));

	opp_table->set_opp = NULL;
	dev_pm_opp_put_opp_table(opp_table);
}
EXPORT_SYMBOL_GPL(dev_pm_opp_unregister_set_opp_helper);

static void _opp_detach_genpd(struct opp_table *opp_table)
{
	int index;

	if (!opp_table->genpd_virt_devs)
		return;

	for (index = 0; index < opp_table->required_opp_count; index++) {
		if (!opp_table->genpd_virt_devs[index])
			continue;

		dev_pm_domain_detach(opp_table->genpd_virt_devs[index], false);
		opp_table->genpd_virt_devs[index] = NULL;
	}

	kfree(opp_table->genpd_virt_devs);
	opp_table->genpd_virt_devs = NULL;
}

/**
 * dev_pm_opp_attach_genpd - Attach genpd(s) for the device and save virtual device pointer
 * @dev: Consumer device for which the genpd is getting attached.
 * @names: Null terminated array of pointers containing names of genpd to attach.
 * @virt_devs: Pointer to return the array of virtual devices.
 *
 * Multiple generic power domains for a device are supported with the help of
 * virtual genpd devices, which are created for each consumer device - genpd
 * pair. These are the device structures which are attached to the power domain
 * and are required by the OPP core to set the performance state of the genpd.
 * The same API also works for the case where single genpd is available and so
 * we don't need to support that separately.
 *
 * This helper will normally be called by the consumer driver of the device
 * "dev", as only that has details of the genpd names.
 *
 * This helper needs to be called once with a list of all genpd to attach.
 * Otherwise the original device structure will be used instead by the OPP core.
 *
 * The order of entries in the names array must match the order in which
 * "required-opps" are added in DT.
 */
struct opp_table *dev_pm_opp_attach_genpd(struct device *dev,
		const char **names, struct device ***virt_devs)
{
	struct opp_table *opp_table;
	struct device *virt_dev;
	int index = 0, ret = -EINVAL;
	const char **name = names;

	opp_table = dev_pm_opp_get_opp_table(dev);
	if (IS_ERR(opp_table))
		return opp_table;

	if (opp_table->genpd_virt_devs)
		return opp_table;

	if (opp_table->genpd_virt_devs)
		return opp_table;

	/*
	 * If the genpd's OPP table isn't already initialized, parsing of the
	 * required-opps fail for dev. We should retry this after genpd's OPP
	 * table is added.
	 */
	if (!opp_table->required_opp_count) {
		ret = -EPROBE_DEFER;
		goto put_table;
	}

	mutex_lock(&opp_table->genpd_virt_dev_lock);

	opp_table->genpd_virt_devs = kcalloc(opp_table->required_opp_count,
					     sizeof(*opp_table->genpd_virt_devs),
					     GFP_KERNEL);
	if (!opp_table->genpd_virt_devs)
		goto unlock;

	while (*name) {
		if (index >= opp_table->required_opp_count) {
			dev_err(dev, "Index can't be greater than required-opp-count - 1, %s (%d : %d)\n",
				*name, opp_table->required_opp_count, index);
			goto err;
		}

		virt_dev = dev_pm_domain_attach_by_name(dev, *name);
		if (IS_ERR(virt_dev)) {
			ret = PTR_ERR(virt_dev);
			dev_err(dev, "Couldn't attach to pm_domain: %d\n", ret);
			goto err;
		}

		opp_table->genpd_virt_devs[index] = virt_dev;
		index++;
		name++;
	}

	if (virt_devs)
		*virt_devs = opp_table->genpd_virt_devs;
	mutex_unlock(&opp_table->genpd_virt_dev_lock);

	return opp_table;

err:
	_opp_detach_genpd(opp_table);
unlock:
	mutex_unlock(&opp_table->genpd_virt_dev_lock);

put_table:
	dev_pm_opp_put_opp_table(opp_table);

	return ERR_PTR(ret);
}
EXPORT_SYMBOL_GPL(dev_pm_opp_attach_genpd);

/**
 * dev_pm_opp_detach_genpd() - Detach genpd(s) from the device.
 * @opp_table: OPP table returned by dev_pm_opp_attach_genpd().
 *
 * This detaches the genpd(s), resets the virtual device pointers, and puts the
 * OPP table.
 */
void dev_pm_opp_detach_genpd(struct opp_table *opp_table)
{
	/*
	 * Acquire genpd_virt_dev_lock to make sure virt_dev isn't getting
	 * used in parallel.
	 */
	mutex_lock(&opp_table->genpd_virt_dev_lock);
	_opp_detach_genpd(opp_table);
	mutex_unlock(&opp_table->genpd_virt_dev_lock);

	dev_pm_opp_put_opp_table(opp_table);
}
EXPORT_SYMBOL_GPL(dev_pm_opp_detach_genpd);

/**
 * dev_pm_opp_xlate_performance_state() - Find required OPP's pstate for src_table.
 * @src_table: OPP table which has dst_table as one of its required OPP table.
 * @dst_table: Required OPP table of the src_table.
 * @pstate: Current performance state of the src_table.
 *
 * This Returns pstate of the OPP (present in @dst_table) pointed out by the
 * "required-opps" property of the OPP (present in @src_table) which has
 * performance state set to @pstate.
 *
 * Return: Zero or positive performance state on success, otherwise negative
 * value on errors.
 */
int dev_pm_opp_xlate_performance_state(struct opp_table *src_table,
				       struct opp_table *dst_table,
				       unsigned int pstate)
{
	struct dev_pm_opp *opp;
	int dest_pstate = -EINVAL;
	int i;

	/*
	 * Normally the src_table will have the "required_opps" property set to
	 * point to one of the OPPs in the dst_table, but in some cases the
	 * genpd and its master have one to one mapping of performance states
	 * and so none of them have the "required-opps" property set. Return the
	 * pstate of the src_table as it is in such cases.
	 */
	if (!src_table->required_opp_count)
		return pstate;

	for (i = 0; i < src_table->required_opp_count; i++) {
		if (src_table->required_opp_tables[i]->np == dst_table->np)
			break;
	}

	if (unlikely(i == src_table->required_opp_count)) {
		pr_err("%s: Couldn't find matching OPP table (%p: %p)\n",
		       __func__, src_table, dst_table);
		return -EINVAL;
	}

	mutex_lock(&src_table->lock);

	list_for_each_entry(opp, &src_table->opp_list, node) {
		if (opp->pstate == pstate) {
			dest_pstate = opp->required_opps[i]->pstate;
			goto unlock;
		}
	}

	pr_err("%s: Couldn't find matching OPP (%p: %p)\n", __func__, src_table,
	       dst_table);

unlock:
	mutex_unlock(&src_table->lock);

	return dest_pstate;
}

/**
 * dev_pm_opp_add()  - Add an OPP table from a table definitions
 * @dev:	device for which we do this operation
 * @freq:	Frequency in Hz for this OPP
 * @u_volt:	Voltage in uVolts for this OPP
 *
 * This function adds an opp definition to the opp table and returns status.
 * The opp is made available by default and it can be controlled using
 * dev_pm_opp_enable/disable functions.
 *
 * Return:
 * 0		On success OR
 *		Duplicate OPPs (both freq and volt are same) and opp->available
 * -EEXIST	Freq are same and volt are different OR
 *		Duplicate OPPs (both freq and volt are same) and !opp->available
 * -ENOMEM	Memory allocation failure
 */
int dev_pm_opp_add(struct device *dev, unsigned long freq, unsigned long u_volt)
{
	struct opp_table *opp_table;
	int ret;

	opp_table = dev_pm_opp_get_opp_table(dev);
	if (IS_ERR(opp_table))
		return PTR_ERR(opp_table);

	/* Fix regulator count for dynamic OPPs */
	opp_table->regulator_count = 1;

	ret = _opp_add_v1(opp_table, dev, freq, u_volt, true);
	if (ret)
		dev_pm_opp_put_opp_table(opp_table);

	return ret;
}
EXPORT_SYMBOL_GPL(dev_pm_opp_add);

/**
 * _opp_set_availability() - helper to set the availability of an opp
 * @dev:		device for which we do this operation
 * @freq:		OPP frequency to modify availability
 * @availability_req:	availability status requested for this opp
 *
 * Set the availability of an OPP, opp_{enable,disable} share a common logic
 * which is isolated here.
 *
 * Return: -EINVAL for bad pointers, -ENOMEM if no memory available for the
 * copy operation, returns 0 if no modification was done OR modification was
 * successful.
 */
static int _opp_set_availability(struct device *dev, unsigned long freq,
				 bool availability_req)
{
	struct opp_table *opp_table;
	struct dev_pm_opp *tmp_opp, *opp = ERR_PTR(-ENODEV);
	int r = 0;

	/* Find the opp_table */
	opp_table = _find_opp_table(dev);
	if (IS_ERR(opp_table)) {
		r = PTR_ERR(opp_table);
		dev_warn(dev, "%s: Device OPP not found (%d)\n", __func__, r);
		return r;
	}

	mutex_lock(&opp_table->lock);

	/* Do we have the frequency? */
	list_for_each_entry(tmp_opp, &opp_table->opp_list, node) {
		if (tmp_opp->rate == freq) {
			opp = tmp_opp;
			break;
		}
	}

	if (IS_ERR(opp)) {
		r = PTR_ERR(opp);
		goto unlock;
	}

	/* Is update really needed? */
	if (opp->available == availability_req)
		goto unlock;

	opp->available = availability_req;

	dev_pm_opp_get(opp);
	mutex_unlock(&opp_table->lock);

	/* Notify the change of the OPP availability */
	if (availability_req)
		blocking_notifier_call_chain(&opp_table->head, OPP_EVENT_ENABLE,
					     opp);
	else
		blocking_notifier_call_chain(&opp_table->head,
					     OPP_EVENT_DISABLE, opp);

	dev_pm_opp_put(opp);
	goto put_table;

unlock:
	mutex_unlock(&opp_table->lock);
put_table:
	dev_pm_opp_put_opp_table(opp_table);
	return r;
}

/**
 * dev_pm_opp_adjust_voltage() - helper to change the voltage of an OPP
 * @dev:		device for which we do this operation
 * @freq:		OPP frequency to adjust voltage of
 * @u_volt:		new OPP target voltage
 * @u_volt_min:		new OPP min voltage
 * @u_volt_max:		new OPP max voltage
 *
 * Return: -EINVAL for bad pointers, -ENOMEM if no memory available for the
 * copy operation, returns 0 if no modifcation was done OR modification was
 * successful.
 */
int dev_pm_opp_adjust_voltage(struct device *dev, unsigned long freq,
			      unsigned long u_volt, unsigned long u_volt_min,
			      unsigned long u_volt_max)

{
	struct opp_table *opp_table;
	struct dev_pm_opp *tmp_opp, *opp = ERR_PTR(-ENODEV);
	int r = 0;

	/* Find the opp_table */
	opp_table = _find_opp_table(dev);
	if (IS_ERR(opp_table)) {
		r = PTR_ERR(opp_table);
		dev_warn(dev, "%s: Device OPP not found (%d)\n", __func__, r);
		return r;
	}

	mutex_lock(&opp_table->lock);

	/* Do we have the frequency? */
	list_for_each_entry(tmp_opp, &opp_table->opp_list, node) {
		if (tmp_opp->rate == freq) {
			opp = tmp_opp;
			break;
		}
	}

	if (IS_ERR(opp)) {
		r = PTR_ERR(opp);
		goto adjust_unlock;
	}

	/* Is update really needed? */
	if (opp->supplies->u_volt == u_volt)
		goto adjust_unlock;

	opp->supplies->u_volt = u_volt;
	opp->supplies->u_volt_min = u_volt_min;
	opp->supplies->u_volt_max = u_volt_max;

	dev_pm_opp_get(opp);
	mutex_unlock(&opp_table->lock);

	/* Notify the voltage change of the OPP */
	blocking_notifier_call_chain(&opp_table->head, OPP_EVENT_ADJUST_VOLTAGE,
				     opp);

	dev_pm_opp_put(opp);
	goto adjust_put_table;

adjust_unlock:
	mutex_unlock(&opp_table->lock);
adjust_put_table:
	dev_pm_opp_put_opp_table(opp_table);
	return r;
}
EXPORT_SYMBOL_GPL(dev_pm_opp_adjust_voltage);

/**
 * dev_pm_opp_enable() - Enable a specific OPP
 * @dev:	device for which we do this operation
 * @freq:	OPP frequency to enable
 *
 * Enables a provided opp. If the operation is valid, this returns 0, else the
 * corresponding error value. It is meant to be used for users an OPP available
 * after being temporarily made unavailable with dev_pm_opp_disable.
 *
 * Return: -EINVAL for bad pointers, -ENOMEM if no memory available for the
 * copy operation, returns 0 if no modification was done OR modification was
 * successful.
 */
int dev_pm_opp_enable(struct device *dev, unsigned long freq)
{
	return _opp_set_availability(dev, freq, true);
}
EXPORT_SYMBOL_GPL(dev_pm_opp_enable);

/**
 * dev_pm_opp_disable() - Disable a specific OPP
 * @dev:	device for which we do this operation
 * @freq:	OPP frequency to disable
 *
 * Disables a provided opp. If the operation is valid, this returns
 * 0, else the corresponding error value. It is meant to be a temporary
 * control by users to make this OPP not available until the circumstances are
 * right to make it available again (with a call to dev_pm_opp_enable).
 *
 * Return: -EINVAL for bad pointers, -ENOMEM if no memory available for the
 * copy operation, returns 0 if no modification was done OR modification was
 * successful.
 */
int dev_pm_opp_disable(struct device *dev, unsigned long freq)
{
	return _opp_set_availability(dev, freq, false);
}
EXPORT_SYMBOL_GPL(dev_pm_opp_disable);

/**
 * dev_pm_opp_register_notifier() - Register OPP notifier for the device
 * @dev:	Device for which notifier needs to be registered
 * @nb:		Notifier block to be registered
 *
 * Return: 0 on success or a negative error value.
 */
int dev_pm_opp_register_notifier(struct device *dev, struct notifier_block *nb)
{
	struct opp_table *opp_table;
	int ret;

	opp_table = _find_opp_table(dev);
	if (IS_ERR(opp_table))
		return PTR_ERR(opp_table);

	ret = blocking_notifier_chain_register(&opp_table->head, nb);

	dev_pm_opp_put_opp_table(opp_table);

	return ret;
}
EXPORT_SYMBOL(dev_pm_opp_register_notifier);

/**
 * dev_pm_opp_unregister_notifier() - Unregister OPP notifier for the device
 * @dev:	Device for which notifier needs to be unregistered
 * @nb:		Notifier block to be unregistered
 *
 * Return: 0 on success or a negative error value.
 */
int dev_pm_opp_unregister_notifier(struct device *dev,
				   struct notifier_block *nb)
{
	struct opp_table *opp_table;
	int ret;

	opp_table = _find_opp_table(dev);
	if (IS_ERR(opp_table))
		return PTR_ERR(opp_table);

	ret = blocking_notifier_chain_unregister(&opp_table->head, nb);

	dev_pm_opp_put_opp_table(opp_table);

	return ret;
}
EXPORT_SYMBOL(dev_pm_opp_unregister_notifier);

/**
 * dev_pm_opp_remove_table() - Free all OPPs associated with the device
 * @dev:	device pointer used to lookup OPP table.
 *
 * Free both OPPs created using static entries present in DT and the
 * dynamically added entries.
 */
void dev_pm_opp_remove_table(struct device *dev)
{
	struct opp_table *opp_table;

	/* Check for existing table for 'dev' */
	opp_table = _find_opp_table(dev);
	if (IS_ERR(opp_table)) {
		int error = PTR_ERR(opp_table);

		if (error != -ENODEV)
			WARN(1, "%s: opp_table: %d\n",
			     IS_ERR_OR_NULL(dev) ?
					"Invalid device" : dev_name(dev),
			     error);
		return;
	}

	/*
	 * Drop the extra reference only if the OPP table was successfully added
	 * with dev_pm_opp_of_add_table() earlier.
	 **/
	if (_opp_remove_all_static(opp_table))
		dev_pm_opp_put_opp_table(opp_table);

	/* Drop reference taken by _find_opp_table() */
	dev_pm_opp_put_opp_table(opp_table);
}
EXPORT_SYMBOL_GPL(dev_pm_opp_remove_table);<|MERGE_RESOLUTION|>--- conflicted
+++ resolved
@@ -672,14 +672,15 @@
 				      struct dev_pm_opp_supply *new_supplies)
 {
 	unsigned i;
+	struct regulator *reg = opp_table->regulators[0];
 	int ret;
 
 	/* This function only supports single regulator per device
 	if (WARN_ON(opp_table->regulator_count > 1)) {
 		dev_err(dev, "multiple regulators are not supported\n");
 		return -EINVAL;
-	}
-	*/
+	} */
+
 
 	/* Scaling up? Scale voltage before frequency */
 	if (freq >= old_freq) {
@@ -710,15 +711,8 @@
 	 * Enable the regulator after setting its voltages, otherwise it breaks
 	 * some boot-enabled regulators.
 	 */
-<<<<<<< HEAD
-	if (unlikely(!opp_table->regulator_enabled)) {
-		for (i = 0; i < opp_table->regulator_count; i++)
-			ret = regulator_enable(opp_table->regulators[i]);
-
-=======
 	if (unlikely(!opp_table->enabled)) {
 		ret = regulator_enable(reg);
->>>>>>> 3650b228
 		if (ret < 0)
 			dev_warn(dev, "Failed to enable regulator: %d", ret);
 	}
