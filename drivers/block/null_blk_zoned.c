// SPDX-License-Identifier: GPL-2.0
#include <linux/vmalloc.h>
#include <linux/bitmap.h>
#include "null_blk.h"

#define CREATE_TRACE_POINTS
#include "null_blk_trace.h"

/* zone_size in MBs to sectors. */
#define ZONE_SIZE_SHIFT		11

static inline unsigned int null_zone_no(struct nullb_device *dev, sector_t sect)
{
	return sect >> ilog2(dev->zone_size_sects);
}

int null_init_zoned_dev(struct nullb_device *dev, struct request_queue *q)
{
	sector_t dev_size = (sector_t)dev->size * 1024 * 1024;
	sector_t sector = 0;
	unsigned int i;

	if (!is_power_of_2(dev->zone_size)) {
		pr_err("zone_size must be power-of-two\n");
		return -EINVAL;
	}
	if (dev->zone_size > dev->size) {
		pr_err("Zone size larger than device capacity\n");
		return -EINVAL;
	}

	if (!dev->zone_capacity)
		dev->zone_capacity = dev->zone_size;

	if (dev->zone_capacity > dev->zone_size) {
		pr_err("null_blk: zone capacity (%lu MB) larger than zone size (%lu MB)\n",
					dev->zone_capacity, dev->zone_size);
		return -EINVAL;
	}

	dev->zone_size_sects = dev->zone_size << ZONE_SIZE_SHIFT;
	dev->nr_zones = dev_size >>
				(SECTOR_SHIFT + ilog2(dev->zone_size_sects));
	dev->zones = kvmalloc_array(dev->nr_zones, sizeof(struct blk_zone),
			GFP_KERNEL | __GFP_ZERO);
	if (!dev->zones)
		return -ENOMEM;

<<<<<<< HEAD
=======
	spin_lock_init(&dev->zone_dev_lock);
>>>>>>> 3cea11cd
	dev->zone_locks = bitmap_zalloc(dev->nr_zones, GFP_KERNEL);
	if (!dev->zone_locks) {
		kvfree(dev->zones);
		return -ENOMEM;
	}

	if (dev->zone_nr_conv >= dev->nr_zones) {
		dev->zone_nr_conv = dev->nr_zones - 1;
		pr_info("changed the number of conventional zones to %u",
			dev->zone_nr_conv);
	}

	/* Max active zones has to be < nbr of seq zones in order to be enforceable */
	if (dev->zone_max_active >= dev->nr_zones - dev->zone_nr_conv) {
		dev->zone_max_active = 0;
		pr_info("zone_max_active limit disabled, limit >= zone count\n");
	}

	/* Max open zones has to be <= max active zones */
	if (dev->zone_max_active && dev->zone_max_open > dev->zone_max_active) {
		dev->zone_max_open = dev->zone_max_active;
		pr_info("changed the maximum number of open zones to %u\n",
			dev->nr_zones);
	} else if (dev->zone_max_open >= dev->nr_zones - dev->zone_nr_conv) {
		dev->zone_max_open = 0;
		pr_info("zone_max_open limit disabled, limit >= zone count\n");
	}

	for (i = 0; i <  dev->zone_nr_conv; i++) {
		struct blk_zone *zone = &dev->zones[i];

		zone->start = sector;
		zone->len = dev->zone_size_sects;
		zone->capacity = zone->len;
		zone->wp = zone->start + zone->len;
		zone->type = BLK_ZONE_TYPE_CONVENTIONAL;
		zone->cond = BLK_ZONE_COND_NOT_WP;

		sector += dev->zone_size_sects;
	}

	for (i = dev->zone_nr_conv; i < dev->nr_zones; i++) {
		struct blk_zone *zone = &dev->zones[i];

		zone->start = zone->wp = sector;
		zone->len = dev->zone_size_sects;
		zone->capacity = dev->zone_capacity << ZONE_SIZE_SHIFT;
		zone->type = BLK_ZONE_TYPE_SEQWRITE_REQ;
		zone->cond = BLK_ZONE_COND_EMPTY;

		sector += dev->zone_size_sects;
	}

	q->limits.zoned = BLK_ZONED_HM;
	blk_queue_flag_set(QUEUE_FLAG_ZONE_RESETALL, q);
	blk_queue_required_elevator_features(q, ELEVATOR_F_ZBD_SEQ_WRITE);

	return 0;
}

int null_register_zoned_dev(struct nullb *nullb)
{
	struct nullb_device *dev = nullb->dev;
	struct request_queue *q = nullb->q;

	if (queue_is_mq(q)) {
		int ret = blk_revalidate_disk_zones(nullb->disk, NULL);

		if (ret)
			return ret;
	} else {
		blk_queue_chunk_sectors(q, dev->zone_size_sects);
		q->nr_zones = blkdev_nr_zones(nullb->disk);
	}

	blk_queue_max_zone_append_sectors(q, dev->zone_size_sects);
	blk_queue_max_open_zones(q, dev->zone_max_open);
	blk_queue_max_active_zones(q, dev->zone_max_active);

	return 0;
}

void null_free_zoned_dev(struct nullb_device *dev)
{
	bitmap_free(dev->zone_locks);
	kvfree(dev->zones);
}

static inline void null_lock_zone(struct nullb_device *dev, unsigned int zno)
{
	wait_on_bit_lock_io(dev->zone_locks, zno, TASK_UNINTERRUPTIBLE);
}

static inline void null_unlock_zone(struct nullb_device *dev, unsigned int zno)
{
	clear_and_wake_up_bit(zno, dev->zone_locks);
}

int null_report_zones(struct gendisk *disk, sector_t sector,
		unsigned int nr_zones, report_zones_cb cb, void *data)
{
	struct nullb *nullb = disk->private_data;
	struct nullb_device *dev = nullb->dev;
	unsigned int first_zone, i, zno;
	struct blk_zone zone;
	int error;

	first_zone = null_zone_no(dev, sector);
	if (first_zone >= dev->nr_zones)
		return 0;

	nr_zones = min(nr_zones, dev->nr_zones - first_zone);
	trace_nullb_report_zones(nullb, nr_zones);

	zno = first_zone;
	for (i = 0; i < nr_zones; i++, zno++) {
		/*
		 * Stacked DM target drivers will remap the zone information by
		 * modifying the zone information passed to the report callback.
		 * So use a local copy to avoid corruption of the device zone
		 * array.
		 */
		null_lock_zone(dev, zno);
		memcpy(&zone, &dev->zones[zno], sizeof(struct blk_zone));
		null_unlock_zone(dev, zno);

		error = cb(&zone, i, data);
		if (error)
			return error;
	}

	return nr_zones;
}

/*
 * This is called in the case of memory backing from null_process_cmd()
 * with the target zone already locked.
 */
size_t null_zone_valid_read_len(struct nullb *nullb,
				sector_t sector, unsigned int len)
{
	struct nullb_device *dev = nullb->dev;
	struct blk_zone *zone = &dev->zones[null_zone_no(dev, sector)];
	unsigned int nr_sectors = len >> SECTOR_SHIFT;

	/* Read must be below the write pointer position */
	if (zone->type == BLK_ZONE_TYPE_CONVENTIONAL ||
	    sector + nr_sectors <= zone->wp)
		return len;

	if (sector > zone->wp)
		return 0;

	return (zone->wp - sector) << SECTOR_SHIFT;
}

static blk_status_t null_close_zone(struct nullb_device *dev, struct blk_zone *zone)
{
	if (zone->type == BLK_ZONE_TYPE_CONVENTIONAL)
		return BLK_STS_IOERR;

	switch (zone->cond) {
	case BLK_ZONE_COND_CLOSED:
		/* close operation on closed is not an error */
		return BLK_STS_OK;
	case BLK_ZONE_COND_IMP_OPEN:
		dev->nr_zones_imp_open--;
		break;
	case BLK_ZONE_COND_EXP_OPEN:
		dev->nr_zones_exp_open--;
		break;
	case BLK_ZONE_COND_EMPTY:
	case BLK_ZONE_COND_FULL:
	default:
		return BLK_STS_IOERR;
	}

	if (zone->wp == zone->start) {
		zone->cond = BLK_ZONE_COND_EMPTY;
	} else {
		zone->cond = BLK_ZONE_COND_CLOSED;
		dev->nr_zones_closed++;
	}

	return BLK_STS_OK;
}

static void null_close_first_imp_zone(struct nullb_device *dev)
{
	unsigned int i;

	for (i = dev->zone_nr_conv; i < dev->nr_zones; i++) {
		if (dev->zones[i].cond == BLK_ZONE_COND_IMP_OPEN) {
			null_close_zone(dev, &dev->zones[i]);
			return;
		}
	}
}

static blk_status_t null_check_active(struct nullb_device *dev)
{
	if (!dev->zone_max_active)
		return BLK_STS_OK;

	if (dev->nr_zones_exp_open + dev->nr_zones_imp_open +
			dev->nr_zones_closed < dev->zone_max_active)
		return BLK_STS_OK;

	return BLK_STS_ZONE_ACTIVE_RESOURCE;
}

static blk_status_t null_check_open(struct nullb_device *dev)
{
	if (!dev->zone_max_open)
		return BLK_STS_OK;

	if (dev->nr_zones_exp_open + dev->nr_zones_imp_open < dev->zone_max_open)
		return BLK_STS_OK;

	if (dev->nr_zones_imp_open) {
		if (null_check_active(dev) == BLK_STS_OK) {
			null_close_first_imp_zone(dev);
			return BLK_STS_OK;
		}
	}

	return BLK_STS_ZONE_OPEN_RESOURCE;
}

/*
 * This function matches the manage open zone resources function in the ZBC standard,
 * with the addition of max active zones support (added in the ZNS standard).
 *
 * The function determines if a zone can transition to implicit open or explicit open,
 * while maintaining the max open zone (and max active zone) limit(s). It may close an
 * implicit open zone in order to make additional zone resources available.
 *
 * ZBC states that an implicit open zone shall be closed only if there is not
 * room within the open limit. However, with the addition of an active limit,
 * it is not certain that closing an implicit open zone will allow a new zone
 * to be opened, since we might already be at the active limit capacity.
 */
static blk_status_t null_check_zone_resources(struct nullb_device *dev, struct blk_zone *zone)
{
	blk_status_t ret;

	switch (zone->cond) {
	case BLK_ZONE_COND_EMPTY:
		ret = null_check_active(dev);
		if (ret != BLK_STS_OK)
			return ret;
		fallthrough;
	case BLK_ZONE_COND_CLOSED:
		return null_check_open(dev);
	default:
		/* Should never be called for other states */
		WARN_ON(1);
		return BLK_STS_IOERR;
	}
}

static blk_status_t null_zone_write(struct nullb_cmd *cmd, sector_t sector,
				    unsigned int nr_sectors, bool append)
{
	struct nullb_device *dev = cmd->nq->dev;
	unsigned int zno = null_zone_no(dev, sector);
	struct blk_zone *zone = &dev->zones[zno];
	blk_status_t ret;

	trace_nullb_zone_op(cmd, zno, zone->cond);

	if (zone->type == BLK_ZONE_TYPE_CONVENTIONAL)
		return null_process_cmd(cmd, REQ_OP_WRITE, sector, nr_sectors);

	null_lock_zone(dev, zno);
<<<<<<< HEAD
=======
	spin_lock(&dev->zone_dev_lock);
>>>>>>> 3cea11cd

	switch (zone->cond) {
	case BLK_ZONE_COND_FULL:
		/* Cannot write to a full zone */
		ret = BLK_STS_IOERR;
<<<<<<< HEAD
		break;
=======
		goto unlock;
>>>>>>> 3cea11cd
	case BLK_ZONE_COND_EMPTY:
	case BLK_ZONE_COND_CLOSED:
		ret = null_check_zone_resources(dev, zone);
		if (ret != BLK_STS_OK)
			goto unlock;
		break;
	case BLK_ZONE_COND_IMP_OPEN:
	case BLK_ZONE_COND_EXP_OPEN:
		break;
	default:
		/* Invalid zone condition */
		ret = BLK_STS_IOERR;
		goto unlock;
	}

	/*
	 * Regular writes must be at the write pointer position.
	 * Zone append writes are automatically issued at the write
	 * pointer and the position returned using the request or BIO
	 * sector.
	 */
	if (append) {
		sector = zone->wp;
		if (cmd->bio)
			cmd->bio->bi_iter.bi_sector = sector;
		else
			cmd->rq->__sector = sector;
	} else if (sector != zone->wp) {
		ret = BLK_STS_IOERR;
		goto unlock;
	}

	if (zone->wp + nr_sectors > zone->start + zone->capacity) {
		ret = BLK_STS_IOERR;
		goto unlock;
	}

	if (zone->cond == BLK_ZONE_COND_CLOSED) {
		dev->nr_zones_closed--;
		dev->nr_zones_imp_open++;
	} else if (zone->cond == BLK_ZONE_COND_EMPTY) {
		dev->nr_zones_imp_open++;
	}
	if (zone->cond != BLK_ZONE_COND_EXP_OPEN)
		zone->cond = BLK_ZONE_COND_IMP_OPEN;

	spin_unlock(&dev->zone_dev_lock);
	ret = null_process_cmd(cmd, REQ_OP_WRITE, sector, nr_sectors);
	spin_lock(&dev->zone_dev_lock);
	if (ret != BLK_STS_OK)
		goto unlock;

	zone->wp += nr_sectors;
	if (zone->wp == zone->start + zone->capacity) {
		if (zone->cond == BLK_ZONE_COND_EXP_OPEN)
			dev->nr_zones_exp_open--;
		else if (zone->cond == BLK_ZONE_COND_IMP_OPEN)
			dev->nr_zones_imp_open--;
		zone->cond = BLK_ZONE_COND_FULL;
	}
	ret = BLK_STS_OK;

unlock:
	spin_unlock(&dev->zone_dev_lock);
	null_unlock_zone(dev, zno);

	return ret;
}

static blk_status_t null_open_zone(struct nullb_device *dev, struct blk_zone *zone)
{
	blk_status_t ret;

	if (zone->type == BLK_ZONE_TYPE_CONVENTIONAL)
		return BLK_STS_IOERR;

	switch (zone->cond) {
	case BLK_ZONE_COND_EXP_OPEN:
		/* open operation on exp open is not an error */
		return BLK_STS_OK;
	case BLK_ZONE_COND_EMPTY:
		ret = null_check_zone_resources(dev, zone);
		if (ret != BLK_STS_OK)
			return ret;
		break;
	case BLK_ZONE_COND_IMP_OPEN:
		dev->nr_zones_imp_open--;
		break;
	case BLK_ZONE_COND_CLOSED:
		ret = null_check_zone_resources(dev, zone);
		if (ret != BLK_STS_OK)
			return ret;
		dev->nr_zones_closed--;
		break;
	case BLK_ZONE_COND_FULL:
	default:
		return BLK_STS_IOERR;
	}

	zone->cond = BLK_ZONE_COND_EXP_OPEN;
	dev->nr_zones_exp_open++;

	return BLK_STS_OK;
}

static blk_status_t null_finish_zone(struct nullb_device *dev, struct blk_zone *zone)
{
	blk_status_t ret;

	if (zone->type == BLK_ZONE_TYPE_CONVENTIONAL)
		return BLK_STS_IOERR;

	switch (zone->cond) {
	case BLK_ZONE_COND_FULL:
		/* finish operation on full is not an error */
		return BLK_STS_OK;
	case BLK_ZONE_COND_EMPTY:
		ret = null_check_zone_resources(dev, zone);
		if (ret != BLK_STS_OK)
			return ret;
		break;
	case BLK_ZONE_COND_IMP_OPEN:
		dev->nr_zones_imp_open--;
		break;
	case BLK_ZONE_COND_EXP_OPEN:
		dev->nr_zones_exp_open--;
		break;
	case BLK_ZONE_COND_CLOSED:
		ret = null_check_zone_resources(dev, zone);
		if (ret != BLK_STS_OK)
			return ret;
		dev->nr_zones_closed--;
		break;
	default:
		return BLK_STS_IOERR;
	}

	zone->cond = BLK_ZONE_COND_FULL;
	zone->wp = zone->start + zone->len;

	return BLK_STS_OK;
}

static blk_status_t null_reset_zone(struct nullb_device *dev, struct blk_zone *zone)
{
	if (zone->type == BLK_ZONE_TYPE_CONVENTIONAL)
		return BLK_STS_IOERR;

	switch (zone->cond) {
	case BLK_ZONE_COND_EMPTY:
		/* reset operation on empty is not an error */
		return BLK_STS_OK;
	case BLK_ZONE_COND_IMP_OPEN:
		dev->nr_zones_imp_open--;
		break;
	case BLK_ZONE_COND_EXP_OPEN:
		dev->nr_zones_exp_open--;
		break;
	case BLK_ZONE_COND_CLOSED:
		dev->nr_zones_closed--;
		break;
	case BLK_ZONE_COND_FULL:
		break;
	default:
		return BLK_STS_IOERR;
	}

	zone->cond = BLK_ZONE_COND_EMPTY;
	zone->wp = zone->start;

	return BLK_STS_OK;
}

static blk_status_t null_zone_mgmt(struct nullb_cmd *cmd, enum req_opf op,
				   sector_t sector)
{
<<<<<<< HEAD
	unsigned int zone_no = null_zone_no(dev, sector);
	struct blk_zone *zone = &dev->zones[zone_no];
	blk_status_t ret = BLK_STS_OK;
=======
	struct nullb_device *dev = cmd->nq->dev;
	unsigned int zone_no;
	struct blk_zone *zone;
	blk_status_t ret;
>>>>>>> 3cea11cd
	size_t i;

	if (op == REQ_OP_ZONE_RESET_ALL) {
		for (i = dev->zone_nr_conv; i < dev->nr_zones; i++) {
			null_lock_zone(dev, i);
			zone = &dev->zones[i];
			if (zone->cond != BLK_ZONE_COND_EMPTY) {
				spin_lock(&dev->zone_dev_lock);
				null_reset_zone(dev, zone);
				spin_unlock(&dev->zone_dev_lock);
				trace_nullb_zone_op(cmd, i, zone->cond);
			}
			null_unlock_zone(dev, i);
		}
		return BLK_STS_OK;
	}

	zone_no = null_zone_no(dev, sector);
	zone = &dev->zones[zone_no];

	null_lock_zone(dev, zone_no);
	spin_lock(&dev->zone_dev_lock);

	switch (op) {
	case REQ_OP_ZONE_RESET:
		ret = null_reset_zone(dev, zone);
		break;
	case REQ_OP_ZONE_OPEN:
		ret = null_open_zone(dev, zone);
		break;
	case REQ_OP_ZONE_CLOSE:
		ret = null_close_zone(dev, zone);
		break;
	case REQ_OP_ZONE_FINISH:
		ret = null_finish_zone(dev, zone);
		break;
	default:
		ret = BLK_STS_NOTSUPP;
		break;
	}

	spin_unlock(&dev->zone_dev_lock);

	if (ret == BLK_STS_OK)
		trace_nullb_zone_op(cmd, zone_no, zone->cond);

	null_unlock_zone(dev, zone_no);

	return ret;
}

blk_status_t null_process_zoned_cmd(struct nullb_cmd *cmd, enum req_opf op,
				    sector_t sector, sector_t nr_sectors)
{
	struct nullb_device *dev = cmd->nq->dev;
	unsigned int zno = null_zone_no(dev, sector);
	blk_status_t sts;

	switch (op) {
	case REQ_OP_WRITE:
		sts = null_zone_write(cmd, sector, nr_sectors, false);
		break;
	case REQ_OP_ZONE_APPEND:
		sts = null_zone_write(cmd, sector, nr_sectors, true);
		break;
	case REQ_OP_ZONE_RESET:
	case REQ_OP_ZONE_RESET_ALL:
	case REQ_OP_ZONE_OPEN:
	case REQ_OP_ZONE_CLOSE:
	case REQ_OP_ZONE_FINISH:
		sts = null_zone_mgmt(cmd, op, sector);
		break;
	default:
		null_lock_zone(dev, zno);
		sts = null_process_cmd(cmd, op, sector, nr_sectors);
		null_unlock_zone(dev, zno);
	}

	return sts;
}<|MERGE_RESOLUTION|>--- conflicted
+++ resolved
@@ -46,10 +46,7 @@
 	if (!dev->zones)
 		return -ENOMEM;
 
-<<<<<<< HEAD
-=======
 	spin_lock_init(&dev->zone_dev_lock);
->>>>>>> 3cea11cd
 	dev->zone_locks = bitmap_zalloc(dev->nr_zones, GFP_KERNEL);
 	if (!dev->zone_locks) {
 		kvfree(dev->zones);
@@ -325,20 +322,13 @@
 		return null_process_cmd(cmd, REQ_OP_WRITE, sector, nr_sectors);
 
 	null_lock_zone(dev, zno);
-<<<<<<< HEAD
-=======
 	spin_lock(&dev->zone_dev_lock);
->>>>>>> 3cea11cd
 
 	switch (zone->cond) {
 	case BLK_ZONE_COND_FULL:
 		/* Cannot write to a full zone */
 		ret = BLK_STS_IOERR;
-<<<<<<< HEAD
-		break;
-=======
 		goto unlock;
->>>>>>> 3cea11cd
 	case BLK_ZONE_COND_EMPTY:
 	case BLK_ZONE_COND_CLOSED:
 		ret = null_check_zone_resources(dev, zone);
@@ -515,16 +505,10 @@
 static blk_status_t null_zone_mgmt(struct nullb_cmd *cmd, enum req_opf op,
 				   sector_t sector)
 {
-<<<<<<< HEAD
-	unsigned int zone_no = null_zone_no(dev, sector);
-	struct blk_zone *zone = &dev->zones[zone_no];
-	blk_status_t ret = BLK_STS_OK;
-=======
 	struct nullb_device *dev = cmd->nq->dev;
 	unsigned int zone_no;
 	struct blk_zone *zone;
 	blk_status_t ret;
->>>>>>> 3cea11cd
 	size_t i;
 
 	if (op == REQ_OP_ZONE_RESET_ALL) {
