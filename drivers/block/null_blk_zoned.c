--- conflicted
+++ resolved
@@ -404,29 +404,6 @@
 		dev->nr_zones_imp_open--;
 		break;
 	case BLK_ZONE_COND_CLOSED:
-<<<<<<< HEAD
-		/*
-		 * Regular writes must be at the write pointer position.
-		 * Zone append writes are automatically issued at the write
-		 * pointer and the position returned using the request or BIO
-		 * sector.
-		 */
-		if (append) {
-			sector = zone->wp;
-			if (cmd->bio)
-				cmd->bio->bi_iter.bi_sector = sector;
-			else
-				cmd->rq->__sector = sector;
-		} else if (sector != zone->wp) {
-			ret = BLK_STS_IOERR;
-			break;
-		}
-
-		if (zone->wp + nr_sectors > zone->start + zone->capacity) {
-			ret = BLK_STS_IOERR;
-			break;
-		}
-=======
 		ret = null_check_zone_resources(dev, zone);
 		if (ret != BLK_STS_OK)
 			return ret;
@@ -439,7 +416,6 @@
 
 	zone->cond = BLK_ZONE_COND_EXP_OPEN;
 	dev->nr_zones_exp_open++;
->>>>>>> 3650b228
 
 	return BLK_STS_OK;
 }
@@ -458,23 +434,6 @@
 	case BLK_ZONE_COND_EMPTY:
 		ret = null_check_zone_resources(dev, zone);
 		if (ret != BLK_STS_OK)
-<<<<<<< HEAD
-			break;
-
-		zone->wp += nr_sectors;
-		if (zone->wp == zone->start + zone->capacity)
-			zone->cond = BLK_ZONE_COND_FULL;
-		ret = BLK_STS_OK;
-		break;
-	default:
-		/* Invalid zone condition */
-		ret = BLK_STS_IOERR;
-	}
-
-	null_unlock_zone(dev, zno);
-
-	return ret;
-=======
 			return ret;
 		break;
 	case BLK_ZONE_COND_IMP_OPEN:
@@ -527,85 +486,11 @@
 	zone->wp = zone->start;
 
 	return BLK_STS_OK;
->>>>>>> 3650b228
 }
 
 static blk_status_t null_zone_mgmt(struct nullb_cmd *cmd, enum req_opf op,
 				   sector_t sector)
 {
-	struct nullb_device *dev = cmd->nq->dev;
-<<<<<<< HEAD
-	unsigned int zone_no;
-	struct blk_zone *zone;
-	blk_status_t ret = BLK_STS_OK;
-	size_t i;
-
-	if (op == REQ_OP_ZONE_RESET_ALL) {
-		for (i = dev->zone_nr_conv; i < dev->nr_zones; i++) {
-			null_lock_zone(dev, i);
-			zone = &dev->zones[i];
-			if (zone->cond != BLK_ZONE_COND_EMPTY) {
-				zone->cond = BLK_ZONE_COND_EMPTY;
-				zone->wp = zone->start;
-				trace_nullb_zone_op(cmd, i, zone->cond);
-			}
-			null_unlock_zone(dev, i);
-		}
-		return BLK_STS_OK;
-	}
-
-	zone_no = null_zone_no(dev, sector);
-	zone = &dev->zones[zone_no];
-
-	null_lock_zone(dev, zone_no);
-
-	switch (op) {
-	case REQ_OP_ZONE_RESET:
-		if (zone->type == BLK_ZONE_TYPE_CONVENTIONAL) {
-			ret = BLK_STS_IOERR;
-			break;
-		}
-
-		zone->cond = BLK_ZONE_COND_EMPTY;
-		zone->wp = zone->start;
-		break;
-	case REQ_OP_ZONE_OPEN:
-		if (zone->type == BLK_ZONE_TYPE_CONVENTIONAL) {
-			ret = BLK_STS_IOERR;
-			break;
-		}
-		if (zone->cond == BLK_ZONE_COND_FULL) {
-			ret = BLK_STS_IOERR;
-			break;
-		}
-
-		zone->cond = BLK_ZONE_COND_EXP_OPEN;
-		break;
-	case REQ_OP_ZONE_CLOSE:
-		if (zone->type == BLK_ZONE_TYPE_CONVENTIONAL) {
-			ret = BLK_STS_IOERR;
-			break;
-		}
-		if (zone->cond == BLK_ZONE_COND_FULL) {
-			ret = BLK_STS_IOERR;
-			break;
-		}
-
-		if (zone->wp == zone->start)
-			zone->cond = BLK_ZONE_COND_EMPTY;
-		else
-			zone->cond = BLK_ZONE_COND_CLOSED;
-		break;
-	case REQ_OP_ZONE_FINISH:
-		if (zone->type == BLK_ZONE_TYPE_CONVENTIONAL) {
-			ret = BLK_STS_IOERR;
-			break;
-		}
-
-		zone->cond = BLK_ZONE_COND_FULL;
-		zone->wp = zone->start + zone->len;
-		ret = BLK_STS_OK;
-=======
 	unsigned int zone_no = null_zone_no(dev, sector);
 	struct blk_zone *zone = &dev->zones[zone_no];
 	blk_status_t ret = BLK_STS_OK;
@@ -627,7 +512,6 @@
 		break;
 	case REQ_OP_ZONE_FINISH:
 		ret = null_finish_zone(dev, zone);
->>>>>>> 3650b228
 		break;
 	default:
 		ret = BLK_STS_NOTSUPP;
@@ -637,11 +521,6 @@
 	if (ret == BLK_STS_OK)
 		trace_nullb_zone_op(cmd, zone_no, zone->cond);
 
-<<<<<<< HEAD
-	null_unlock_zone(dev, zone_no);
-
-=======
->>>>>>> 3650b228
 	return ret;
 }
 
