--- conflicted
+++ resolved
@@ -47,10 +47,7 @@
 	unsigned int nr_zones_closed;
 	struct blk_zone *zones;
 	sector_t zone_size_sects;
-<<<<<<< HEAD
-=======
 	spinlock_t zone_dev_lock;
->>>>>>> 3cea11cd
 	unsigned long *zone_locks;
 
 	unsigned long size; /* device size in MB */
